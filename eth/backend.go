--- conflicted
+++ resolved
@@ -67,20 +67,12 @@
 	SkipBcVersionCheck bool // e.g. blockchain export
 	DatabaseCache      int
 
-<<<<<<< HEAD
-	NatSpec        bool
-	DocRoot        string
-	AutoDAG        bool
-	PowTest        bool
-	ExtraData      []byte
-=======
 	NatSpec   bool
 	DocRoot   string
 	AutoDAG   bool
 	PowTest   bool
 	ExtraData []byte
 
->>>>>>> 2aa9cabf
 	AccountManager *accounts.Manager
 	Etherbase      common.Address
 	GasPrice       *big.Int
@@ -244,10 +236,7 @@
 	eth.miner = miner.New(eth, eth.EventMux(), eth.pow)
 	eth.miner.SetGasPrice(config.GasPrice)
 	eth.miner.SetExtra(config.ExtraData)
-<<<<<<< HEAD
-=======
-
->>>>>>> 2aa9cabf
+
 	return eth, nil
 }
 
@@ -296,11 +285,7 @@
 
 // Start implements node.Service, starting all internal goroutines needed by the
 // Ethereum protocol implementation.
-<<<<<<< HEAD
-func (s *Ethereum) Start() error {
-=======
 func (s *Ethereum) Start(*p2p.Server) error {
->>>>>>> 2aa9cabf
 	if s.AutoDAG {
 		s.StartAutoDAG()
 	}
@@ -308,11 +293,7 @@
 	return nil
 }
 
-<<<<<<< HEAD
-// Start implements node.Service, terminating all internal goroutines used by the
-=======
 // Stop implements node.Service, terminating all internal goroutines used by the
->>>>>>> 2aa9cabf
 // Ethereum protocol.
 func (s *Ethereum) Stop() error {
 	s.blockchain.Stop()
