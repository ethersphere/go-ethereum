// Copyright 2014 The go-ethereum Authors
// This file is part of the go-ethereum library.
//
// The go-ethereum library is free software: you can redistribute it and/or modify
// it under the terms of the GNU Lesser General Public License as published by
// the Free Software Foundation, either version 3 of the License, or
// (at your option) any later version.
//
// The go-ethereum library is distributed in the hope that it will be useful,
// but WITHOUT ANY WARRANTY; without even the implied warranty of
// MERCHANTABILITY or FITNESS FOR A PARTICULAR PURPOSE. See the
// GNU Lesser General Public License for more details.
//
// You should have received a copy of the GNU Lesser General Public License
// along with the go-ethereum library. If not, see <http://www.gnu.org/licenses/>.

// Package eth implements the Ethereum protocol.
package eth

import (
	"bytes"
	"fmt"
	"math/big"
	"os"
	"path/filepath"
	"regexp"
	"strings"
	"time"

	"github.com/ethereum/ethash"
	"github.com/ethereum/go-ethereum/accounts"
	"github.com/ethereum/go-ethereum/bzz"
	"github.com/ethereum/go-ethereum/common"
	"github.com/ethereum/go-ethereum/common/compiler"
	"github.com/ethereum/go-ethereum/common/httpclient"
	"github.com/ethereum/go-ethereum/core"
	"github.com/ethereum/go-ethereum/core/types"
	"github.com/ethereum/go-ethereum/eth/downloader"
	"github.com/ethereum/go-ethereum/ethdb"
	"github.com/ethereum/go-ethereum/event"
	"github.com/ethereum/go-ethereum/logger"
	"github.com/ethereum/go-ethereum/logger/glog"
	"github.com/ethereum/go-ethereum/miner"
	"github.com/ethereum/go-ethereum/node"
	"github.com/ethereum/go-ethereum/p2p"
	"github.com/ethereum/go-ethereum/rlp"
)

const (
	epochLength    = 30000
	ethashRevision = 23

	autoDAGcheckInterval = 10 * time.Hour
	autoDAGepochHeight   = epochLength / 2
)

var (
	datadirInUseErrnos = map[uint]bool{11: true, 32: true, 35: true}
	portInUseErrRE     = regexp.MustCompile("address already in use")
)

type Config struct {
	NetworkId int    // Network ID to use for selecting peers to connect to
	Genesis   string // Genesis JSON to seed the chain database with
	FastSync  bool   // Enables the state download based fast synchronisation algorithm

	BlockChainVersion  int
	SkipBcVersionCheck bool // e.g. blockchain export
	DatabaseCache      int

	NatSpec   bool
	DocRoot   string
	AutoDAG   bool
	PowTest   bool
	ExtraData []byte

<<<<<<< HEAD
	MaxPeers        int
	MaxPendingPeers int
	Discovery       bool
	Port            string

	// Space-separated list of discovery node URLs
	BootNodes string

	// This key is used to identify the node on the network.
	// If nil, an ephemeral key is used.
	NodeKey *ecdsa.PrivateKey

	NAT       nat.Interface
	Shh       bool
	Dial      bool
	BzzConfig *bzz.Config

=======
	AccountManager *accounts.Manager
>>>>>>> e4f76960
	Etherbase      common.Address
	GasPrice       *big.Int
	MinerThreads   int
	SolcPath       string

	GpoMinGasPrice          *big.Int
	GpoMaxGasPrice          *big.Int
	GpoFullBlockRatio       int
	GpobaseStepDown         int
	GpobaseStepUp           int
	GpobaseCorrectionFactor int

	TestGenesisBlock *types.Block   // Genesis block to seed the chain database with (testing only!)
	TestGenesisState ethdb.Database // Genesis state to seed the database with (testing only!)
}

type Ethereum struct {
	// Channel for shutting down the ethereum
	shutdownChan chan bool

	// DB interfaces
	chainDb ethdb.Database // Block chain database
	dappDb  ethdb.Database // Dapp database

	// Handlers
	txPool          *core.TxPool
	blockchain      *core.BlockChain
	accountManager  *accounts.Manager
	pow             *ethash.Ethash
	protocolManager *ProtocolManager
	downloader      *downloader.Downloader
	Swarm           *bzz.Swarm
	SolcPath        string
	solc            *compiler.Solidity

	GpoMinGasPrice          *big.Int
	GpoMaxGasPrice          *big.Int
	GpoFullBlockRatio       int
	GpobaseStepDown         int
	GpobaseStepUp           int
	GpobaseCorrectionFactor int

	httpclient *httpclient.HTTPClient

	eventMux *event.TypeMux
	miner    *miner.Miner

	Mining       bool
	MinerThreads int
	NatSpec      bool
	AutoDAG      bool
	PowTest      bool
	autodagquit  chan bool
	etherbase    common.Address
	netVersionId int
}

func New(ctx *node.ServiceContext, config *Config) (*Ethereum, error) {
	// Let the database take 3/4 of the max open files (TODO figure out a way to get the actual limit of the open files)
	const dbCount = 3
	ethdb.OpenFileLimit = 128 / (dbCount + 1)

	// Open the chain database and perform any upgrades needed
	chainDb, err := ctx.Database("chaindata", config.DatabaseCache)
	if err != nil {
		return nil, err
	}
	if db, ok := chainDb.(*ethdb.LDBDatabase); ok {
		db.Meter("eth/db/chaindata/")
	}
	if err := upgradeChainDatabase(chainDb); err != nil {
		return nil, err
	}
	if err := addMipmapBloomBins(chainDb); err != nil {
		return nil, err
	}

	dappDb, err := ctx.Database("dapp", config.DatabaseCache)
	if err != nil {
		return nil, err
	}
	if db, ok := dappDb.(*ethdb.LDBDatabase); ok {
		db.Meter("eth/db/dapp/")
	}
	glog.V(logger.Info).Infof("Protocol Versions: %v, Network Id: %v", ProtocolVersions, config.NetworkId)

	// Load up any custom genesis block if requested
	if len(config.Genesis) > 0 {
		block, err := core.WriteGenesisBlock(chainDb, strings.NewReader(config.Genesis))
		if err != nil {
			return nil, err
		}
		glog.V(logger.Info).Infof("Successfully wrote custom genesis block: %x", block.Hash())
	}
	// Load up a test setup if directly injected
	if config.TestGenesisState != nil {
		chainDb = config.TestGenesisState
	}
	if config.TestGenesisBlock != nil {
		core.WriteTd(chainDb, config.TestGenesisBlock.Hash(), config.TestGenesisBlock.Difficulty())
		core.WriteBlock(chainDb, config.TestGenesisBlock)
		core.WriteCanonicalHash(chainDb, config.TestGenesisBlock.Hash(), config.TestGenesisBlock.NumberU64())
		core.WriteHeadBlockHash(chainDb, config.TestGenesisBlock.Hash())
	}

	if !config.SkipBcVersionCheck {
		b, _ := chainDb.Get([]byte("BlockchainVersion"))
		bcVersion := int(common.NewValue(b).Uint())
		if bcVersion != config.BlockChainVersion && bcVersion != 0 {
			return nil, fmt.Errorf("Blockchain DB version mismatch (%d / %d). Run geth upgradedb.\n", bcVersion, config.BlockChainVersion)
		}
		saveBlockchainVersion(chainDb, config.BlockChainVersion)
	}
	glog.V(logger.Info).Infof("Blockchain DB Version: %d", config.BlockChainVersion)

	eth := &Ethereum{
		shutdownChan:            make(chan bool),
		chainDb:                 chainDb,
		dappDb:                  dappDb,
		eventMux:                &event.TypeMux{},
		accountManager:          config.AccountManager,
		etherbase:               config.Etherbase,
		netVersionId:            config.NetworkId,
		NatSpec:                 config.NatSpec,
		MinerThreads:            config.MinerThreads,
		SolcPath:                config.SolcPath,
		AutoDAG:                 config.AutoDAG,
		PowTest:                 config.PowTest,
		GpoMinGasPrice:          config.GpoMinGasPrice,
		GpoMaxGasPrice:          config.GpoMaxGasPrice,
		GpoFullBlockRatio:       config.GpoFullBlockRatio,
		GpobaseStepDown:         config.GpobaseStepDown,
		GpobaseStepUp:           config.GpobaseStepUp,
		GpobaseCorrectionFactor: config.GpobaseCorrectionFactor,
		httpclient:              httpclient.New(config.DocRoot),
	}

	if config.PowTest {
		glog.V(logger.Info).Infof("ethash used in test mode")
		eth.pow, err = ethash.NewForTesting()
		if err != nil {
			return nil, err
		}
	} else {
		eth.pow = ethash.New()
	}
	//genesis := core.GenesisBlock(uint64(config.GenesisNonce), stateDb)
	eth.blockchain, err = core.NewBlockChain(chainDb, eth.pow, eth.EventMux())
	if err != nil {
		if err == core.ErrNoGenesis {
			return nil, fmt.Errorf(`Genesis block not found. Please supply a genesis block with the "--genesis /path/to/file" argument`)
		}
		return nil, err
	}
	newPool := core.NewTxPool(eth.EventMux(), eth.blockchain.State, eth.blockchain.GasLimit)
	eth.txPool = newPool

	if eth.protocolManager, err = NewProtocolManager(config.FastSync, config.NetworkId, eth.eventMux, eth.txPool, eth.pow, eth.blockchain, chainDb); err != nil {
		return nil, err
	}
	eth.miner = miner.New(eth, eth.EventMux(), eth.pow)
	eth.miner.SetGasPrice(config.GasPrice)
	eth.miner.SetExtra(config.ExtraData)

<<<<<<< HEAD
	if config.Shh {
		eth.whisper = whisper.New()
		eth.shhVersionId = int(eth.whisper.Version())
	}

	protocols := append([]p2p.Protocol{}, eth.protocolManager.SubProtocols...)

	// whisper
	if config.Shh {
		protocols = append(protocols, eth.whisper.Protocol())
		glog.V(logger.Info).Infof("shh protocol (whisper) added to peer caps")
	}

	netprv, err := config.nodeKey()
	if err != nil {
		return nil, err
	}

	// swarm
	if config.BzzConfig != nil {
		var proto p2p.Protocol
		eth.Swarm, proto, err = bzz.NewSwarm(discover.PubkeyID(&netprv.PublicKey), config.BzzConfig)
		if err != nil {
			glog.V(logger.Warn).Infof("error setting up swarm: %v. bzz protocol skipped", err)
		} else {
			protocols = append(protocols, proto)
			glog.V(logger.Info).Infof("bzz protocol (swarm) added to peer caps")
		}
	}

	eth.net = &p2p.Server{
		PrivateKey:      netprv,
		Name:            config.Name,
		MaxPeers:        config.MaxPeers,
		MaxPendingPeers: config.MaxPendingPeers,
		Discovery:       config.Discovery,
		Protocols:       protocols,
		NAT:             config.NAT,
		NoDial:          !config.Dial,
		BootstrapNodes:  config.parseBootNodes(),
		StaticNodes:     config.parseNodes(staticNodes),
		TrustedNodes:    config.parseNodes(trustedNodes),
		NodeDatabase:    nodeDb,
	}
	if len(config.Port) > 0 {
		eth.net.ListenAddr = ":" + config.Port
	}

	eth.net.Protocols = protocols

	vm.Debug = config.VmDebug

=======
>>>>>>> e4f76960
	return eth, nil
}

func (s *Ethereum) ResetWithGenesisBlock(gb *types.Block) {
	s.blockchain.ResetWithGenesisBlock(gb)
}

func (s *Ethereum) Etherbase() (eb common.Address, err error) {
	eb = s.etherbase
	if (eb == common.Address{}) {
		addr, e := s.AccountManager().AddressByIndex(0)
		if e != nil {
			err = fmt.Errorf("etherbase address must be explicitly specified")
		}
		eb = common.HexToAddress(addr)
	}
	return
}

// set in js console via admin interface or wrapper from cli flags
func (self *Ethereum) SetEtherbase(etherbase common.Address) {
	self.etherbase = etherbase
	self.miner.SetEtherbase(etherbase)
}

func (s *Ethereum) StopMining()         { s.miner.Stop() }
func (s *Ethereum) IsMining() bool      { return s.miner.Mining() }
func (s *Ethereum) Miner() *miner.Miner { return s.miner }

<<<<<<< HEAD
// func (s *Ethereum) Logger() logger.LogSystem             { return s.logger }
func (s *Ethereum) Name() string                         { return s.net.Name }
func (s *Ethereum) AccountManager() *accounts.Manager    { return s.accountManager }
func (s *Ethereum) BlockChain() *core.BlockChain         { return s.blockchain }
func (s *Ethereum) BlockProcessor() *core.BlockProcessor { return s.blockProcessor }
func (s *Ethereum) TxPool() *core.TxPool                 { return s.txPool }
func (s *Ethereum) Whisper() *whisper.Whisper            { return s.whisper }
func (s *Ethereum) EventMux() *event.TypeMux             { return s.eventMux }
func (s *Ethereum) ChainDb() ethdb.Database              { return s.chainDb }
func (s *Ethereum) DappDb() ethdb.Database               { return s.dappDb }
func (s *Ethereum) IsListening() bool                    { return true } // Always listening
func (s *Ethereum) PeerCount() int                       { return s.net.PeerCount() }
func (s *Ethereum) Peers() []*p2p.Peer                   { return s.net.Peers() }
func (s *Ethereum) MaxPeers() int                        { return s.net.MaxPeers }
func (s *Ethereum) ClientVersion() string                { return s.clientVersion }
func (s *Ethereum) EthVersion() int                      { return int(s.protocolManager.SubProtocols[0].Version) }
func (s *Ethereum) NetVersion() int                      { return s.netVersionId }
func (s *Ethereum) ShhVersion() int                      { return s.shhVersionId }
func (s *Ethereum) Downloader() *downloader.Downloader   { return s.protocolManager.downloader }

// Start the ethereum
func (s *Ethereum) Start() error {
	jsonlogger.LogJson(&logger.LogStarting{
		ClientString:    s.net.Name,
		ProtocolVersion: s.EthVersion(),
	})

	err := s.net.Start()
	if err != nil {
		if portInUseErrRE.MatchString(err.Error()) {
			err = fmt.Errorf("%v (possibly another instance of geth is using the same port)", err)
		}
		return err
	}
=======
func (s *Ethereum) AccountManager() *accounts.Manager  { return s.accountManager }
func (s *Ethereum) BlockChain() *core.BlockChain       { return s.blockchain }
func (s *Ethereum) TxPool() *core.TxPool               { return s.txPool }
func (s *Ethereum) EventMux() *event.TypeMux           { return s.eventMux }
func (s *Ethereum) ChainDb() ethdb.Database            { return s.chainDb }
func (s *Ethereum) DappDb() ethdb.Database             { return s.dappDb }
func (s *Ethereum) IsListening() bool                  { return true } // Always listening
func (s *Ethereum) EthVersion() int                    { return int(s.protocolManager.SubProtocols[0].Version) }
func (s *Ethereum) NetVersion() int                    { return s.netVersionId }
func (s *Ethereum) Downloader() *downloader.Downloader { return s.protocolManager.downloader }

// Protocols implements node.Service, returning all the currently configured
// network protocols to start.
func (s *Ethereum) Protocols() []p2p.Protocol {
	return s.protocolManager.SubProtocols
}
>>>>>>> e4f76960

// Start implements node.Service, starting all internal goroutines needed by the
// Ethereum protocol implementation.
func (s *Ethereum) Start() error {
	if s.AutoDAG {
		s.StartAutoDAG()
	}
	s.protocolManager.Start()
<<<<<<< HEAD

	if s.whisper != nil {
		s.whisper.Start()
	}

	if s.Swarm != nil {
		s.Swarm.Start(s.httpclient, func() string { return s.net.ListenAddr }, s.AddPeer)
	}

	glog.V(logger.Info).Infoln("Server started")
=======
>>>>>>> e4f76960
	return nil
}

// Start implements node.Service, terminating all internal goroutines used by the
// Ethereum protocol.
func (s *Ethereum) Stop() error {
	s.blockchain.Stop()
	s.protocolManager.Stop()
	s.txPool.Stop()
	s.eventMux.Stop()

	s.StopAutoDAG()

	if s.Swarm != nil {
		s.Swarm.Stop()
	}

	s.chainDb.Close()
	s.dappDb.Close()
	close(s.shutdownChan)

	return nil
}

// This function will wait for a shutdown and resumes main thread execution
func (s *Ethereum) WaitForShutdown() {
	<-s.shutdownChan
}

// StartAutoDAG() spawns a go routine that checks the DAG every autoDAGcheckInterval
// by default that is 10 times per epoch
// in epoch n, if we past autoDAGepochHeight within-epoch blocks,
// it calls ethash.MakeDAG  to pregenerate the DAG for the next epoch n+1
// if it does not exist yet as well as remove the DAG for epoch n-1
// the loop quits if autodagquit channel is closed, it can safely restart and
// stop any number of times.
// For any more sophisticated pattern of DAG generation, use CLI subcommand
// makedag
func (self *Ethereum) StartAutoDAG() {
	if self.autodagquit != nil {
		return // already started
	}
	go func() {
		glog.V(logger.Info).Infof("Automatic pregeneration of ethash DAG ON (ethash dir: %s)", ethash.DefaultDir)
		var nextEpoch uint64
		timer := time.After(0)
		self.autodagquit = make(chan bool)
		for {
			select {
			case <-timer:
				glog.V(logger.Info).Infof("checking DAG (ethash dir: %s)", ethash.DefaultDir)
				currentBlock := self.BlockChain().CurrentBlock().NumberU64()
				thisEpoch := currentBlock / epochLength
				if nextEpoch <= thisEpoch {
					if currentBlock%epochLength > autoDAGepochHeight {
						if thisEpoch > 0 {
							previousDag, previousDagFull := dagFiles(thisEpoch - 1)
							os.Remove(filepath.Join(ethash.DefaultDir, previousDag))
							os.Remove(filepath.Join(ethash.DefaultDir, previousDagFull))
							glog.V(logger.Info).Infof("removed DAG for epoch %d (%s)", thisEpoch-1, previousDag)
						}
						nextEpoch = thisEpoch + 1
						dag, _ := dagFiles(nextEpoch)
						if _, err := os.Stat(dag); os.IsNotExist(err) {
							glog.V(logger.Info).Infof("Pregenerating DAG for epoch %d (%s)", nextEpoch, dag)
							err := ethash.MakeDAG(nextEpoch*epochLength, "") // "" -> ethash.DefaultDir
							if err != nil {
								glog.V(logger.Error).Infof("Error generating DAG for epoch %d (%s)", nextEpoch, dag)
								return
							}
						} else {
							glog.V(logger.Error).Infof("DAG for epoch %d (%s)", nextEpoch, dag)
						}
					}
				}
				timer = time.After(autoDAGcheckInterval)
			case <-self.autodagquit:
				return
			}
		}
	}()
}

// stopAutoDAG stops automatic DAG pregeneration by quitting the loop
func (self *Ethereum) StopAutoDAG() {
	if self.autodagquit != nil {
		close(self.autodagquit)
		self.autodagquit = nil
	}
	glog.V(logger.Info).Infof("Automatic pregeneration of ethash DAG OFF (ethash dir: %s)", ethash.DefaultDir)
}

// HTTPClient returns the light http client used for fetching offchain docs
// (natspec, source for verification)
func (self *Ethereum) HTTPClient() *httpclient.HTTPClient {
	return self.httpclient
}

func (self *Ethereum) Solc() (*compiler.Solidity, error) {
	var err error
	if self.solc == nil {
		self.solc, err = compiler.New(self.SolcPath)
	}
	return self.solc, err
}

// set in js console via admin interface or wrapper from cli flags
func (self *Ethereum) SetSolc(solcPath string) (*compiler.Solidity, error) {
	self.SolcPath = solcPath
	self.solc = nil
	return self.Solc()
}

// dagFiles(epoch) returns the two alternative DAG filenames (not a path)
// 1) <revision>-<hex(seedhash[8])> 2) full-R<revision>-<hex(seedhash[8])>
func dagFiles(epoch uint64) (string, string) {
	seedHash, _ := ethash.GetSeedHash(epoch * epochLength)
	dag := fmt.Sprintf("full-R%d-%x", ethashRevision, seedHash[:8])
	return dag, "full-R" + dag
}

func saveBlockchainVersion(db ethdb.Database, bcVersion int) {
	d, _ := db.Get([]byte("BlockchainVersion"))
	blockchainVersion := common.NewValue(d).Uint()

	if blockchainVersion == 0 {
		db.Put([]byte("BlockchainVersion"), common.NewValue(bcVersion).Bytes())
	}
}

// upgradeChainDatabase ensures that the chain database stores block split into
// separate header and body entries.
func upgradeChainDatabase(db ethdb.Database) error {
	// Short circuit if the head block is stored already as separate header and body
	data, err := db.Get([]byte("LastBlock"))
	if err != nil {
		return nil
	}
	head := common.BytesToHash(data)

	if block := core.GetBlockByHashOld(db, head); block == nil {
		return nil
	}
	// At least some of the database is still the old format, upgrade (skip the head block!)
	glog.V(logger.Info).Info("Old database detected, upgrading...")

	if db, ok := db.(*ethdb.LDBDatabase); ok {
		blockPrefix := []byte("block-hash-")
		for it := db.NewIterator(); it.Next(); {
			// Skip anything other than a combined block
			if !bytes.HasPrefix(it.Key(), blockPrefix) {
				continue
			}
			// Skip the head block (merge last to signal upgrade completion)
			if bytes.HasSuffix(it.Key(), head.Bytes()) {
				continue
			}
			// Load the block, split and serialize (order!)
			block := core.GetBlockByHashOld(db, common.BytesToHash(bytes.TrimPrefix(it.Key(), blockPrefix)))

			if err := core.WriteTd(db, block.Hash(), block.DeprecatedTd()); err != nil {
				return err
			}
			if err := core.WriteBody(db, block.Hash(), &types.Body{block.Transactions(), block.Uncles()}); err != nil {
				return err
			}
			if err := core.WriteHeader(db, block.Header()); err != nil {
				return err
			}
			if err := db.Delete(it.Key()); err != nil {
				return err
			}
		}
		// Lastly, upgrade the head block, disabling the upgrade mechanism
		current := core.GetBlockByHashOld(db, head)

		if err := core.WriteTd(db, current.Hash(), current.DeprecatedTd()); err != nil {
			return err
		}
		if err := core.WriteBody(db, current.Hash(), &types.Body{current.Transactions(), current.Uncles()}); err != nil {
			return err
		}
		if err := core.WriteHeader(db, current.Header()); err != nil {
			return err
		}
	}
	return nil
}

func addMipmapBloomBins(db ethdb.Database) (err error) {
	const mipmapVersion uint = 2

	// check if the version is set. We ignore data for now since there's
	// only one version so we can easily ignore it for now
	var data []byte
	data, _ = db.Get([]byte("setting-mipmap-version"))
	if len(data) > 0 {
		var version uint
		if err := rlp.DecodeBytes(data, &version); err == nil && version == mipmapVersion {
			return nil
		}
	}

	defer func() {
		if err == nil {
			var val []byte
			val, err = rlp.EncodeToBytes(mipmapVersion)
			if err == nil {
				err = db.Put([]byte("setting-mipmap-version"), val)
			}
			return
		}
	}()
	latestBlock := core.GetBlock(db, core.GetHeadBlockHash(db))
	if latestBlock == nil { // clean database
		return
	}

	tstart := time.Now()
	glog.V(logger.Info).Infoln("upgrading db log bloom bins")
	for i := uint64(0); i <= latestBlock.NumberU64(); i++ {
		hash := core.GetCanonicalHash(db, i)
		if (hash == common.Hash{}) {
			return fmt.Errorf("chain db corrupted. Could not find block %d.", i)
		}
		core.WriteMipmapBloom(db, i, core.GetBlockReceipts(db, hash))
	}
	glog.V(logger.Info).Infoln("upgrade completed in", time.Since(tstart))
	return nil
}<|MERGE_RESOLUTION|>--- conflicted
+++ resolved
@@ -29,7 +29,6 @@
 
 	"github.com/ethereum/ethash"
 	"github.com/ethereum/go-ethereum/accounts"
-	"github.com/ethereum/go-ethereum/bzz"
 	"github.com/ethereum/go-ethereum/common"
 	"github.com/ethereum/go-ethereum/common/compiler"
 	"github.com/ethereum/go-ethereum/common/httpclient"
@@ -68,33 +67,12 @@
 	SkipBcVersionCheck bool // e.g. blockchain export
 	DatabaseCache      int
 
-	NatSpec   bool
-	DocRoot   string
-	AutoDAG   bool
-	PowTest   bool
-	ExtraData []byte
-
-<<<<<<< HEAD
-	MaxPeers        int
-	MaxPendingPeers int
-	Discovery       bool
-	Port            string
-
-	// Space-separated list of discovery node URLs
-	BootNodes string
-
-	// This key is used to identify the node on the network.
-	// If nil, an ephemeral key is used.
-	NodeKey *ecdsa.PrivateKey
-
-	NAT       nat.Interface
-	Shh       bool
-	Dial      bool
-	BzzConfig *bzz.Config
-
-=======
+	NatSpec        bool
+	DocRoot        string
+	AutoDAG        bool
+	PowTest        bool
+	ExtraData      []byte
 	AccountManager *accounts.Manager
->>>>>>> e4f76960
 	Etherbase      common.Address
 	GasPrice       *big.Int
 	MinerThreads   int
@@ -126,7 +104,6 @@
 	pow             *ethash.Ethash
 	protocolManager *ProtocolManager
 	downloader      *downloader.Downloader
-	Swarm           *bzz.Swarm
 	SolcPath        string
 	solc            *compiler.Solidity
 
@@ -258,62 +235,6 @@
 	eth.miner = miner.New(eth, eth.EventMux(), eth.pow)
 	eth.miner.SetGasPrice(config.GasPrice)
 	eth.miner.SetExtra(config.ExtraData)
-
-<<<<<<< HEAD
-	if config.Shh {
-		eth.whisper = whisper.New()
-		eth.shhVersionId = int(eth.whisper.Version())
-	}
-
-	protocols := append([]p2p.Protocol{}, eth.protocolManager.SubProtocols...)
-
-	// whisper
-	if config.Shh {
-		protocols = append(protocols, eth.whisper.Protocol())
-		glog.V(logger.Info).Infof("shh protocol (whisper) added to peer caps")
-	}
-
-	netprv, err := config.nodeKey()
-	if err != nil {
-		return nil, err
-	}
-
-	// swarm
-	if config.BzzConfig != nil {
-		var proto p2p.Protocol
-		eth.Swarm, proto, err = bzz.NewSwarm(discover.PubkeyID(&netprv.PublicKey), config.BzzConfig)
-		if err != nil {
-			glog.V(logger.Warn).Infof("error setting up swarm: %v. bzz protocol skipped", err)
-		} else {
-			protocols = append(protocols, proto)
-			glog.V(logger.Info).Infof("bzz protocol (swarm) added to peer caps")
-		}
-	}
-
-	eth.net = &p2p.Server{
-		PrivateKey:      netprv,
-		Name:            config.Name,
-		MaxPeers:        config.MaxPeers,
-		MaxPendingPeers: config.MaxPendingPeers,
-		Discovery:       config.Discovery,
-		Protocols:       protocols,
-		NAT:             config.NAT,
-		NoDial:          !config.Dial,
-		BootstrapNodes:  config.parseBootNodes(),
-		StaticNodes:     config.parseNodes(staticNodes),
-		TrustedNodes:    config.parseNodes(trustedNodes),
-		NodeDatabase:    nodeDb,
-	}
-	if len(config.Port) > 0 {
-		eth.net.ListenAddr = ":" + config.Port
-	}
-
-	eth.net.Protocols = protocols
-
-	vm.Debug = config.VmDebug
-
-=======
->>>>>>> e4f76960
 	return eth, nil
 }
 
@@ -343,42 +264,6 @@
 func (s *Ethereum) IsMining() bool      { return s.miner.Mining() }
 func (s *Ethereum) Miner() *miner.Miner { return s.miner }
 
-<<<<<<< HEAD
-// func (s *Ethereum) Logger() logger.LogSystem             { return s.logger }
-func (s *Ethereum) Name() string                         { return s.net.Name }
-func (s *Ethereum) AccountManager() *accounts.Manager    { return s.accountManager }
-func (s *Ethereum) BlockChain() *core.BlockChain         { return s.blockchain }
-func (s *Ethereum) BlockProcessor() *core.BlockProcessor { return s.blockProcessor }
-func (s *Ethereum) TxPool() *core.TxPool                 { return s.txPool }
-func (s *Ethereum) Whisper() *whisper.Whisper            { return s.whisper }
-func (s *Ethereum) EventMux() *event.TypeMux             { return s.eventMux }
-func (s *Ethereum) ChainDb() ethdb.Database              { return s.chainDb }
-func (s *Ethereum) DappDb() ethdb.Database               { return s.dappDb }
-func (s *Ethereum) IsListening() bool                    { return true } // Always listening
-func (s *Ethereum) PeerCount() int                       { return s.net.PeerCount() }
-func (s *Ethereum) Peers() []*p2p.Peer                   { return s.net.Peers() }
-func (s *Ethereum) MaxPeers() int                        { return s.net.MaxPeers }
-func (s *Ethereum) ClientVersion() string                { return s.clientVersion }
-func (s *Ethereum) EthVersion() int                      { return int(s.protocolManager.SubProtocols[0].Version) }
-func (s *Ethereum) NetVersion() int                      { return s.netVersionId }
-func (s *Ethereum) ShhVersion() int                      { return s.shhVersionId }
-func (s *Ethereum) Downloader() *downloader.Downloader   { return s.protocolManager.downloader }
-
-// Start the ethereum
-func (s *Ethereum) Start() error {
-	jsonlogger.LogJson(&logger.LogStarting{
-		ClientString:    s.net.Name,
-		ProtocolVersion: s.EthVersion(),
-	})
-
-	err := s.net.Start()
-	if err != nil {
-		if portInUseErrRE.MatchString(err.Error()) {
-			err = fmt.Errorf("%v (possibly another instance of geth is using the same port)", err)
-		}
-		return err
-	}
-=======
 func (s *Ethereum) AccountManager() *accounts.Manager  { return s.accountManager }
 func (s *Ethereum) BlockChain() *core.BlockChain       { return s.blockchain }
 func (s *Ethereum) TxPool() *core.TxPool               { return s.txPool }
@@ -395,7 +280,6 @@
 func (s *Ethereum) Protocols() []p2p.Protocol {
 	return s.protocolManager.SubProtocols
 }
->>>>>>> e4f76960
 
 // Start implements node.Service, starting all internal goroutines needed by the
 // Ethereum protocol implementation.
@@ -404,19 +288,6 @@
 		s.StartAutoDAG()
 	}
 	s.protocolManager.Start()
-<<<<<<< HEAD
-
-	if s.whisper != nil {
-		s.whisper.Start()
-	}
-
-	if s.Swarm != nil {
-		s.Swarm.Start(s.httpclient, func() string { return s.net.ListenAddr }, s.AddPeer)
-	}
-
-	glog.V(logger.Info).Infoln("Server started")
-=======
->>>>>>> e4f76960
 	return nil
 }
 
@@ -429,10 +300,6 @@
 	s.eventMux.Stop()
 
 	s.StopAutoDAG()
-
-	if s.Swarm != nil {
-		s.Swarm.Stop()
-	}
 
 	s.chainDb.Close()
 	s.dappDb.Close()
