// Copyright 2019 The Swarm Authors
// This file is part of the Swarm library.
//
// The Swarm library is free software: you can redistribute it and/or modify
// it under the terms of the GNU Lesser General Public License as published by
// the Free Software Foundation, either version 3 of the License, or
// (at your option) any later version.
//
// The Swarm library is distributed in the hope that it will be useful,
// but WITHOUT ANY WARRANTY; without even the implied warranty of
// MERCHANTABILITY or FITNESS FOR A PARTICULAR PURPOSE. See the
// GNU Lesser General Public License for more details.
//
// You should have received a copy of the GNU Lesser General Public License
// along with the Swarm library. If not, see <http://www.gnu.org/licenses/>.

package swap

import (
	"context"
	"fmt"
	"io/ioutil"
	"os"
	"path/filepath"
	"reflect"
	"runtime"
	"testing"
	"time"

	"github.com/ethereum/go-ethereum/common"
	"github.com/ethereum/go-ethereum/log"
	"github.com/ethereum/go-ethereum/node"
	"github.com/ethereum/go-ethereum/p2p/enode"
	"github.com/ethereum/go-ethereum/rpc"
	"github.com/ethersphere/swarm/boundedint"
	contract "github.com/ethersphere/swarm/contracts/swap"
	p2ptest "github.com/ethersphere/swarm/p2p/testing"
	colorable "github.com/mattn/go-colorable"
)

func init() {
	log.PrintOrigins(true)
	log.Root().SetHandler(log.LvlFilterHandler(log.Lvl(*loglevel), log.StreamHandler(colorable.NewColorableStderr(), log.TerminalFormat(true))))
}

// protocol tester based on a swap instance
type swapTester struct {
	*p2ptest.ProtocolTester
	swap *Swap
}

// creates a new protocol tester for swap with a deployed chequebook
func newSwapTester(t *testing.T, backend *swapTestBackend, depositAmount *boundedint.Uint256) (*swapTester, func(), error) {
	swap, clean := newTestSwap(t, ownerKey, backend)

	err := testDeploy(context.Background(), swap, depositAmount)
	if err != nil {
		return nil, nil, err
	}

	// setup the protocolTester, which will allow protocol testing by sending messages
	protocolTester := p2ptest.NewProtocolTester(swap.owner.privateKey, 1, swap.run)
	return &swapTester{
		ProtocolTester: protocolTester,
		swap:           swap,
	}, clean, nil
}

// creates a test exchange for the handshakes
func HandshakeMsgExchange(lhs, rhs *HandshakeMsg, id enode.ID) []p2ptest.Exchange {
	return []p2ptest.Exchange{
		{
			Expects: []p2ptest.Expect{
				{
					Code: 0,
					Msg:  lhs,
					Peer: id,
				},
			},
		},
		{
			Triggers: []p2ptest.Trigger{
				{
					Code: 0,
					Msg:  rhs,
					Peer: id,
				},
			},
		},
	}
}

// helper function for testing the handshake
// lhs is the HandshakeMsg we expect to be sent, rhs the one we receive
// disconnects is a list of disconnect events to be expected
func (s *swapTester) testHandshake(lhs, rhs *HandshakeMsg, disconnects ...*p2ptest.Disconnect) error {
	if err := s.TestExchanges(HandshakeMsgExchange(lhs, rhs, s.Nodes[0].ID())...); err != nil {
		return err
	}

	if len(disconnects) > 0 {
		return s.TestDisconnected(disconnects...)
	}

	// If we don't expect disconnect, ensure peers remain connected
	err := s.TestDisconnected(&p2ptest.Disconnect{
		Peer:  s.Nodes[0].ID(),
		Error: nil,
	})

	if err == nil {
		return fmt.Errorf("Unexpected peer disconnect")
	}

	if err.Error() != "timed out waiting for peers to disconnect" {
		return err
	}

	return nil
}

// creates a new HandshakeMsg
func newSwapHandshakeMsg(contractAddress common.Address, chainID uint64) *HandshakeMsg {
	return &HandshakeMsg{
		ContractAddress: contractAddress,
		ChainID:         chainID,
	}
}

// creates the correct HandshakeMsg based on Swap instance
func correctSwapHandshakeMsg(swap *Swap) *HandshakeMsg {
	return newSwapHandshakeMsg(swap.GetParams().ContractAddress, swap.chainID)
}

// TestHandshake tests the correct handshake scenario
func TestHandshake(t *testing.T) {
	// setup the protocolTester, which will allow protocol testing by sending messages
	protocolTester, clean, err := newSwapTester(t, nil, boundedint.Uint64ToUint256(0))
	defer clean()
	if err != nil {
		t.Fatal(err)
	}

	err = protocolTester.testHandshake(
		correctSwapHandshakeMsg(protocolTester.swap),
		correctSwapHandshakeMsg(protocolTester.swap),
	)
	if err != nil {
		t.Fatal(err)
	}
}

// TestHandshakeInvalidChainID tests that a handshake with the wrong chain id is rejected
func TestHandshakeInvalidChainID(t *testing.T) {
	// setup the protocolTester, which will allow protocol testing by sending messages
	protocolTester, clean, err := newSwapTester(t, nil, boundedint.Uint64ToUint256(0))
	defer clean()
	if err != nil {
		t.Fatal(err)
	}

	err = protocolTester.testHandshake(
		correctSwapHandshakeMsg(protocolTester.swap),
		newSwapHandshakeMsg(protocolTester.swap.GetParams().ContractAddress, 1234),
		&p2ptest.Disconnect{
			Peer:  protocolTester.Nodes[0].ID(),
			Error: fmt.Errorf("message handler: (msg code 0): %v", ErrDifferentChainID),
		},
	)
	if err != nil {
		t.Fatal(err)
	}
}

// TestHandshakeEmptyContract tests that a handshake with an empty contract address is rejected
func TestHandshakeEmptyContract(t *testing.T) {
	// setup the protocolTester, which will allow protocol testing by sending messages
	protocolTester, clean, err := newSwapTester(t, nil, boundedint.Uint64ToUint256(0))
	defer clean()
	if err != nil {
		t.Fatal(err)
	}

	err = protocolTester.testHandshake(
		correctSwapHandshakeMsg(protocolTester.swap),
		newSwapHandshakeMsg(common.Address{}, 1234),
		&p2ptest.Disconnect{
			Peer:  protocolTester.Nodes[0].ID(),
			Error: fmt.Errorf("message handler: (msg code 0): %v", ErrEmptyAddressInSignature),
		},
	)
	if err != nil {
		t.Fatal(err)
	}
}

// TestHandshakeInvalidContract tests that a handshake with an address that's not a valid chequebook
func TestHandshakeInvalidContract(t *testing.T) {
	// setup the protocolTester, which will allow protocol testing by sending messages
	protocolTester, clean, err := newSwapTester(t, nil, boundedint.Uint64ToUint256(0))
	defer clean()
	if err != nil {
		t.Fatal(err)
	}

	err = protocolTester.testHandshake(
		correctSwapHandshakeMsg(protocolTester.swap),
		newSwapHandshakeMsg(ownerAddress, protocolTester.swap.chainID),
		&p2ptest.Disconnect{
			Peer:  protocolTester.Nodes[0].ID(),
			Error: fmt.Errorf("message handler: (msg code 0): %v", contract.ErrNotDeployedByFactory),
		},
	)
	if err != nil {
		t.Fatal(err)
	}
}

// TestEmitCheque tests the correct processing of EmitChequeMsg messages
// One protocol tester is created which will receive the EmitChequeMsg
// A second swap instance is created for easy creation of a chequebook contract which is deployed to the simulated backend
// We send a EmitChequeMsg to the creditor which handles the cheque and sends a ConfirmChequeMsg
func TestEmitCheque(t *testing.T) {
	testBackend := newTestBackend(t)

	protocolTester, clean, err := newSwapTester(t, testBackend, boundedint.Uint64ToUint256(0))
	defer clean()
	if err != nil {
		t.Fatal(err)
	}
	creditorSwap := protocolTester.swap

	debitorSwap, cleanDebitorSwap := newTestSwap(t, beneficiaryKey, testBackend)
	defer cleanDebitorSwap()

	// setup the wait for mined transaction function for testing
	cleanup := setupContractTest()
	defer cleanup()

	log.Debug("deploy to simulated backend")

	// cashCheque cashes a cheque when the reward of doing so is twice the transaction costs.
	// gasPrice on testBackend == 1
	// estimated gas costs == 50000
	// cheque should be sent if the accumulated amount of uncashed cheques is worth more than 100000
	balance := boundedint.Uint64ToUint256(100001)
	balanceValue := balance.Value()

	if err := testDeploy(context.Background(), debitorSwap, balance); err != nil {
		t.Fatal(err)
	}

	if err = protocolTester.testHandshake(
		correctSwapHandshakeMsg(creditorSwap),
		correctSwapHandshakeMsg(debitorSwap),
	); err != nil {
		t.Fatal(err)
	}

	debitor := creditorSwap.getPeer(protocolTester.Nodes[0].ID())
	// set balance artificially
	if err = debitor.setBalance(boundedint.Int64ToInt256(100001)); err != nil {
		t.Fatal(err)
	}

	// a safe check: at this point no cheques should be in the swap
	if debitor.getLastReceivedCheque() != nil {
		t.Fatalf("Expected no cheques at creditor, but there is %v:", debitor.getLastReceivedCheque())
	}

	cheque := &Cheque{
		ChequeParams: ChequeParams{
			Contract:         debitorSwap.GetParams().ContractAddress,
			Beneficiary:      creditorSwap.owner.address,
			CumulativePayout: balance,
		},
		Honey: balanceValue.Uint64(),
	}
	cheque.Signature, err = cheque.Sign(debitorSwap.owner.privateKey)
	if err != nil {
		t.Fatal(err)
	}

	err = protocolTester.TestExchanges(p2ptest.Exchange{
		Triggers: []p2ptest.Trigger{
			{
				Code: 1,
				Msg: &EmitChequeMsg{
					Cheque: cheque,
				},
				Peer: protocolTester.Nodes[0].ID(),
			},
		},
		Expects: []p2ptest.Expect{
			{
				Code: 2,
				Msg: &ConfirmChequeMsg{
					Cheque: cheque,
				},
				Peer: protocolTester.Nodes[0].ID(),
			},
		},
	})
	if err != nil {
		t.Fatal(err)
	}

	// check that the balance has been reset
	if debitor.getBalance().Cmp(boundedint.Int64ToInt256(0)) != 0 {
		t.Fatalf("Expected debitor balance to have been reset to %d, but it is %v", 0, debitor.getBalance())
	}
	recvCheque := debitor.getLastReceivedCheque()
	log.Debug("expected cheque", "cheque", recvCheque)
	if !recvCheque.Equal(cheque) {
		t.Fatalf("Expected cheque %v at creditor, but it was %v:", cheque, recvCheque)
	}

	// we wait until the cashCheque is actually terminated (ensures proper nonce count)
	select {
	case <-testBackend.cashDone:
		log.Debug("cash transaction completed and committed")
	case <-time.After(4 * time.Second):
		t.Fatalf("Timeout waiting for cash transaction to complete")
	}
}

// TestTriggerPaymentThreshold is to test that the whole cheque protocol is triggered
// when we reach the payment threshold
// One protocol tester is created and then Add with a value above the payment threshold is called for another node
// we expect a EmitChequeMsg to be sent, then we send a ConfirmChequeMsg to the swap instance
func TestTriggerPaymentThreshold(t *testing.T) {
	testBackend := newTestBackend(t)
	log.Debug("create test swap")
	depositAmount, err := boundedint.NewUint256().Mul(&DefaultPaymentThreshold, boundedint.Uint64ToUint256(2))
	if err != nil {
		t.Fatal(err)
	}

	protocolTester, clean, err := newSwapTester(t, testBackend, depositAmount)
	defer clean()
	if err != nil {
		t.Fatal(err)
	}
	debitorSwap := protocolTester.swap

	ctx, cancel := context.WithTimeout(context.Background(), 10*time.Second)
	defer cancel()
	// setup the wait for mined transaction function for testing
	cleanup := setupContractTest()
	defer cleanup()

	if err = protocolTester.testHandshake(
		correctSwapHandshakeMsg(debitorSwap),
		correctSwapHandshakeMsg(debitorSwap),
	); err != nil {
		t.Fatal(err)
	}

	creditor := debitorSwap.getPeer(protocolTester.Nodes[0].ID())

	// set the balance to manually be at PaymentThreshold
<<<<<<< HEAD
	overDraft := boundedint.Uint64ToUint256(42)
	expectedAmount, err := boundedint.NewUint256().Add(overDraft, &DefaultPaymentThreshold)
	if err != nil {
		t.Fatal(err)
	}

	pt, err := boundedint.NewInt256().Set(DefaultPaymentThreshold.Value())
	if err != nil {
		t.Fatal(err)
	}
	b, err := boundedint.NewInt256().Mul(boundedint.Int64ToInt256(-1), pt)
	if err != nil {
		t.Fatal(err)
	}
	creditor.setBalance(b)
=======
	overDraft := 42
	expectedAmount := uint64(overDraft) + DefaultPaymentThreshold
	if err = creditor.setBalance(-int64(DefaultPaymentThreshold)); err != nil {
		t.Fatal(err)
	}
>>>>>>> af7339a3

	// we expect a cheque at the end of the test, but not yet
	if creditor.getLastSentCheque() != nil {
		t.Fatalf("Expected no cheques yet, but there is %v:", creditor.getLastSentCheque())
	}
	// do some accounting, no error expected, just a WARN
	err = debitorSwap.Add(-42, creditor.Peer)
	if err != nil {
		t.Fatal(err)
	}

	// balance should be reset now
	if !creditor.getBalance().Equals(boundedint.Int64ToInt256(0)) {
		t.Fatalf("Expected debitorSwap balance to be 0, but is %v", creditor.getBalance())
	}

	// pending cheque should now be set
	pending := creditor.getPendingCheque()
	if pending == nil {
		t.Fatal("Expected pending cheque")
	}

	if !pending.CumulativePayout.Equals(expectedAmount) {
		t.Fatalf("Expected cheque cumulative payout to be %v, but is %v", expectedAmount, pending.CumulativePayout)
	}

	ea := expectedAmount.Value()
	if pending.Honey != (&ea).Uint64() {
		t.Fatalf("Expected cheque honey to be %v, but is %v", expectedAmount, pending.Honey)
	}

	if pending.Beneficiary != creditor.beneficiary {
		t.Fatalf("Expected cheque beneficiary to be %x, but is %x", creditor.beneficiary, pending.Beneficiary)
	}

	if pending.Contract != debitorSwap.contract.ContractParams().ContractAddress {
		t.Fatalf("Expected cheque contract to be %x, but is %x", debitorSwap.contract.ContractParams().ContractAddress, pending.Contract)
	}

	// we expect a EmitChequeMsg to be sent, then we trigger a ConfirmChequeMsg for the same cheque
	err = protocolTester.TestExchanges(p2ptest.Exchange{
		Expects: []p2ptest.Expect{
			{
				Code: 1,
				Msg: &EmitChequeMsg{
					Cheque: creditor.getPendingCheque(),
				},
				Peer: protocolTester.Nodes[0].ID(),
			},
		},
	}, p2ptest.Exchange{
		Triggers: []p2ptest.Trigger{
			{
				Code: 2,
				Msg: &ConfirmChequeMsg{
					Cheque: creditor.getPendingCheque(),
				},
				Peer: protocolTester.Nodes[0].ID(),
			},
		},
	})
	if err != nil {
		t.Fatal(err)
	}

	// we wait until the confirm message has been processed
loop:
	for {
		select {
		case <-ctx.Done():
			t.Fatal("Expected one cheque, but there is none")
		default:
			creditor.lock.Lock()
			lastSentCheque := creditor.getLastSentCheque()
			creditor.lock.Unlock()
			if lastSentCheque != nil {
				break loop
			}
			time.Sleep(10 * time.Millisecond)
		}
	}

	cheque := creditor.getLastSentCheque()

	if !cheque.Equal(pending) {
		t.Fatalf("Expected sent cheque to be the last pending one. expected: %v, but is %v", pending, cheque)
	}

	// because no other accounting took place in the meantime the balance should be exactly 0
	if !creditor.getBalance().Equals(boundedint.Int64ToInt256(0)) {
		t.Fatalf("Expected debitorSwap balance to be 0, but is %v", creditor.getBalance())
	}

	// do some accounting again to trigger a second cheque
	amount := DefaultPaymentThreshold.Value()
	if err = debitorSwap.Add(-(amount.Int64()), creditor.Peer); err != nil {
		t.Fatal(err)
	}

	// we expect a cheque to be sent
	err = protocolTester.TestExchanges(p2ptest.Exchange{
		Expects: []p2ptest.Expect{
			{
				Code: 1,
				Msg: &EmitChequeMsg{
					Cheque: creditor.getPendingCheque(),
				},
				Peer: protocolTester.Nodes[0].ID(),
			},
		},
	})
	if err != nil {
		t.Fatal(err)
	}

	if !creditor.getBalance().Equals(boundedint.Int64ToInt256(0)) {
		t.Fatalf("Expected debitorSwap balance to be 0, but is %v", creditor.getBalance())
	}
}

// TestTriggerDisconnectThreshold is to test that no further accounting takes place
// when we reach the disconnect threshold
// It is the creditor who triggers the disconnect from a overdraft creditor
func TestTriggerDisconnectThreshold(t *testing.T) {
	log.Debug("create test swap")
	creditorSwap, clean := newTestSwap(t, beneficiaryKey, nil)
	defer clean()

	// create a dummy pper
	cPeer := newDummyPeerWithSpec(Spec)
	debitor, err := creditorSwap.addPeer(cPeer.Peer, common.Address{}, common.Address{})
	if err != nil {
		t.Fatal(err)
	}

	// set the balance to manually be at DisconnectThreshold
	overDraft := 42
	expectedBalance, err := boundedint.NewInt256().Set((&DefaultDisconnectThreshold).Value())
	if err != nil {
		t.Fatal(err)
	}
	// we don't expect any change after the test
	if err = debitor.setBalance(expectedBalance); err != nil {
		t.Fatal(err)
	}
	// we also don't expect any cheques yet
	if debitor.getPendingCheque() != nil {
		t.Fatalf("Expected no cheques yet, but there is %v", debitor.getPendingCheque())
	}
	// now do some accounting
	err = creditorSwap.Add(int64(overDraft), debitor.Peer)
	// it should fail due to overdraft
	if err == nil {
		t.Fatal("Expected an error due to overdraft, but did not get any")
	}
	// no balance change expected
	if debitor.getBalance() != expectedBalance {
		t.Fatalf("Expected balance to be %v, but is %v", expectedBalance, debitor.getBalance())
	}
	// still no cheques expected
	if debitor.getPendingCheque() != nil {
		t.Fatalf("Expected still no cheques yet, but there is %v", debitor.getPendingCheque())
	}

	// let's do the whole thing again (actually a bit silly, it's somehow simulating the peer would have been dropped)
	err = creditorSwap.Add(int64(overDraft), debitor.Peer)
	if err == nil {
		t.Fatal("Expected an error due to overdraft, but did not get any")
	}

	if debitor.getBalance() != expectedBalance {
		t.Fatalf("Expected balance to be %v, but is %v", expectedBalance, debitor.getBalance())
	}

	if debitor.getPendingCheque() != nil {
		t.Fatalf("Expected no cheques yet, but there is %v", debitor.getPendingCheque())
	}
}

// TestSwapRPC tests some basic things over RPC
// We want this so that we can check the API works
func TestSwapRPC(t *testing.T) {
	if runtime.GOOS == "windows" {
		t.Skip()
	}

	var (
		ipcPath = ".swap.ipc"
		err     error
	)

	swap, clean := newTestSwap(t, ownerKey, nil)
	defer clean()

	// need to have a dummy contract or the call will fail at `GetParams` due to `NewAPI`
	swap.contract, err = contract.InstanceAt(common.Address{}, swap.backend)
	if err != nil {
		t.Fatal(err)
	}

	// start a service stack
	stack := createAndStartSvcNode(swap, ipcPath, t)
	defer func() {
		go stack.Stop()
	}()

	// use unique IPC path on windows
	ipcPath = filepath.Join(stack.DataDir(), ipcPath)

	// connect to the servicenode RPCs
	rpcclient, err := rpc.Dial(ipcPath)
	if err != nil {
		t.Fatal(err)
	}
	defer os.RemoveAll(stack.DataDir())

	// create dummy peers so that we can artificially set balances and query
	dummyPeer1 := newDummyPeer()
	dummyPeer2 := newDummyPeer()
	id1 := dummyPeer1.ID()
	id2 := dummyPeer2.ID()

	// set some fake balances
	fakeBalance1 := boundedint.Int64ToInt256(234)
	fakeBalance2 := boundedint.Int64ToInt256(-100)

	// query a first time, should give error
	balance := boundedint.NewInt256()
	err = rpcclient.Call(balance, "swap_peerBalance", id1)
	// at this point no balance should be there:  no peer registered with Swap
	if err == nil {
		t.Fatal("Expected error but no error received")
	}
	log.Debug("servicenode balance", "balance", balance)

	// ...thus balance should be empty
	if !balance.Equals(boundedint.NewInt256()) {
		t.Fatalf("Expected balance to be empty but it is %v", balance)
	}

	peer1, err := swap.addPeer(dummyPeer1.Peer, common.Address{}, common.Address{})
	if err != nil {
		t.Fatal(err)
	}

	if err := peer1.setBalance(fakeBalance1); err != nil {
		t.Fatal(err)
	}

	peer2, err := swap.addPeer(dummyPeer2.Peer, common.Address{}, common.Address{})
	if err != nil {
		t.Fatal(err)
	}

	if err := peer2.setBalance(fakeBalance2); err != nil {
		t.Fatal(err)
	}

	// query them, values should coincide
	err = rpcclient.Call(balance, "swap_peerBalance", id1)
	if err != nil {
		t.Fatal(err)
	}
	log.Debug("balance1", "balance1", balance)
	if !balance.Equals(fakeBalance1) {
		t.Fatalf("Expected balance %v to be equal to fake balance %v, but it is not", balance, fakeBalance1)
	}

	err = rpcclient.Call(balance, "swap_peerBalance", id2)
	if err != nil {
		t.Fatal(err)
	}
	log.Debug("balance2", "balance2", balance)
	if !balance.Equals(fakeBalance2) {
		t.Fatalf("Expected balance %v to be equal to fake balance %v, but it is not", balance, fakeBalance2)
	}

	// now call all balances
	allBalances := make(map[enode.ID]*boundedint.Int256)
	err = rpcclient.Call(&allBalances, "swap_balances")
	if err != nil {
		t.Fatal(err)
	}
	log.Debug("received balances", "allBalances", allBalances)

	sum := boundedint.NewInt256()
	for _, v := range allBalances {
		sum.Add(sum, v)
	}

	fakeSum, err := boundedint.NewInt256().Add(fakeBalance1, fakeBalance2)
	if err != nil {
		t.Fatal(err)
	}
	if !sum.Equals(fakeSum) {
		t.Fatalf("Expected total balance to be %v, but it %v", fakeSum, sum)
	}

	balances, err := swap.Balances()
	if err != nil {
		t.Fatal(err)
	}

	if !reflect.DeepEqual(allBalances, balances) {
		t.Fatal("Balances are not deep equal")
	}
}

// createAndStartSvcNode setup a p2p service and start it
func createAndStartSvcNode(swap *Swap, ipcPath string, t *testing.T) *node.Node {
	stack, err := newServiceNode(ipcPath, 0, 0)
	if err != nil {
		t.Fatal("Create servicenode #1 fail", "err", err)
	}

	swapsvc := func(ctx *node.ServiceContext) (node.Service, error) {
		return swap, nil
	}

	err = stack.Register(swapsvc)
	if err != nil {
		t.Fatal("Register service in servicenode #1 fail", "err", err)
	}

	// start the nodes
	err = stack.Start()
	if err != nil {
		t.Fatal("servicenode #1 start failed", "err", err)
	}

	return stack
}

// newServiceNode creates a p2p.Service node stub
func newServiceNode(ipcPath string, httpport int, wsport int, modules ...string) (*node.Node, error) {
	var err error
	cfg := &node.DefaultConfig
	cfg.P2P.EnableMsgEvents = true
	cfg.P2P.NoDiscovery = true
	cfg.IPCPath = ipcPath
	cfg.DataDir, err = ioutil.TempDir("", "test-Service-node")
	if err != nil {
		return nil, err
	}
	if httpport > 0 {
		cfg.HTTPHost = node.DefaultHTTPHost
		cfg.HTTPPort = httpport
	}
	if wsport > 0 {
		cfg.WSHost = node.DefaultWSHost
		cfg.WSPort = wsport
		cfg.WSOrigins = []string{"*"}
		for i := 0; i < len(modules); i++ {
			cfg.WSModules = append(cfg.WSModules, modules[i])
		}
	}
	stack, err := node.New(cfg)
	if err != nil {
		return nil, fmt.Errorf("ServiceNode create fail: %v", err)
	}
	return stack, nil
}<|MERGE_RESOLUTION|>--- conflicted
+++ resolved
@@ -359,7 +359,6 @@
 	creditor := debitorSwap.getPeer(protocolTester.Nodes[0].ID())
 
 	// set the balance to manually be at PaymentThreshold
-<<<<<<< HEAD
 	overDraft := boundedint.Uint64ToUint256(42)
 	expectedAmount, err := boundedint.NewUint256().Add(overDraft, &DefaultPaymentThreshold)
 	if err != nil {
@@ -374,14 +373,9 @@
 	if err != nil {
 		t.Fatal(err)
 	}
-	creditor.setBalance(b)
-=======
-	overDraft := 42
-	expectedAmount := uint64(overDraft) + DefaultPaymentThreshold
 	if err = creditor.setBalance(-int64(DefaultPaymentThreshold)); err != nil {
 		t.Fatal(err)
 	}
->>>>>>> af7339a3
 
 	// we expect a cheque at the end of the test, but not yet
 	if creditor.getLastSentCheque() != nil {
