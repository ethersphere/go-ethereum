// Copyright 2019 The Swarm Authors
// This file is part of the Swarm library.
//
// The Swarm library is free software: you can redistribute it and/or modify
// it under the terms of the GNU Lesser General Public License as published by
// the Free Software Foundation, either version 3 of the License, or
// (at your option) any later version.
//
// The Swarm library is distributed in the hope that it will be useful,
// but WITHOUT ANY WARRANTY; without even the implied warranty of
// MERCHANTABILITY or FITNESS FOR A PARTICULAR PURPOSE. See the
// GNU Lesser General Public License for more details.
//
// You should have received a copy of the GNU Lesser General Public License
// along with the Swarm library. If not, see <http://www.gnu.org/licenses/>.

package swap

import (
	"context"
	"errors"
	"fmt"
	"math/big"
	"sync"

	"github.com/ethereum/go-ethereum/common"
	"github.com/ethereum/go-ethereum/metrics"
	"github.com/ethersphere/swarm/p2p/protocols"
	"github.com/ethersphere/swarm/swap/int256"
)

// ErrDontOwe indictates that no balance is actially owned
var ErrDontOwe = errors.New("no negative balance")

// Peer is a devp2p peer for the Swap protocol
type Peer struct {
	*protocols.Peer
	lock               sync.RWMutex
	swap               *Swap
	beneficiary        common.Address // address of the peers chequebook owner
	contractAddress    common.Address // address of the peers chequebook
	lastReceivedCheque *Cheque        // last cheque we received from the peer
	lastSentCheque     *Cheque        // last cheque that was sent to peer that was confirmed
	pendingCheque      *Cheque        // last cheque that was sent to peer but is not yet confirmed
<<<<<<< HEAD
	balance            *int256.Int256 // current balance of the peer
	logger             log.Logger     // logger for swap related messages and audit trail with peer identifier
=======
	balance            int64          // current balance of the peer
	logger             Logger         // logger for swap related messages and audit trail with peer identifier
>>>>>>> 142a6b59
}

// NewPeer creates a new swap Peer instance
func NewPeer(p *protocols.Peer, s *Swap, beneficiary common.Address, contractAddress common.Address) (peer *Peer, err error) {
	peer = &Peer{
		Peer:            p,
		swap:            s,
		beneficiary:     beneficiary,
		contractAddress: contractAddress,
		logger:          newPeerLogger(s, p.ID()),
	}

	if peer.lastReceivedCheque, err = s.loadLastReceivedCheque(p.ID()); err != nil {
		return nil, err
	}

	if peer.lastSentCheque, err = s.loadLastSentCheque(p.ID()); err != nil {
		return nil, err
	}

	if peer.balance, err = s.loadBalance(p.ID()); err != nil {
		return nil, err
	}

	if peer.pendingCheque, err = s.loadPendingCheque(p.ID()); err != nil {
		return nil, err
	}

	return peer, nil
}

// getLastReceivedCheque returns the last cheque we received for this peer
// the caller is expected to hold p.lock
func (p *Peer) getLastReceivedCheque() *Cheque {
	return p.lastReceivedCheque
}

// getLastSentCheque returns the last cheque we sent and got confirmed for this peer
// the caller is expected to hold p.lock
func (p *Peer) getLastSentCheque() *Cheque {
	return p.lastSentCheque
}

// getPendingCheque returns the last cheque we sent but that is not yet confirmed for this peer
// the caller is expected to hold p.lock
func (p *Peer) getPendingCheque() *Cheque {
	return p.pendingCheque
}

// setLastReceivedCheque sets the given cheque as the last one received from this peer
// the caller is expected to hold p.lock
func (p *Peer) setLastReceivedCheque(cheque *Cheque) error {
	p.lastReceivedCheque = cheque
	return p.swap.saveLastReceivedCheque(p.ID(), cheque)
}

// setLastReceivedCheque sets the given cheque as the last sent cheque for this peer
// the caller is expected to hold p.lock
func (p *Peer) setLastSentCheque(cheque *Cheque) error {
	p.lastSentCheque = cheque
	return p.swap.saveLastSentCheque(p.ID(), cheque)
}

// setLastReceivedCheque sets the given cheque as the pending cheque for this peer
// the caller is expected to hold p.lock
func (p *Peer) setPendingCheque(cheque *Cheque) error {
	p.pendingCheque = cheque
	return p.swap.savePendingCheque(p.ID(), cheque)
}

// getLastSentCumulativePayout returns the cumulative payout of the last sent cheque or 0 if there is none
// the caller is expected to hold p.lock
func (p *Peer) getLastSentCumulativePayout() *int256.Uint256 {
	lastCheque := p.getLastSentCheque()
	if lastCheque != nil {
		return lastCheque.CumulativePayout
	}
	return int256.Uint256From(0)
}

// the caller is expected to hold p.lock
func (p *Peer) setBalance(balance *int256.Int256) error {
	p.balance = balance
	return p.swap.saveBalance(p.ID(), balance)
}

// getBalance returns the current balance for this peer
// the caller is expected to hold p.lock
func (p *Peer) getBalance() *int256.Int256 {
	return p.balance
}

// the caller is expected to hold p.lock
func (p *Peer) updateBalance(amount *int256.Int256) error {
	//adjust the balance
	//if amount is negative, it will decrease, otherwise increase
	newBalance, err := int256.NewInt256().Add(p.getBalance(), amount)
	if err != nil {
		return err
	}
	if err := p.setBalance(newBalance); err != nil {
		return err
	}
<<<<<<< HEAD
	p.logger.Debug("updated balance", "balance", newBalance)
=======
	p.logger.Debug(UpdateBalanceAction, "balance", strconv.FormatInt(newBalance, 10))
>>>>>>> 142a6b59
	return nil
}

// createCheque creates a new cheque whose beneficiary will be the peer and
// whose amount is based on the last cheque and current balance for this peer
// The cheque will be signed and point to the issuer's contract
// the caller is expected to hold p.lock
func (p *Peer) createCheque() (*Cheque, error) {
	var cheque *Cheque
	var err error

	if p.getBalance().Cmp(int256.Int256From(0)) >= 0 {
		return nil, fmt.Errorf("expected negative balance, found: %v", p.getBalance())
	}
	// the balance should be negative here, we take the absolute value:
	b := p.getBalance().Value()
	balance := new(big.Int).Mul(&b, big.NewInt(-1))
	honey := balance.Uint64()

	oraclePrice, err := p.swap.honeyPriceOracle.GetPrice(honey)
	if err != nil {
		return nil, fmt.Errorf("error getting price from oracle: %v", err)
	}
	price := int256.Uint256From(oraclePrice)

	cumulativePayout := p.getLastSentCumulativePayout()
	newCumulativePayout, err := new(int256.Uint256).Add(cumulativePayout, price)
	if err != nil {
		return nil, err
	}

	cheque = &Cheque{
		ChequeParams: ChequeParams{
			CumulativePayout: newCumulativePayout,
			Contract:         p.swap.GetParams().ContractAddress,
			Beneficiary:      p.beneficiary,
		},
		Honey: honey,
	}
	cheque.Signature, err = cheque.Sign(p.swap.owner.privateKey)

	return cheque, err
}

// sendCheque creates and sends a cheque to peer
// if there is already a pending cheque it will resend that one
// otherwise it will create a new cheque and save it as the pending cheque
// the caller is expected to hold p.lock
func (p *Peer) sendCheque() error {
	if p.getPendingCheque() != nil {
		p.logger.Info(SendChequeAction, "previous cheque still pending, resending cheque", "pending cheque", p.getPendingCheque())
		return p.Send(context.Background(), &EmitChequeMsg{
			Cheque: p.getPendingCheque(),
		})
	}
	cheque, err := p.createCheque()
	if err != nil {
		return fmt.Errorf("error while creating cheque: %v", err)
	}

	err = p.setPendingCheque(cheque)
	if err != nil {
		return fmt.Errorf("error while saving pending cheque: %v", err)
	}

	honeyAmount := int256.Int256From(int64(cheque.Honey))
	err = p.updateBalance(honeyAmount)
	if err != nil {
		return fmt.Errorf("error while updating balance: %v", err)
	}

	metrics.GetOrRegisterCounter("swap.cheques.emitted.num", nil).Inc(1)
<<<<<<< HEAD
	metrics.GetOrRegisterCounter("swap.cheques.emitted.honey", nil).Inc(int64(cheque.Honey))

	p.logger.Info("sending cheque to peer", "cheque", cheque)
=======
	metrics.GetOrRegisterCounter("swap.cheques.emitted.honey", nil).Inc(honeyAmount)
	p.logger.Info(SendChequeAction, "sending cheque to peer", "cheque", cheque)
>>>>>>> 142a6b59
	return p.Send(context.Background(), &EmitChequeMsg{
		Cheque: cheque,
	})
}<|MERGE_RESOLUTION|>--- conflicted
+++ resolved
@@ -42,13 +42,8 @@
 	lastReceivedCheque *Cheque        // last cheque we received from the peer
 	lastSentCheque     *Cheque        // last cheque that was sent to peer that was confirmed
 	pendingCheque      *Cheque        // last cheque that was sent to peer but is not yet confirmed
-<<<<<<< HEAD
 	balance            *int256.Int256 // current balance of the peer
-	logger             log.Logger     // logger for swap related messages and audit trail with peer identifier
-=======
-	balance            int64          // current balance of the peer
 	logger             Logger         // logger for swap related messages and audit trail with peer identifier
->>>>>>> 142a6b59
 }
 
 // NewPeer creates a new swap Peer instance
@@ -152,11 +147,7 @@
 	if err := p.setBalance(newBalance); err != nil {
 		return err
 	}
-<<<<<<< HEAD
-	p.logger.Debug("updated balance", "balance", newBalance)
-=======
-	p.logger.Debug(UpdateBalanceAction, "balance", strconv.FormatInt(newBalance, 10))
->>>>>>> 142a6b59
+	p.logger.Debug(UpdateBalanceAction, "balance", newBalance)
 	return nil
 }
 
@@ -229,14 +220,8 @@
 	}
 
 	metrics.GetOrRegisterCounter("swap.cheques.emitted.num", nil).Inc(1)
-<<<<<<< HEAD
 	metrics.GetOrRegisterCounter("swap.cheques.emitted.honey", nil).Inc(int64(cheque.Honey))
-
-	p.logger.Info("sending cheque to peer", "cheque", cheque)
-=======
-	metrics.GetOrRegisterCounter("swap.cheques.emitted.honey", nil).Inc(honeyAmount)
 	p.logger.Info(SendChequeAction, "sending cheque to peer", "cheque", cheque)
->>>>>>> 142a6b59
 	return p.Send(context.Background(), &EmitChequeMsg{
 		Cheque: cheque,
 	})
