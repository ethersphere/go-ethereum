// Copyright 2020 The Swarm Authors
// This file is part of the Swarm library.
//
// The Swarm library is free software: you can redistribute it and/or modify
// it under the terms of the GNU Lesser General Public License as published by
// the Free Software Foundation, either version 3 of the License, or
// (at your option) any later version.
//
// The Swarm library is distributed in the hope that it will be useful,
// but WITHOUT ANY WARRANTY; without even the implied warranty of
// MERCHANTABILITY or FITNESS FOR A PARTICULAR PURPOSE. See the
// GNU Lesser General Public License for more details.
//
// You should have received a copy of the GNU Lesser General Public License
// along with the Swarm library. If not, see <http://www.gnu.org/licenses/>.

package int256

import (
	"fmt"
	"io"
	"math/big"

	"github.com/ethereum/go-ethereum/rlp"
)

// Uint256 represents an unsigned integer of 256 bits
type Uint256 struct {
	value big.Int
}

var minUint256 = big.NewInt(0)
var maxUint256 = new(big.Int).Sub(new(big.Int).Exp(big.NewInt(2), big.NewInt(256), nil), big.NewInt(1)) // 2^256 - 1

// NewUint256 creates a Uint256 struct with an initial underlying value of the given param
// returns an error when the result falls outside of the unsigned 256-bit integer range
func NewUint256(value big.Int) (*Uint256, error) {
	u := new(Uint256)
	return u.set(value)
}

// Uint256From creates a Uint256 struct based on the given uint64 param
// any uint64 is valid as a Uint256
func Uint256From(base uint64) *Uint256 {
	u := new(Uint256)
	u.value = *new(big.Int).SetUint64(base)
	return u
}

// Copy creates and returns a new Int256 instance, with its underlying value set matching the receiver
func (u *Uint256) Copy() *Uint256 {
	v := new(Uint256)
	v.value = *new(big.Int).Set(&u.value)
	return v
}

// Value returns the underlying private value for a Uint256 struct
func (u *Uint256) Value() big.Int {
	return u.value
}

// set assigns the underlying value of the given Uint256 param to u, and returns the modified receiver struct
// returns an error when the result falls outside of the unsigned 256-bit integer range
func (u *Uint256) set(value big.Int) (*Uint256, error) {
	if value.Cmp(maxUint256) == 1 {
		return nil, fmt.Errorf("cannot set Uint256 to %v as it overflows max value of %v", value, maxUint256)
	}
	if value.Cmp(minUint256) == -1 {
		return nil, fmt.Errorf("cannot set Uint256 to %v as it underflows min value of %v", value, minUint256)
	}
	u.value = *new(big.Int).Set(&value)
	return u, nil
}

<<<<<<< HEAD
// Copy sets the underlying value of u to a copy of the given Uint256 param, and returns the modified receiver struct
func (u *Uint256) Copy(v *Uint256) *Uint256 {
	u.value = *new(big.Int).Set(&v.value)
	return u
}

// Cmp calls the underlying Cmp method for the big.Int stored in a Uint256 struct as its value field
func (u *Uint256) Cmp(v BigIntWrapper) int {
	value := v.Value()
	return u.value.Cmp(&value)
}

// Equals returns true if the two Uint256 structs have the same underlying values, false otherwise
func (u *Uint256) Equals(v BigIntWrapper) bool {
	return u.Cmp(v) == 0
}

=======
>>>>>>> 142a6b59
// Add sets u to augend + addend and returns u as the sum
// returns an error when the result falls outside of the unsigned 256-bit integer range
func (u *Uint256) Add(augend, addend *Uint256) (*Uint256, error) {
	sum := new(big.Int).Add(&augend.value, &addend.value)
	return u.set(*sum)
}

// Sub sets u to minuend - subtrahend and returns u as the difference
// returns an error when the result falls outside of the unsigned 256-bit integer range
func (u *Uint256) Sub(minuend, subtrahend *Uint256) (*Uint256, error) {
	difference := new(big.Int).Sub(&minuend.value, &subtrahend.value)
	return u.set(*difference)
}

// Mul sets u to multiplicand * multiplier and returns u as the product
// returns an error when the result falls outside of the unsigned 256-bit integer range
func (u *Uint256) Mul(multiplicand, multiplier *Uint256) (*Uint256, error) {
	product := new(big.Int).Mul(&multiplicand.value, &multiplier.value)
	return u.set(*product)
}

// Cmp calls the underlying Cmp method for the big.Int stored in a Uint256 struct as its value field
func (u *Uint256) Cmp(v *Uint256) int {
	return u.value.Cmp(&v.value)
}

// Equals returns true if the two Uint256 structs have the same underlying values, false otherwise
func (u *Uint256) Equals(v *Uint256) bool {
	return u.Cmp(v) == 0
}

// String returns the string representation for Uint256 structs
func (u *Uint256) String() string {
	return u.value.String()
}

// MarshalJSON implements the json.Marshaler interface
// it specifies how to marshal a Uint256 struct so that it can be written to disk
func (u Uint256) MarshalJSON() ([]byte, error) {
	return []byte(u.value.String()), nil
}

// UnmarshalJSON implements the json.Unmarshaler interface
// it specifies how to unmarshal a Uint256 struct so that it can be reconstructed from disk
func (u *Uint256) UnmarshalJSON(b []byte) error {
	if string(b) == "null" {
		return nil
	}

	var value big.Int
	_, ok := value.SetString(string(b), 10)
	if !ok {
		return fmt.Errorf("not a valid integer value: %s", b)
	}
	_, err := u.set(value)
	return err
}

// EncodeRLP implements the rlp.Encoder interface
// it makes sure the value field is encoded even though it is private
func (u *Uint256) EncodeRLP(w io.Writer) error {
	return rlp.Encode(w, &u.value)
}

// DecodeRLP implements the rlp.Decoder interface
// it makes sure the value field is decoded even though it is private
func (u *Uint256) DecodeRLP(s *rlp.Stream) error {
	if err := s.Decode(&u.value); err != nil {
		return nil
	}
	_, err := u.set(u.value)
	return err
}<|MERGE_RESOLUTION|>--- conflicted
+++ resolved
@@ -72,26 +72,6 @@
 	return u, nil
 }
 
-<<<<<<< HEAD
-// Copy sets the underlying value of u to a copy of the given Uint256 param, and returns the modified receiver struct
-func (u *Uint256) Copy(v *Uint256) *Uint256 {
-	u.value = *new(big.Int).Set(&v.value)
-	return u
-}
-
-// Cmp calls the underlying Cmp method for the big.Int stored in a Uint256 struct as its value field
-func (u *Uint256) Cmp(v BigIntWrapper) int {
-	value := v.Value()
-	return u.value.Cmp(&value)
-}
-
-// Equals returns true if the two Uint256 structs have the same underlying values, false otherwise
-func (u *Uint256) Equals(v BigIntWrapper) bool {
-	return u.Cmp(v) == 0
-}
-
-=======
->>>>>>> 142a6b59
 // Add sets u to augend + addend and returns u as the sum
 // returns an error when the result falls outside of the unsigned 256-bit integer range
 func (u *Uint256) Add(augend, addend *Uint256) (*Uint256, error) {
@@ -114,8 +94,9 @@
 }
 
 // Cmp calls the underlying Cmp method for the big.Int stored in a Uint256 struct as its value field
-func (u *Uint256) Cmp(v *Uint256) int {
-	return u.value.Cmp(&v.value)
+func (u *Uint256) Cmp(v BigIntWrapper) int {
+	value := v.Value()
+	return u.value.Cmp(&value)
 }
 
 // Equals returns true if the two Uint256 structs have the same underlying values, false otherwise
