// Copyright 2018 The Swarm Authors
// This file is part of the Swarm library.
//
// The Swarm library is free software: you can redistribute it and/or modify
// it under the terms of the GNU Lesser General Public License as published by
// the Free Software Foundation, either version 3 of the License, or
// (at your option) any later version.
//
// The Swarm library is distributed in the hope that it will be useful,
// but WITHOUT ANY WARRANTY; without even the implied warranty of
// MERCHANTABILITY or FITNESS FOR A PARTICULAR PURPOSE. See the
// GNU Lesser General Public License for more details.
//
// You should have received a copy of the GNU Lesser General Public License
// along with the Swarm library. If not, see <http://www.gnu.org/licenses/>.

package swap

import (
	"context"
	"crypto/ecdsa"
	"encoding/hex"
	"encoding/json"
	"errors"
	"fmt"
	"math/big"
	"path/filepath"
	"strconv"
	"sync"
	"time"

	"github.com/ethereum/go-ethereum/accounts/abi/bind"
	"github.com/ethereum/go-ethereum/common"
	"github.com/ethereum/go-ethereum/console"
	"github.com/ethereum/go-ethereum/crypto"
	"github.com/ethereum/go-ethereum/ethclient"
	"github.com/ethereum/go-ethereum/log"
	"github.com/ethereum/go-ethereum/p2p/enode"
	"github.com/ethersphere/swarm/contracts/swap"
	contract "github.com/ethersphere/swarm/contracts/swap"
	"github.com/ethersphere/swarm/p2p/protocols"
	"github.com/ethersphere/swarm/state"
)

// ErrInvalidChequeSignature indicates the signature on the cheque was invalid
var ErrInvalidChequeSignature = errors.New("invalid cheque signature")

var swapLog log.Logger // logger for Swap related messages and audit trail
const swapLogLevel = 3 // swapLogLevel indicates filter level of log messages

// Swap represents the Swarm Accounting Protocol
// a peer to peer micropayment system
// A node maintains an individual balance with every peer
// Only messages which have a price will be accounted for
type Swap struct {
	store             state.Store                // store is needed in order to keep balances and cheques across sessions
	peers             map[enode.ID]*Peer         // map of all swap Peers
	peersLock         sync.RWMutex               // lock for peers map
	backend           contract.Backend           // the backend (blockchain) used
	owner             *Owner                     // contract access
	params            *Params                    // economic and operational parameters
	contract          contract.Contract          // reference to the smart contract
	chequebookFactory contract.SimpleSwapFactory // the chequebook factory used
	honeyPriceOracle  HoneyOracle                // oracle which resolves the price of honey (in Wei)
}

// Owner encapsulates information related to accessing the contract
type Owner struct {
	address    common.Address    // owner address
	privateKey *ecdsa.PrivateKey // private key
	publicKey  *ecdsa.PublicKey  // public key
}

// Params encapsulates economic and operational parameters
type Params struct {
	OverlayAddr         []byte // this node's base address
	LogPath             string // optional audit log path
	PaymentThreshold    int64  // honey amount at which a payment is triggered
	DisconnectThreshold int64  // honey amount at which a peer disconnects
}

// newSwapLogger returns a new logger for standard swap logs
func newSwapLogger(logPath string, overlayAddr []byte) log.Logger {
	swapLogger := log.New("swaplog", "*", "base", hex.EncodeToString(overlayAddr)[:16])
	setLoggerHandler(logPath, swapLogger)
	return swapLogger
}

// newPeerLogger returns a new logger for swap logs with peer info
func newPeerLogger(s *Swap, peerID enode.ID) log.Logger {
	peerLogger := log.New("swaplog", "*", "base", hex.EncodeToString(s.params.OverlayAddr)[:16], "peer", peerID.String()[:16])
	setLoggerHandler(s.params.LogPath, peerLogger)
	return peerLogger
}

// setLoggerHandler will set the logger handle to write logs to the specified path
// or use the default swarm logger in case this isn't specified or an error occurs
func setLoggerHandler(logpath string, logger log.Logger) {
	lh := log.Root().GetHandler()

	if logpath == "" {
		logger.SetHandler(lh)
		return
	}

	rfh, err := swapRotatingFileHandler(logpath)

	if err != nil {
		log.Warn("RotatingFileHandler was not initialized", "logdir", logpath, "err", err)
		// use the default swarm logger as a fallback
		logger.SetHandler(lh)
		return
	}

	// filter messages with the correct log level for swap
	rfh = log.LvlFilterHandler(log.Lvl(swapLogLevel), rfh)

	// dispatch the logs to the default swarm log and also the filtered swap logger
	logger.SetHandler(log.MultiHandler(lh, rfh))
}

// swapRotatingFileHandler returns a RotatingFileHandler this will split the logs into multiple files.
// the files are split based on the limit parameter expressed in bytes
func swapRotatingFileHandler(logdir string) (log.Handler, error) {
	return log.RotatingFileHandler(
		logdir,
		262144,
		log.JSONFormatOrderedEx(false, true),
	)
}

// newSwapInstance is a swap constructor function without integrity checks
func newSwapInstance(stateStore state.Store, owner *Owner, backend contract.Backend, params *Params, chequebookFactory contract.SimpleSwapFactory) *Swap {
	return &Swap{
		store:             stateStore,
		peers:             make(map[enode.ID]*Peer),
		backend:           backend,
		owner:             owner,
		params:            params,
		chequebookFactory: chequebookFactory,
		honeyPriceOracle:  NewHoneyPriceOracle(),
	}
}

// New prepares and creates all fields to create a swap instance:
// - sets up a SWAP database;
// - verifies whether the disconnect threshold is higher than the payment threshold;
// - connects to the blockchain backend;
// - verifies that we have not connected SWAP before on a different blockchain backend;
// - starts the chequebook; creates the swap instance
func New(dbPath string, prvkey *ecdsa.PrivateKey, backendURL string, params *Params, chequebookAddressFlag common.Address, initialDepositAmountFlag uint64, factoryAddress common.Address) (swap *Swap, err error) {
	// swap log for auditing purposes
	swapLog = newSwapLogger(params.LogPath, params.OverlayAddr)
	// verify that backendURL is not empty
	if backendURL == "" {
		return nil, errors.New("no backend URL given")
	}
	swapLog.Info("connecting to SWAP API", "url", backendURL)
	// initialize the balances store
	var stateStore state.Store
	if stateStore, err = state.NewDBStore(filepath.Join(dbPath, "swap.db")); err != nil {
		return nil, fmt.Errorf("error while initializing statestore: %v", err)
	}
	if params.DisconnectThreshold <= params.PaymentThreshold {
		return nil, fmt.Errorf("disconnect threshold lower or at payment threshold. DisconnectThreshold: %d, PaymentThreshold: %d", params.DisconnectThreshold, params.PaymentThreshold)
	}
	// connect to the backend
	backend, err := ethclient.Dial(backendURL)
	if err != nil {
		return nil, fmt.Errorf("error connecting to Ethereum API %s: %v", backendURL, err)
	}
	// get the chainID of the backend
	var chainID *big.Int
	if chainID, err = backend.ChainID(context.TODO()); err != nil {
		return nil, fmt.Errorf("error retrieving chainID from backendURL: %v", err)
	}
	// verify that we have not used SWAP before on a different chainID
	if err := checkChainID(chainID.Uint64(), stateStore); err != nil {
		return nil, err
	}
	swapLog.Info("Using backend network ID", "ID", chainID.Uint64())

	// create the owner of SWAP
	owner := createOwner(prvkey)
	// initialize the factory
	factory, err := createFactory(factoryAddress, chainID, backend)
	if err != nil {
		return nil, err
	}

	// create the swap instance
	swap = newSwapInstance(
		stateStore,
		owner,
		backend,
		params,
		factory,
	)
	// start the chequebook
	if swap.contract, err = swap.StartChequebook(chequebookAddressFlag, initialDepositAmountFlag); err != nil {
		return nil, err
	}
	availableBalance, err := swap.AvailableBalance()
	if err != nil {
		return nil, err
	}

	swapLog.Info("available balance", "balance", availableBalance)

	return swap, nil
}

const (
	balancePrefix             = "balance_"
	sentChequePrefix          = "sent_cheque_"
	receivedChequePrefix      = "received_cheque_"
	connectedChequebookKey    = "connected_chequebook"
	connectedBlockchainKey    = "connected_blockchain"
	sentChequeResponseKey     = "last_sent_cheque"
	receivedChequeResponseKey = "last_received_cheque"
)

// createFactory determines the factory address and returns and error if no factory address has been specified or is unknown for the network
func createFactory(factoryAddress common.Address, chainID *big.Int, backend contract.Backend) (factory swap.SimpleSwapFactory, err error) {
	if (factoryAddress == common.Address{}) {
		if factoryAddress, err = contract.FactoryAddressForNetwork(chainID.Uint64()); err != nil {
			return nil, err
		}
	}
	swapLog.Info("Using chequebook factory", "address", factoryAddress)
	// instantiate an object representing the factory and verify it's bytecode
	factory, err = contract.FactoryAt(factoryAddress, backend)
	if err != nil {
		return nil, err
	}
	if err := factory.VerifySelf(); err != nil {
		return nil, err
	}
	return factory, nil
}

// checkChainID verifies whether we have initialized SWAP before and ensures that we are on the same backendNetworkID if this is the case
func checkChainID(currentChainID uint64, s state.Store) (err error) {
	var connectedBlockchain uint64
	err = s.Get(connectedBlockchainKey, &connectedBlockchain)
	// error reading from database
	if err != nil && err != state.ErrNotFound {
		return fmt.Errorf("error querying usedBeforeAtNetwork from statestore: %v", err)
	}
	// initialized before, but on a different chainID
	if err != state.ErrNotFound && connectedBlockchain != currentChainID {
		return fmt.Errorf("statestore previously used on different backend network. Used before on network: %d, Attempting to connect on network %d", connectedBlockchain, currentChainID)
	}
	if err == state.ErrNotFound {
		swapLog.Info("First time connected to SWAP. Storing chain ID", "ID", currentChainID)
		return s.Put(connectedBlockchainKey, currentChainID)
	}
	return nil
}

// returns the store key for retrieving a peer's balance
func balanceKey(peer enode.ID) string {
	return balancePrefix + peer.String()
}

// returns the store key for retrieving a peer's last sent cheque
func sentChequeKey(peer enode.ID) string {
	return sentChequePrefix + peer.String()
}

// returns the store key for retrieving a peer's last received cheque
func receivedChequeKey(peer enode.ID) string {
	return receivedChequePrefix + peer.String()
}

func keyToID(key string, prefix string) enode.ID {
	return enode.HexID(key[len(prefix):])
}

// createOwner assings keys and addresses
func createOwner(prvkey *ecdsa.PrivateKey) *Owner {
	pubkey := &prvkey.PublicKey
	return &Owner{
		address:    crypto.PubkeyToAddress(*pubkey),
		privateKey: prvkey,
		publicKey:  pubkey,
	}
}

// Add is the (sole) accounting function
// Swap implements the protocols.Balance interface
func (s *Swap) Add(amount int64, peer *protocols.Peer) (err error) {
	swapPeer := s.getPeer(peer.ID())
	if swapPeer == nil {
		return fmt.Errorf("peer %s not a swap enabled peer", peer.ID().String())
	}
	swapPeer.lock.Lock()
	defer swapPeer.lock.Unlock()

	// Check if balance with peer is over the disconnect threshold
	balance := swapPeer.getBalance()
	if balance >= s.params.DisconnectThreshold {
		return fmt.Errorf("balance for peer %s is over the disconnect threshold %d, disconnecting", peer.ID().String(), s.params.DisconnectThreshold)
	}

	if err = swapPeer.updateBalance(amount); err != nil {
		return err
	}

	// Check if balance with peer crosses the payment threshold
	// It is the peer with a negative balance who sends a cheque, thus we check
	// that the balance is *below* the threshold
	if swapPeer.getBalance() <= -s.params.PaymentThreshold {
		swapPeer.logger.Info("balance for peer went over the payment threshold, sending cheque", "payment threshold", s.params.PaymentThreshold)
		return swapPeer.sendCheque()
	}

	return nil
}

// handleMsg is for handling messages when receiving messages
func (s *Swap) handleMsg(p *Peer) func(ctx context.Context, msg interface{}) error {
	return func(ctx context.Context, msg interface{}) error {
		switch msg := msg.(type) {
		case *EmitChequeMsg:
			go s.handleEmitChequeMsg(ctx, p, msg)
		}
		return nil
	}
}

var defaultCashCheque = cashCheque

// handleEmitChequeMsg should be handled by the creditor when it receives
// a cheque from a debitor
func (s *Swap) handleEmitChequeMsg(ctx context.Context, p *Peer, msg *EmitChequeMsg) error {
	p.lock.Lock()
	defer p.lock.Unlock()

	cheque := msg.Cheque
	p.logger.Info("received cheque from peer", "honey", cheque.Honey)
	_, err := s.processAndVerifyCheque(cheque, p)
	if err != nil {
		log.Error("error processing and verifying cheque", "err", err)
		return err
	}

	p.logger.Debug("processed and verified received cheque", "beneficiary", cheque.Beneficiary, "cumulative payout", cheque.CumulativePayout)

	// reset balance by amount
	// as this is done by the creditor, receiving the cheque, the amount should be negative,
	// so that updateBalance will calculate balance + amount which result in reducing the peer's balance
	if err := p.updateBalance(-int64(cheque.Honey)); err != nil {
		log.Error("error updating balance", "err", err)
		return err
	}

	otherSwap, err := contract.InstanceAt(cheque.Contract, s.backend)
	if err != nil {
		log.Error("error getting contract", "err", err)
		return err
	}

	gasPrice, err := s.backend.SuggestGasPrice(context.TODO())
	if err != nil {
		return err
	}
	transactionCosts := gasPrice.Uint64() * 50000 // cashing a cheque is approximately 50000 gas
	paidOut, err := otherSwap.PaidOut(nil, cheque.Beneficiary)
	if err != nil {
		return err
	}
	// do a payout transaction if we get 2 times the gas costs
	if (cheque.CumulativePayout - paidOut.Uint64()) > 2*transactionCosts {
		opts := bind.NewKeyedTransactor(s.owner.privateKey)
		opts.Context = ctx
		// cash cheque in async, otherwise this blocks here until the TX is mined
		go defaultCashCheque(s, otherSwap, opts, cheque)
	}

	return err
}

// cashCheque should be called async as it blocks until the transaction(s) are mined
// The function cashes the cheque by sending it to the blockchain
func cashCheque(s *Swap, otherSwap contract.Contract, opts *bind.TransactOpts, cheque *Cheque) {
	// blocks here, as we are waiting for the transaction to be mined
	result, receipt, err := otherSwap.CashChequeBeneficiary(opts, s.GetParams().ContractAddress, big.NewInt(int64(cheque.CumulativePayout)), cheque.Signature)
	if err != nil {
		// TODO: do something with the error
		// and we actually need to log this error as we are in an async routine; nobody is handling this error for now
		swapLog.Error("error cashing cheque", "err", err)
		return
	}

	if result.Bounced {
		swapLog.Warn("cheque bounced", "tx", receipt.TxHash)
		return
		// TODO: do something here
	}

	swapLog.Debug("cash tx mined", "receipt", receipt)
}

// processAndVerifyCheque verifies the cheque and compares it with the last received cheque
// if the cheque is valid it will also be saved as the new last cheque
func (s *Swap) processAndVerifyCheque(cheque *Cheque, p *Peer) (uint64, error) {
	if err := cheque.verifyChequeProperties(p, s.owner.address); err != nil {
		return 0, err
	}

	lastCheque := p.getLastReceivedCheque()

	// TODO: there should probably be a lock here?
	expectedAmount, err := s.honeyPriceOracle.GetPrice(cheque.Honey)
	if err != nil {
		return 0, err
	}

	actualAmount, err := cheque.verifyChequeAgainstLast(lastCheque, expectedAmount)
	if err != nil {
		return 0, err
	}

	if err := p.setLastReceivedCheque(cheque); err != nil {
		p.logger.Error("error while saving last received cheque", "err", err.Error())
		// TODO: what do we do here? Related issue: https://github.com/ethersphere/swarm/issues/1515
	}

	return actualAmount, nil
}

// Balance returns the balance for a given peer
func (s *Swap) Balance(peer enode.ID) (balance int64, err error) {
	if swapPeer := s.getPeer(peer); swapPeer != nil {
		return swapPeer.getBalance(), nil
	}
	err = s.store.Get(balanceKey(peer), &balance)
	return balance, err
}

// Balances returns the balances for all known SWAP peers
func (s *Swap) Balances() (map[enode.ID]int64, error) {
	balances := make(map[enode.ID]int64)

	s.peersLock.Lock()
	for peer, swapPeer := range s.peers {
		swapPeer.lock.Lock()
		balances[peer] = swapPeer.getBalance()
		swapPeer.lock.Unlock()
	}
	s.peersLock.Unlock()

	// add store balances, if peer was not already added
	balanceIterFunction := func(key []byte, value []byte) (stop bool, err error) {
		peer := keyToID(string(key), balancePrefix)
		if _, peerHasBalance := balances[peer]; !peerHasBalance {
			var peerBalance int64
			err = json.Unmarshal(value, &peerBalance)
			if err == nil {
				balances[peer] = peerBalance
			}
		}
		return stop, err
	}
	err := s.store.Iterate(balancePrefix, balanceIterFunction)
	if err != nil {
		return nil, err
	}

	return balances, nil
}

// Cheques returns all known last sent and received cheques, grouped by peer
<<<<<<< HEAD
func (s *Swap) Cheques() (map[enode.ID]map[string]*Cheque, error) {
	cheques := make(map[enode.ID]map[string]*Cheque)
=======
func (s *Swap) Cheques() (map[enode.ID]*PeerCheques, error) {
	cheques := make(map[enode.ID]*PeerCheques)
>>>>>>> e34af5c5

	// get peer cheques from memory
	s.peersLock.Lock()
	for peer, swapPeer := range s.peers {
		swapPeer.lock.Lock()
<<<<<<< HEAD
		cheques[peer] = make(map[string]*Cheque)
		if sentCheque := swapPeer.getLastSentCheque(); sentCheque != nil {
			cheques[peer][sentChequeResponseKey] = sentCheque
		}
		if receivedCheque := swapPeer.getLastReceivedCheque(); receivedCheque != nil {
			cheques[peer][receivedChequeResponseKey] = receivedCheque
		}
		// remove peer from result if there are no cheques
		if len(cheques[peer]) == 0 {
			delete(cheques, peer)
=======
		sentCheque := swapPeer.getLastSentCheque()
		receivedCheque := swapPeer.getLastReceivedCheque()
		// don't add peer to result if there are no cheques
		if sentCheque != nil || receivedCheque != nil {
			cheques[peer] = &PeerCheques{sentCheque, receivedCheque}
>>>>>>> e34af5c5
		}
		swapPeer.lock.Unlock()
	}
	s.peersLock.Unlock()

	// get peer cheques from store
<<<<<<< HEAD
	err := s.addStoreCheques(sentChequePrefix, sentChequeResponseKey, cheques)
	if err != nil {
		return nil, err
	}
	err = s.addStoreCheques(receivedChequePrefix, receivedChequeResponseKey, cheques)
=======
	err := s.addStoreCheques(sentChequePrefix, cheques)
	if err != nil {
		return nil, err
	}
	err = s.addStoreCheques(receivedChequePrefix, cheques)
>>>>>>> e34af5c5
	if err != nil {
		return nil, err
	}

	return cheques, nil
}

<<<<<<< HEAD
// add cheques from store for peers not already present in given cheques map
func (s *Swap) addStoreCheques(chequePrefix, chequeKey string, cheques map[enode.ID]map[string]*Cheque) error {
	chequesIterFunction := func(key []byte, value []byte) (stop bool, err error) {
		peer := keyToID(string(key), chequePrefix)
		// make map if peer has no cheques entry yet
		if _, peerHasCheques := cheques[peer]; !peerHasCheques {
			cheques[peer] = make(map[string]*Cheque)
		}
		// add cheque from store if not already in result
		if peerCheque := cheques[peer][chequeKey]; peerCheque == nil {
			var peerCheque Cheque
			err = json.Unmarshal(value, &peerCheque)
			if err == nil {
				cheques[peer][chequeKey] = &peerCheque
=======
// AvailableBalance returns the total balance of the chequebook against which new cheques can be written
func (s *Swap) AvailableBalance() (uint64, error) {
	// get the LiquidBalance of the chequebook
	liquidBalance, err := s.contract.LiquidBalance(nil)
	if err != nil {
		return 0, err
	}

	// get all cheques
	cheques, err := s.Cheques()
	if err != nil {
		return 0, err
	}

	// Compute the total worth of cheques sent and how much of of this is cashed
	var sentChequesWorth uint64
	var cashedChequesWorth uint64
	for _, peerCheques := range cheques {
		sentCheque := peerCheques.LastSentCheque
		if sentCheque == nil {
			continue
		}
		sentChequesWorth += sentCheque.ChequeParams.CumulativePayout
		paidOut, err := s.contract.PaidOut(nil, sentCheque.ChequeParams.Beneficiary)
		if err != nil {
			return 0, err
		}
		cashedChequesWorth += paidOut.Uint64()
	}
	return liquidBalance.Uint64() + cashedChequesWorth - sentChequesWorth, nil
}

// add cheques from store for peers not already present in given cheques map
func (s *Swap) addStoreCheques(chequePrefix string, cheques map[enode.ID]*PeerCheques) error {
	chequesIterFunction := func(key []byte, value []byte) (stop bool, err error) {
		peer := keyToID(string(key), chequePrefix)
		// create struct if peer has no cheques entry yet
		if peerCheques := cheques[peer]; peerCheques == nil {
			cheques[peer] = &PeerCheques{}
		}

		// add cheque from store if not already in result
		var peerCheque Cheque
		err = json.Unmarshal(value, &peerCheque)
		if err == nil {
			switch chequePrefix {
			case sentChequePrefix:
				cheques[peer].LastSentCheque = &peerCheque
			case receivedChequePrefix:
				cheques[peer].LastReceivedCheque = &peerCheque
			default:
				err = fmt.Errorf("unknown type of cheque requested through prefix %s", chequePrefix)
>>>>>>> e34af5c5
			}
		}
		return stop, err
	}
	return s.store.Iterate(chequePrefix, chequesIterFunction)
}
<<<<<<< HEAD

// PeerCheques returns the last sent and received cheques for a given peer
func (s *Swap) PeerCheques(peer enode.ID) (map[string]*Cheque, error) {
	var sentCheque, receivedCheque *Cheque

	swapPeer := s.getPeer(peer)
	if swapPeer != nil {
		sentCheque = swapPeer.getLastSentCheque()
		receivedCheque = swapPeer.getLastReceivedCheque()
	} else {
		errSentCheque := s.store.Get(sentChequeKey(peer), &sentCheque)
		if errSentCheque != nil && errSentCheque != state.ErrNotFound {
			return nil, errSentCheque
		}
		errReceivedCheque := s.store.Get(receivedChequeKey(peer), &receivedCheque)
		if errReceivedCheque != nil && errReceivedCheque != state.ErrNotFound {
			return nil, errReceivedCheque
		}
	}

	return map[string]*Cheque{sentChequeResponseKey: sentCheque, receivedChequeResponseKey: receivedCheque}, nil
=======

// PeerCheques contains the last cheque known to have been sent to a peer, as well as the last one received from the peer
type PeerCheques struct {
	LastSentCheque     *Cheque
	LastReceivedCheque *Cheque
}

// PeerCheques returns the last sent and received cheques for a given peer
func (s *Swap) PeerCheques(peer enode.ID) (PeerCheques, error) {
	var sentCheque, receivedCheque *Cheque

	swapPeer := s.getPeer(peer)
	if swapPeer != nil {
		sentCheque = swapPeer.getLastSentCheque()
		receivedCheque = swapPeer.getLastReceivedCheque()
	} else {
		errSentCheque := s.store.Get(sentChequeKey(peer), &sentCheque)
		if errSentCheque != nil && errSentCheque != state.ErrNotFound {
			return PeerCheques{}, errSentCheque
		}
		errReceivedCheque := s.store.Get(receivedChequeKey(peer), &receivedCheque)
		if errReceivedCheque != nil && errReceivedCheque != state.ErrNotFound {
			return PeerCheques{}, errReceivedCheque
		}
	}
	return PeerCheques{sentCheque, receivedCheque}, nil
>>>>>>> e34af5c5
}

// loadLastReceivedCheque loads the last received cheque for the peer from the store
// and returns nil when there never was a cheque saved
func (s *Swap) loadLastReceivedCheque(p enode.ID) (cheque *Cheque, err error) {
	err = s.store.Get(receivedChequeKey(p), &cheque)
	if err == state.ErrNotFound {
		return nil, nil
	}
	return cheque, err
}

// loadLastSentCheque loads the last sent cheque for the peer from the store
// and returns nil when there never was a cheque saved
func (s *Swap) loadLastSentCheque(p enode.ID) (cheque *Cheque, err error) {
	err = s.store.Get(sentChequeKey(p), &cheque)
	if err == state.ErrNotFound {
		return nil, nil
	}
	return cheque, err
}

// loadBalance loads the current balance for the peer from the store
// and returns 0 if there was no prior balance saved
func (s *Swap) loadBalance(p enode.ID) (balance int64, err error) {
	err = s.store.Get(balanceKey(p), &balance)
	if err == state.ErrNotFound {
		return 0, nil
	}
	return balance, err
}

// saveLastReceivedCheque saves cheque as the last received cheque for peer
func (s *Swap) saveLastReceivedCheque(p enode.ID, cheque *Cheque) error {
	return s.store.Put(receivedChequeKey(p), cheque)
}

// saveLastSentCheque saves cheque as the last received cheque for peer
func (s *Swap) saveLastSentCheque(p enode.ID, cheque *Cheque) error {
	return s.store.Put(sentChequeKey(p), cheque)
}

// saveBalance saves balance as the current balance for peer
func (s *Swap) saveBalance(p enode.ID, balance int64) error {
	return s.store.Put(balanceKey(p), balance)
}

// Close cleans up swap
func (s *Swap) Close() error {
	return s.store.Close()
}

// GetParams returns contract parameters (Bin, ABI, contractAddress) from the contract
func (s *Swap) GetParams() *contract.Params {
	return s.contract.ContractParams()
}

// getContractOwner retrieve the owner of the chequebook at address from the blockchain
func (s *Swap) getContractOwner(ctx context.Context, address common.Address) (common.Address, error) {
	contr, err := contract.InstanceAt(address, s.backend)
	if err != nil {
		return common.Address{}, err
	}

	return contr.Issuer(nil)
}

func promptInitialDepositAmount() (uint64, error) {
	// need to prompt user for initial deposit amount
	// if 0, can not cash in cheques
	prompter := console.Stdin

	// ask user for input
	input, err := prompter.PromptInput("Please provide the amount in Wei which will deposited to your chequebook upon deployment: ")
	if err != nil {
		return 0, err
	}
	// check input
	val, err := strconv.ParseInt(input, 10, 64)
	if err != nil {
		// maybe we should provide a fallback here? A bad input results in stopping the boot
		return 0, fmt.Errorf("Conversion error while reading user input: %v", err)
	}
	return uint64(val), nil
}

// StartChequebook starts the chequebook, taking into account the chequebookAddress passed in by the user and the chequebook addresses saved on the node's database
func (s *Swap) StartChequebook(chequebookAddrFlag common.Address, initialDepositAmount uint64) (contract contract.Contract, err error) {
	previouslyUsedChequebook, err := s.loadChequebook()
	// error reading from disk
	if err != nil && err != state.ErrNotFound {
		return nil, fmt.Errorf("Error reading previously used chequebook: %s", err)
	}
	// read from state, but provided flag is not the same
	if err == nil && (chequebookAddrFlag != common.Address{} && chequebookAddrFlag != previouslyUsedChequebook) {
		return nil, fmt.Errorf("Attempting to connect to provided chequebook, but different chequebook used before")
	}
	// nothing written to state disk before, no flag provided: deploying new chequebook
	if err == state.ErrNotFound && chequebookAddrFlag == (common.Address{}) {
		var toDeposit = initialDepositAmount
		if toDeposit == 0 {
			toDeposit, err = promptInitialDepositAmount()
			if err != nil {
				return nil, err
			}
		}
		if contract, err = s.Deploy(context.TODO(), toDeposit); err != nil {
			return nil, err
		}
		if err := s.saveChequebook(contract.ContractParams().ContractAddress); err != nil {
			return nil, err
		}
		swapLog.Info("Deployed chequebook", "contract address", contract.ContractParams().ContractAddress.Hex(), "deposit", toDeposit, "owner", s.owner.address)
		// first time connecting by deploying a new chequebook
		return contract, nil
	}
	// first time connecting with a chequebookAddress passed in
	if chequebookAddrFlag != (common.Address{}) {
		return s.bindToContractAt(chequebookAddrFlag)
	}
	// reconnecting with contract read from statestore
	return s.bindToContractAt(previouslyUsedChequebook)
}

// BindToContractAt binds to an instance of an already existing chequebook contract at address
func (s *Swap) bindToContractAt(address common.Address) (contract.Contract, error) {
	// validate whether address is a chequebook
	if err := s.chequebookFactory.VerifyContract(address); err != nil {
		return nil, fmt.Errorf("contract validation for %v failed: %v", address.Hex(), err)
	}
	swapLog.Info("bound to chequebook", "chequebookAddr", address)
	// get the instance
	return contract.InstanceAt(address, s.backend)
}

// Deploy deploys the Swap contract
func (s *Swap) Deploy(ctx context.Context, initialDepositAmount uint64) (contract.Contract, error) {
	opts := bind.NewKeyedTransactor(s.owner.privateKey)
	// initial topup value
	opts.Value = big.NewInt(int64(initialDepositAmount))
	opts.Context = ctx
	swapLog.Info("Deploying new swap", "owner", opts.From.Hex(), "deposit", opts.Value)
	return s.deployLoop(opts, defaultHarddepositTimeoutDuration)
}

// deployLoop repeatedly tries to deploy the swap contract .
func (s *Swap) deployLoop(opts *bind.TransactOpts, defaultHarddepositTimeoutDuration time.Duration) (instance contract.Contract, err error) {
	for try := 0; try < deployRetries; try++ {
		if try > 0 {
			time.Sleep(deployDelay)
		}

		chequebook, err := s.chequebookFactory.DeploySimpleSwap(opts, s.owner.address, big.NewInt(int64(defaultHarddepositTimeoutDuration)))
		if err != nil {
			swapLog.Warn("chequebook deploy error, retrying...", "try", try, "error", err)
			continue
		}

		return chequebook, nil
	}
	return nil, fmt.Errorf("failed to deploy chequebook: %v", err)
}

func (s *Swap) loadChequebook() (common.Address, error) {
	var chequebook common.Address
	err := s.store.Get(connectedChequebookKey, &chequebook)
	return chequebook, err
}

func (s *Swap) saveChequebook(chequebook common.Address) error {
	return s.store.Put(connectedChequebookKey, chequebook)
}<|MERGE_RESOLUTION|>--- conflicted
+++ resolved
@@ -211,13 +211,11 @@
 }
 
 const (
-	balancePrefix             = "balance_"
-	sentChequePrefix          = "sent_cheque_"
-	receivedChequePrefix      = "received_cheque_"
-	connectedChequebookKey    = "connected_chequebook"
-	connectedBlockchainKey    = "connected_blockchain"
-	sentChequeResponseKey     = "last_sent_cheque"
-	receivedChequeResponseKey = "last_received_cheque"
+	balancePrefix          = "balance_"
+	sentChequePrefix       = "sent_cheque_"
+	receivedChequePrefix   = "received_cheque_"
+	connectedChequebookKey = "connected_chequebook"
+	connectedBlockchainKey = "connected_blockchain"
 )
 
 // createFactory determines the factory address and returns and error if no factory address has been specified or is unknown for the network
@@ -472,55 +470,29 @@
 }
 
 // Cheques returns all known last sent and received cheques, grouped by peer
-<<<<<<< HEAD
-func (s *Swap) Cheques() (map[enode.ID]map[string]*Cheque, error) {
-	cheques := make(map[enode.ID]map[string]*Cheque)
-=======
 func (s *Swap) Cheques() (map[enode.ID]*PeerCheques, error) {
 	cheques := make(map[enode.ID]*PeerCheques)
->>>>>>> e34af5c5
 
 	// get peer cheques from memory
 	s.peersLock.Lock()
 	for peer, swapPeer := range s.peers {
 		swapPeer.lock.Lock()
-<<<<<<< HEAD
-		cheques[peer] = make(map[string]*Cheque)
-		if sentCheque := swapPeer.getLastSentCheque(); sentCheque != nil {
-			cheques[peer][sentChequeResponseKey] = sentCheque
-		}
-		if receivedCheque := swapPeer.getLastReceivedCheque(); receivedCheque != nil {
-			cheques[peer][receivedChequeResponseKey] = receivedCheque
-		}
-		// remove peer from result if there are no cheques
-		if len(cheques[peer]) == 0 {
-			delete(cheques, peer)
-=======
 		sentCheque := swapPeer.getLastSentCheque()
 		receivedCheque := swapPeer.getLastReceivedCheque()
 		// don't add peer to result if there are no cheques
 		if sentCheque != nil || receivedCheque != nil {
 			cheques[peer] = &PeerCheques{sentCheque, receivedCheque}
->>>>>>> e34af5c5
 		}
 		swapPeer.lock.Unlock()
 	}
 	s.peersLock.Unlock()
 
 	// get peer cheques from store
-<<<<<<< HEAD
-	err := s.addStoreCheques(sentChequePrefix, sentChequeResponseKey, cheques)
-	if err != nil {
-		return nil, err
-	}
-	err = s.addStoreCheques(receivedChequePrefix, receivedChequeResponseKey, cheques)
-=======
 	err := s.addStoreCheques(sentChequePrefix, cheques)
 	if err != nil {
 		return nil, err
 	}
 	err = s.addStoreCheques(receivedChequePrefix, cheques)
->>>>>>> e34af5c5
 	if err != nil {
 		return nil, err
 	}
@@ -528,22 +500,6 @@
 	return cheques, nil
 }
 
-<<<<<<< HEAD
-// add cheques from store for peers not already present in given cheques map
-func (s *Swap) addStoreCheques(chequePrefix, chequeKey string, cheques map[enode.ID]map[string]*Cheque) error {
-	chequesIterFunction := func(key []byte, value []byte) (stop bool, err error) {
-		peer := keyToID(string(key), chequePrefix)
-		// make map if peer has no cheques entry yet
-		if _, peerHasCheques := cheques[peer]; !peerHasCheques {
-			cheques[peer] = make(map[string]*Cheque)
-		}
-		// add cheque from store if not already in result
-		if peerCheque := cheques[peer][chequeKey]; peerCheque == nil {
-			var peerCheque Cheque
-			err = json.Unmarshal(value, &peerCheque)
-			if err == nil {
-				cheques[peer][chequeKey] = &peerCheque
-=======
 // AvailableBalance returns the total balance of the chequebook against which new cheques can be written
 func (s *Swap) AvailableBalance() (uint64, error) {
 	// get the LiquidBalance of the chequebook
@@ -596,36 +552,12 @@
 				cheques[peer].LastReceivedCheque = &peerCheque
 			default:
 				err = fmt.Errorf("unknown type of cheque requested through prefix %s", chequePrefix)
->>>>>>> e34af5c5
 			}
 		}
 		return stop, err
 	}
 	return s.store.Iterate(chequePrefix, chequesIterFunction)
 }
-<<<<<<< HEAD
-
-// PeerCheques returns the last sent and received cheques for a given peer
-func (s *Swap) PeerCheques(peer enode.ID) (map[string]*Cheque, error) {
-	var sentCheque, receivedCheque *Cheque
-
-	swapPeer := s.getPeer(peer)
-	if swapPeer != nil {
-		sentCheque = swapPeer.getLastSentCheque()
-		receivedCheque = swapPeer.getLastReceivedCheque()
-	} else {
-		errSentCheque := s.store.Get(sentChequeKey(peer), &sentCheque)
-		if errSentCheque != nil && errSentCheque != state.ErrNotFound {
-			return nil, errSentCheque
-		}
-		errReceivedCheque := s.store.Get(receivedChequeKey(peer), &receivedCheque)
-		if errReceivedCheque != nil && errReceivedCheque != state.ErrNotFound {
-			return nil, errReceivedCheque
-		}
-	}
-
-	return map[string]*Cheque{sentChequeResponseKey: sentCheque, receivedChequeResponseKey: receivedCheque}, nil
-=======
 
 // PeerCheques contains the last cheque known to have been sent to a peer, as well as the last one received from the peer
 type PeerCheques struct {
@@ -652,7 +584,6 @@
 		}
 	}
 	return PeerCheques{sentCheque, receivedCheque}, nil
->>>>>>> e34af5c5
 }
 
 // loadLastReceivedCheque loads the last received cheque for the peer from the store
