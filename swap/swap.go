// Copyright 2018 The Swarm Authors
// This file is part of the Swarm library.
//
// The Swarm library is free software: you can redistribute it and/or modify
// it under the terms of the GNU Lesser General Public License as published by
// the Free Software Foundation, either version 3 of the License, or
// (at your option) any later version.
//
// The Swarm library is distributed in the hope that it will be useful,
// but WITHOUT ANY WARRANTY; without even the implied warranty of
// MERCHANTABILITY or FITNESS FOR A PARTICULAR PURPOSE. See the
// GNU Lesser General Public License for more details.
//
// You should have received a copy of the GNU Lesser General Public License
// along with the Swarm library. If not, see <http://www.gnu.org/licenses/>.

package swap

import (
	"context"
	"crypto/ecdsa"
	"encoding/hex"
	"encoding/json"
	"errors"
	"fmt"
	"math/big"
	"path/filepath"
	"strconv"
	"sync"
	"time"

	"github.com/ethereum/go-ethereum/accounts/abi/bind"
	"github.com/ethereum/go-ethereum/common"
	"github.com/ethereum/go-ethereum/console"
	"github.com/ethereum/go-ethereum/crypto"
	"github.com/ethereum/go-ethereum/ethclient"
	"github.com/ethereum/go-ethereum/log"
	"github.com/ethereum/go-ethereum/p2p/enode"
	"github.com/ethersphere/swarm/contracts/swap"
	contract "github.com/ethersphere/swarm/contracts/swap"
	"github.com/ethersphere/swarm/p2p/protocols"
	"github.com/ethersphere/swarm/state"
)

// ErrInvalidChequeSignature indicates the signature on the cheque was invalid
var ErrInvalidChequeSignature = errors.New("invalid cheque signature")

var swapLog log.Logger // logger for Swap related messages and audit trail
const swapLogLevel = 3 // swapLogLevel indicates filter level of log messages

// Swap represents the Swarm Accounting Protocol
// a peer to peer micropayment system
// A node maintains an individual balance with every peer
// Only messages which have a price will be accounted for
type Swap struct {
	store             state.Store                // store is needed in order to keep balances and cheques across sessions
	peers             map[enode.ID]*Peer         // map of all swap Peers
	peersLock         sync.RWMutex               // lock for peers map
	backend           contract.Backend           // the backend (blockchain) used
	owner             *Owner                     // contract access
	params            *Params                    // economic and operational parameters
	contract          contract.Contract          // reference to the smart contract
	chequebookFactory contract.SimpleSwapFactory // the chequebook factory used
	honeyPriceOracle  HoneyOracle                // oracle which resolves the price of honey (in Wei)
}

// Owner encapsulates information related to accessing the contract
type Owner struct {
	address    common.Address    // owner address
	privateKey *ecdsa.PrivateKey // private key
	publicKey  *ecdsa.PublicKey  // public key
}

// Params encapsulates economic and operational parameters
type Params struct {
	OverlayAddr         []byte // this node's base address
	LogPath             string // optional audit log path
	PaymentThreshold    int64  // honey amount at which a payment is triggered
	DisconnectThreshold int64  // honey amount at which a peer disconnects
}

// newSwapLogger returns a new logger for standard swap logs
func newSwapLogger(logPath string, overlayAddr []byte) log.Logger {
	swapLogger := log.New("swaplog", "*", "base", hex.EncodeToString(overlayAddr)[:16])
	setLoggerHandler(logPath, swapLogger)
	return swapLogger
}

// newPeerLogger returns a new logger for swap logs with peer info
func newPeerLogger(s *Swap, peerID enode.ID) log.Logger {
	peerLogger := log.New("swaplog", "*", "base", hex.EncodeToString(s.params.OverlayAddr)[:16], "peer", peerID.String()[:16])
	setLoggerHandler(s.params.LogPath, peerLogger)
	return peerLogger
}

// setLoggerHandler will set the logger handle to write logs to the specified path
// or use the default swarm logger in case this isn't specified or an error occurs
func setLoggerHandler(logpath string, logger log.Logger) {
	lh := log.Root().GetHandler()

	if logpath == "" {
		logger.SetHandler(lh)
		return
	}

	rfh, err := swapRotatingFileHandler(logpath)

	if err != nil {
		log.Warn("RotatingFileHandler was not initialized", "logdir", logpath, "err", err)
		// use the default swarm logger as a fallback
		logger.SetHandler(lh)
		return
	}

	// filter messages with the correct log level for swap
	rfh = log.LvlFilterHandler(log.Lvl(swapLogLevel), rfh)

	// dispatch the logs to the default swarm log and also the filtered swap logger
	logger.SetHandler(log.MultiHandler(lh, rfh))
}

// swapRotatingFileHandler returns a RotatingFileHandler this will split the logs into multiple files.
// the files are split based on the limit parameter expressed in bytes
func swapRotatingFileHandler(logdir string) (log.Handler, error) {
	return log.RotatingFileHandler(
		logdir,
		262144,
		log.JSONFormatOrderedEx(false, true),
	)
}

// newSwapInstance is a swap constructor function without integrity checks
func newSwapInstance(stateStore state.Store, owner *Owner, backend contract.Backend, params *Params, chequebookFactory contract.SimpleSwapFactory) *Swap {
	return &Swap{
		store:             stateStore,
		peers:             make(map[enode.ID]*Peer),
		backend:           backend,
		owner:             owner,
		params:            params,
		chequebookFactory: chequebookFactory,
		honeyPriceOracle:  NewHoneyPriceOracle(),
	}
}

// New prepares and creates all fields to create a swap instance:
// - sets up a SWAP database;
// - verifies whether the disconnect threshold is higher than the payment threshold;
// - connects to the blockchain backend;
// - verifies that we have not connected SWAP before on a different blockchain backend;
// - starts the chequebook; creates the swap instance
func New(dbPath string, prvkey *ecdsa.PrivateKey, backendURL string, params *Params, chequebookAddressFlag common.Address, initialDepositAmountFlag uint64, factoryAddress common.Address) (swap *Swap, err error) {
	// swap log for auditing purposes
	swapLog = newSwapLogger(params.LogPath, params.OverlayAddr)
	// verify that backendURL is not empty
	if backendURL == "" {
		return nil, errors.New("no backend URL given")
	}
	swapLog.Info("connecting to SWAP API", "url", backendURL)
	// initialize the balances store
	var stateStore state.Store
	if stateStore, err = state.NewDBStore(filepath.Join(dbPath, "swap.db")); err != nil {
		return nil, fmt.Errorf("error while initializing statestore: %v", err)
	}
	if params.DisconnectThreshold <= params.PaymentThreshold {
		return nil, fmt.Errorf("disconnect threshold lower or at payment threshold. DisconnectThreshold: %d, PaymentThreshold: %d", params.DisconnectThreshold, params.PaymentThreshold)
	}
	// connect to the backend
	backend, err := ethclient.Dial(backendURL)
	if err != nil {
		return nil, fmt.Errorf("error connecting to Ethereum API %s: %v", backendURL, err)
	}
	// get the chainID of the backend
	var chainID *big.Int
	if chainID, err = backend.ChainID(context.TODO()); err != nil {
		return nil, fmt.Errorf("error retrieving chainID from backendURL: %v", err)
	}
	// verify that we have not used SWAP before on a different chainID
	if err := checkChainID(chainID.Uint64(), stateStore); err != nil {
		return nil, err
	}
	swapLog.Info("Using backend network ID", "ID", chainID.Uint64())

	// create the owner of SWAP
	owner := createOwner(prvkey)
	// initialize the factory
	factory, err := createFactory(factoryAddress, chainID, backend)
	if err != nil {
		return nil, err
	}

	// create the swap instance
	swap = newSwapInstance(
		stateStore,
		owner,
		backend,
		params,
		factory,
	)
	// start the chequebook
	if swap.contract, err = swap.StartChequebook(chequebookAddressFlag, initialDepositAmountFlag); err != nil {
		return nil, err
	}
	availableBalance, err := swap.AvailableBalance()
	if err != nil {
		return nil, err
	}

	swapLog.Info("available balance", "balance", availableBalance)

	return swap, nil
}

const (
	balancePrefix          = "balance_"
	sentChequePrefix       = "sent_cheque_"
	receivedChequePrefix   = "received_cheque_"
	connectedChequebookKey = "connected_chequebook"
	connectedBlockchainKey = "connected_blockchain"
)

// createFactory determines the factory address and returns and error if no factory address has been specified or is unknown for the network
func createFactory(factoryAddress common.Address, chainID *big.Int, backend contract.Backend) (factory swap.SimpleSwapFactory, err error) {
	if (factoryAddress == common.Address{}) {
		if factoryAddress, err = contract.FactoryAddressForNetwork(chainID.Uint64()); err != nil {
			return nil, err
		}
	}
	swapLog.Info("Using chequebook factory", "address", factoryAddress)
	// instantiate an object representing the factory and verify it's bytecode
	factory, err = contract.FactoryAt(factoryAddress, backend)
	if err != nil {
		return nil, err
	}
	if err := factory.VerifySelf(); err != nil {
		return nil, err
	}
	return factory, nil
}

// checkChainID verifies whether we have initialized SWAP before and ensures that we are on the same backendNetworkID if this is the case
func checkChainID(currentChainID uint64, s state.Store) (err error) {
	var connectedBlockchain uint64
	err = s.Get(connectedBlockchainKey, &connectedBlockchain)
	// error reading from database
	if err != nil && err != state.ErrNotFound {
		return fmt.Errorf("error querying usedBeforeAtNetwork from statestore: %v", err)
	}
	// initialized before, but on a different chainID
	if err != state.ErrNotFound && connectedBlockchain != currentChainID {
		return fmt.Errorf("statestore previously used on different backend network. Used before on network: %d, Attempting to connect on network %d", connectedBlockchain, currentChainID)
	}
	if err == state.ErrNotFound {
		swapLog.Info("First time connected to SWAP. Storing chain ID", "ID", currentChainID)
		return s.Put(connectedBlockchainKey, currentChainID)
	}
	return nil
}

// returns the store key for retrieving a peer's balance
func balanceKey(peer enode.ID) string {
	return balancePrefix + peer.String()
}

// returns the store key for retrieving a peer's last sent cheque
func sentChequeKey(peer enode.ID) string {
	return sentChequePrefix + peer.String()
}

// returns the store key for retrieving a peer's last received cheque
func receivedChequeKey(peer enode.ID) string {
	return receivedChequePrefix + peer.String()
}

func keyToID(key string, prefix string) enode.ID {
	return enode.HexID(key[len(prefix):])
}

// createOwner assings keys and addresses
func createOwner(prvkey *ecdsa.PrivateKey) *Owner {
	pubkey := &prvkey.PublicKey
	return &Owner{
		address:    crypto.PubkeyToAddress(*pubkey),
		privateKey: prvkey,
		publicKey:  pubkey,
	}
}

// Add is the (sole) accounting function
// Swap implements the protocols.Balance interface
func (s *Swap) Add(amount int64, peer *protocols.Peer) (err error) {
	swapPeer := s.getPeer(peer.ID())
	if swapPeer == nil {
		return fmt.Errorf("peer %s not a swap enabled peer", peer.ID().String())
	}
	swapPeer.lock.Lock()
	defer swapPeer.lock.Unlock()

	// Check if balance with peer is over the disconnect threshold
	balance := swapPeer.getBalance()
	if balance >= s.params.DisconnectThreshold {
		return fmt.Errorf("balance for peer %s is over the disconnect threshold %d, disconnecting", peer.ID().String(), s.params.DisconnectThreshold)
	}

	if err = swapPeer.updateBalance(amount); err != nil {
		return err
	}

	// Check if balance with peer crosses the payment threshold
	// It is the peer with a negative balance who sends a cheque, thus we check
	// that the balance is *below* the threshold
	if swapPeer.getBalance() <= -s.params.PaymentThreshold {
		swapPeer.logger.Info("balance for peer went over the payment threshold, sending cheque", "payment threshold", s.params.PaymentThreshold)
		return swapPeer.sendCheque()
	}

	return nil
}

// handleMsg is for handling messages when receiving messages
func (s *Swap) handleMsg(p *Peer) func(ctx context.Context, msg interface{}) error {
	return func(ctx context.Context, msg interface{}) error {
		switch msg := msg.(type) {
		case *EmitChequeMsg:
			go s.handleEmitChequeMsg(ctx, p, msg)
		}
		return nil
	}
}

var defaultCashCheque = cashCheque

// handleEmitChequeMsg should be handled by the creditor when it receives
// a cheque from a debitor
func (s *Swap) handleEmitChequeMsg(ctx context.Context, p *Peer, msg *EmitChequeMsg) error {
	p.lock.Lock()
	defer p.lock.Unlock()

	cheque := msg.Cheque
	p.logger.Info("received cheque from peer", "honey", cheque.Honey)
	_, err := s.processAndVerifyCheque(cheque, p)
	if err != nil {
		log.Error("error processing and verifying cheque", "err", err)
		return err
	}

	p.logger.Debug("processed and verified received cheque", "beneficiary", cheque.Beneficiary, "cumulative payout", cheque.CumulativePayout)

	// reset balance by amount
	// as this is done by the creditor, receiving the cheque, the amount should be negative,
	// so that updateBalance will calculate balance + amount which result in reducing the peer's balance
	if err := p.updateBalance(-int64(cheque.Honey)); err != nil {
		log.Error("error updating balance", "err", err)
		return err
	}

	otherSwap, err := contract.InstanceAt(cheque.Contract, s.backend)
	if err != nil {
		log.Error("error getting contract", "err", err)
		return err
	}

	gasPrice, err := s.backend.SuggestGasPrice(context.TODO())
	if err != nil {
		return err
	}
	transactionCosts := gasPrice.Uint64() * 50000 // cashing a cheque is approximately 50000 gas
	paidOut, err := otherSwap.PaidOut(nil, cheque.Beneficiary)
	if err != nil {
		return err
	}
	// do a payout transaction if we get 2 times the gas costs
	if (cheque.CumulativePayout - paidOut.Uint64()) > 2*transactionCosts {
		opts := bind.NewKeyedTransactor(s.owner.privateKey)
		opts.Context = ctx
		// cash cheque in async, otherwise this blocks here until the TX is mined
		go defaultCashCheque(s, otherSwap, opts, cheque)
	}

	return err
}

// cashCheque should be called async as it blocks until the transaction(s) are mined
// The function cashes the cheque by sending it to the blockchain
func cashCheque(s *Swap, otherSwap contract.Contract, opts *bind.TransactOpts, cheque *Cheque) {
	// blocks here, as we are waiting for the transaction to be mined
	result, receipt, err := otherSwap.CashChequeBeneficiary(opts, s.GetParams().ContractAddress, big.NewInt(int64(cheque.CumulativePayout)), cheque.Signature)
	if err != nil {
		// TODO: do something with the error
		// and we actually need to log this error as we are in an async routine; nobody is handling this error for now
		swapLog.Error("error cashing cheque", "err", err)
		return
	}

	if result.Bounced {
		swapLog.Warn("cheque bounced", "tx", receipt.TxHash)
		return
		// TODO: do something here
	}

	swapLog.Debug("cash tx mined", "receipt", receipt)
}

// processAndVerifyCheque verifies the cheque and compares it with the last received cheque
// if the cheque is valid it will also be saved as the new last cheque
func (s *Swap) processAndVerifyCheque(cheque *Cheque, p *Peer) (uint64, error) {
	if err := cheque.verifyChequeProperties(p, s.owner.address); err != nil {
		return 0, err
	}

	lastCheque := p.getLastReceivedCheque()

	// TODO: there should probably be a lock here?
	expectedAmount, err := s.honeyPriceOracle.GetPrice(cheque.Honey)
	if err != nil {
		return 0, err
	}

	actualAmount, err := cheque.verifyChequeAgainstLast(lastCheque, expectedAmount)
	if err != nil {
		return 0, err
	}

	if err := p.setLastReceivedCheque(cheque); err != nil {
		p.logger.Error("error while saving last received cheque", "err", err.Error())
		// TODO: what do we do here? Related issue: https://github.com/ethersphere/swarm/issues/1515
	}

	return actualAmount, nil
}

// Balance returns the balance for a given peer
func (s *Swap) Balance(peer enode.ID) (balance int64, err error) {
	if swapPeer := s.getPeer(peer); swapPeer != nil {
		return swapPeer.getBalance(), nil
	}
	err = s.store.Get(balanceKey(peer), &balance)
	return balance, err
}

// Balances returns the balances for all known SWAP peers
func (s *Swap) Balances() (map[enode.ID]int64, error) {
	balances := make(map[enode.ID]int64)

	s.peersLock.Lock()
	for peer, swapPeer := range s.peers {
		swapPeer.lock.Lock()
		balances[peer] = swapPeer.getBalance()
		swapPeer.lock.Unlock()
	}
	s.peersLock.Unlock()

	// add store balances, if peer was not already added
	balanceIterFunction := func(key []byte, value []byte) (stop bool, err error) {
		peer := keyToID(string(key), balancePrefix)
		if _, peerHasBalance := balances[peer]; !peerHasBalance {
			var peerBalance int64
			err = json.Unmarshal(value, &peerBalance)
			if err == nil {
				balances[peer] = peerBalance
			}
		}
		return stop, err
	}
	err := s.store.Iterate(balancePrefix, balanceIterFunction)
	if err != nil {
		return nil, err
	}

	return balances, nil
}

<<<<<<< HEAD
// Cheques returns all known last sent and received cheques, grouped by peer
func (s *Swap) Cheques() (map[enode.ID]*PeerCheques, error) {
	cheques := make(map[enode.ID]*PeerCheques)
=======
// AvailableBalance returns the total balance of the chequebook against which new cheques can be written
func (s *Swap) AvailableBalance() (uint64, error) {
	// get the LiquidBalance of the chequebook
	liquidBalance, err := s.contract.LiquidBalance(nil)
	if err != nil {
		return 0, err
	}

	// get all sent Cheques
	sentCheques, err := s.SentCheques()
	if err != nil {
		return 0, err
	}

	// Compute the total worth of cheques sent and how much of of this is cashed
	var sentChequesWorth uint64
	var cashedChequesWorth uint64
	for _, ch := range sentCheques {
		if ch == nil {
			continue
		}
		sentChequesWorth += ch.ChequeParams.CumulativePayout
		paidOut, err := s.contract.PaidOut(nil, ch.ChequeParams.Beneficiary)
		if err != nil {
			return 0, err
		}
		cashedChequesWorth += paidOut.Uint64()
	}
	return liquidBalance.Uint64() + cashedChequesWorth - sentChequesWorth, nil
}

// SentCheque returns the last sent cheque for a given peer
func (s *Swap) SentCheque(peer enode.ID) (cheque *Cheque, err error) {
	if swapPeer := s.getPeer(peer); swapPeer != nil {
		return swapPeer.getLastSentCheque(), nil
	}
	err = s.store.Get(sentChequeKey(peer), &cheque)
	return cheque, err
}

// SentCheques returns the last sent cheques for all known SWAP peers
func (s *Swap) SentCheques() (map[enode.ID]*Cheque, error) {
	cheques := make(map[enode.ID]*Cheque)
>>>>>>> 831a76e8

	// get peer cheques from memory
	s.peersLock.Lock()
	for peer, swapPeer := range s.peers {
		swapPeer.lock.Lock()
		sentCheque := swapPeer.getLastSentCheque()
		receivedCheque := swapPeer.getLastReceivedCheque()
		// don't add peer to result if there are no cheques
		if sentCheque != nil || receivedCheque != nil {
			cheques[peer] = &PeerCheques{sentCheque, receivedCheque}
		}
		swapPeer.lock.Unlock()
	}
	s.peersLock.Unlock()

	// get peer cheques from store
	err := s.addStoreCheques(sentChequePrefix, cheques)
	if err != nil {
		return nil, err
	}
	err = s.addStoreCheques(receivedChequePrefix, cheques)
	if err != nil {
		return nil, err
	}

	return cheques, nil
}

// add cheques from store for peers not already present in given cheques map
func (s *Swap) addStoreCheques(chequePrefix string, cheques map[enode.ID]*PeerCheques) error {
	chequesIterFunction := func(key []byte, value []byte) (stop bool, err error) {
		peer := keyToID(string(key), chequePrefix)
		// create struct if peer has no cheques entry yet
		if peerCheques := cheques[peer]; peerCheques == nil {
			cheques[peer] = &PeerCheques{}
		}

		// add cheque from store if not already in result
		var peerCheque Cheque
		err = json.Unmarshal(value, &peerCheque)
		if err == nil {
			switch chequePrefix {
			case sentChequePrefix:
				cheques[peer].LastSentCheque = &peerCheque
			case receivedChequePrefix:
				cheques[peer].LastReceivedCheque = &peerCheque
			default:
				err = fmt.Errorf("unknown type of cheque requested through prefix %s", chequePrefix)
			}
		}
		return stop, err
	}
	return s.store.Iterate(chequePrefix, chequesIterFunction)
}

// PeerCheques contains the last cheque known to have been sent to a peer, as well as the last one received from the peer
type PeerCheques struct {
	LastSentCheque     *Cheque
	LastReceivedCheque *Cheque
}

// PeerCheques returns the last sent and received cheques for a given peer
func (s *Swap) PeerCheques(peer enode.ID) (PeerCheques, error) {
	var sentCheque, receivedCheque *Cheque

	swapPeer := s.getPeer(peer)
	if swapPeer != nil {
		sentCheque = swapPeer.getLastSentCheque()
		receivedCheque = swapPeer.getLastReceivedCheque()
	} else {
		errSentCheque := s.store.Get(sentChequeKey(peer), &sentCheque)
		if errSentCheque != nil && errSentCheque != state.ErrNotFound {
			return PeerCheques{}, errSentCheque
		}
		errReceivedCheque := s.store.Get(receivedChequeKey(peer), &receivedCheque)
		if errReceivedCheque != nil && errReceivedCheque != state.ErrNotFound {
			return PeerCheques{}, errReceivedCheque
		}
	}
	return PeerCheques{sentCheque, receivedCheque}, nil
}

// loadLastReceivedCheque loads the last received cheque for the peer from the store
// and returns nil when there never was a cheque saved
func (s *Swap) loadLastReceivedCheque(p enode.ID) (cheque *Cheque, err error) {
	err = s.store.Get(receivedChequeKey(p), &cheque)
	if err == state.ErrNotFound {
		return nil, nil
	}
	return cheque, err
}

// loadLastSentCheque loads the last sent cheque for the peer from the store
// and returns nil when there never was a cheque saved
func (s *Swap) loadLastSentCheque(p enode.ID) (cheque *Cheque, err error) {
	err = s.store.Get(sentChequeKey(p), &cheque)
	if err == state.ErrNotFound {
		return nil, nil
	}
	return cheque, err
}

// loadBalance loads the current balance for the peer from the store
// and returns 0 if there was no prior balance saved
func (s *Swap) loadBalance(p enode.ID) (balance int64, err error) {
	err = s.store.Get(balanceKey(p), &balance)
	if err == state.ErrNotFound {
		return 0, nil
	}
	return balance, err
}

// saveLastReceivedCheque saves cheque as the last received cheque for peer
func (s *Swap) saveLastReceivedCheque(p enode.ID, cheque *Cheque) error {
	return s.store.Put(receivedChequeKey(p), cheque)
}

// saveLastSentCheque saves cheque as the last received cheque for peer
func (s *Swap) saveLastSentCheque(p enode.ID, cheque *Cheque) error {
	return s.store.Put(sentChequeKey(p), cheque)
}

// saveBalance saves balance as the current balance for peer
func (s *Swap) saveBalance(p enode.ID, balance int64) error {
	return s.store.Put(balanceKey(p), balance)
}

// Close cleans up swap
func (s *Swap) Close() error {
	return s.store.Close()
}

// GetParams returns contract parameters (Bin, ABI, contractAddress) from the contract
func (s *Swap) GetParams() *contract.Params {
	return s.contract.ContractParams()
}

// getContractOwner retrieve the owner of the chequebook at address from the blockchain
func (s *Swap) getContractOwner(ctx context.Context, address common.Address) (common.Address, error) {
	contr, err := contract.InstanceAt(address, s.backend)
	if err != nil {
		return common.Address{}, err
	}

	return contr.Issuer(nil)
}

func promptInitialDepositAmount() (uint64, error) {
	// need to prompt user for initial deposit amount
	// if 0, can not cash in cheques
	prompter := console.Stdin

	// ask user for input
	input, err := prompter.PromptInput("Please provide the amount in Wei which will deposited to your chequebook upon deployment: ")
	if err != nil {
		return 0, err
	}
	// check input
	val, err := strconv.ParseInt(input, 10, 64)
	if err != nil {
		// maybe we should provide a fallback here? A bad input results in stopping the boot
		return 0, fmt.Errorf("Conversion error while reading user input: %v", err)
	}
	return uint64(val), nil
}

// StartChequebook starts the chequebook, taking into account the chequebookAddress passed in by the user and the chequebook addresses saved on the node's database
func (s *Swap) StartChequebook(chequebookAddrFlag common.Address, initialDepositAmount uint64) (contract contract.Contract, err error) {
	previouslyUsedChequebook, err := s.loadChequebook()
	// error reading from disk
	if err != nil && err != state.ErrNotFound {
		return nil, fmt.Errorf("Error reading previously used chequebook: %s", err)
	}
	// read from state, but provided flag is not the same
	if err == nil && (chequebookAddrFlag != common.Address{} && chequebookAddrFlag != previouslyUsedChequebook) {
		return nil, fmt.Errorf("Attempting to connect to provided chequebook, but different chequebook used before")
	}
	// nothing written to state disk before, no flag provided: deploying new chequebook
	if err == state.ErrNotFound && chequebookAddrFlag == (common.Address{}) {
		var toDeposit = initialDepositAmount
		if toDeposit == 0 {
			toDeposit, err = promptInitialDepositAmount()
			if err != nil {
				return nil, err
			}
		}
		if contract, err = s.Deploy(context.TODO(), toDeposit); err != nil {
			return nil, err
		}
		if err := s.saveChequebook(contract.ContractParams().ContractAddress); err != nil {
			return nil, err
		}
		swapLog.Info("Deployed chequebook", "contract address", contract.ContractParams().ContractAddress.Hex(), "deposit", toDeposit, "owner", s.owner.address)
		// first time connecting by deploying a new chequebook
		return contract, nil
	}
	// first time connecting with a chequebookAddress passed in
	if chequebookAddrFlag != (common.Address{}) {
		return s.bindToContractAt(chequebookAddrFlag)
	}
	// reconnecting with contract read from statestore
	return s.bindToContractAt(previouslyUsedChequebook)
}

// BindToContractAt binds to an instance of an already existing chequebook contract at address
func (s *Swap) bindToContractAt(address common.Address) (contract.Contract, error) {
	// validate whether address is a chequebook
	if err := s.chequebookFactory.VerifyContract(address); err != nil {
		return nil, fmt.Errorf("contract validation for %v failed: %v", address.Hex(), err)
	}
	swapLog.Info("bound to chequebook", "chequebookAddr", address)
	// get the instance
	return contract.InstanceAt(address, s.backend)
}

// Deploy deploys the Swap contract
func (s *Swap) Deploy(ctx context.Context, initialDepositAmount uint64) (contract.Contract, error) {
	opts := bind.NewKeyedTransactor(s.owner.privateKey)
	// initial topup value
	opts.Value = big.NewInt(int64(initialDepositAmount))
	opts.Context = ctx
	swapLog.Info("Deploying new swap", "owner", opts.From.Hex(), "deposit", opts.Value)
	return s.deployLoop(opts, defaultHarddepositTimeoutDuration)
}

// deployLoop repeatedly tries to deploy the swap contract .
func (s *Swap) deployLoop(opts *bind.TransactOpts, defaultHarddepositTimeoutDuration time.Duration) (instance contract.Contract, err error) {
	for try := 0; try < deployRetries; try++ {
		if try > 0 {
			time.Sleep(deployDelay)
		}

		chequebook, err := s.chequebookFactory.DeploySimpleSwap(opts, s.owner.address, big.NewInt(int64(defaultHarddepositTimeoutDuration)))
		if err != nil {
			swapLog.Warn("chequebook deploy error, retrying...", "try", try, "error", err)
			continue
		}

		return chequebook, nil
	}
	return nil, fmt.Errorf("failed to deploy chequebook: %v", err)
}

func (s *Swap) loadChequebook() (common.Address, error) {
	var chequebook common.Address
	err := s.store.Get(connectedChequebookKey, &chequebook)
	return chequebook, err
}

func (s *Swap) saveChequebook(chequebook common.Address) error {
	return s.store.Put(connectedChequebookKey, chequebook)
}<|MERGE_RESOLUTION|>--- conflicted
+++ resolved
@@ -469,55 +469,9 @@
 	return balances, nil
 }
 
-<<<<<<< HEAD
 // Cheques returns all known last sent and received cheques, grouped by peer
 func (s *Swap) Cheques() (map[enode.ID]*PeerCheques, error) {
 	cheques := make(map[enode.ID]*PeerCheques)
-=======
-// AvailableBalance returns the total balance of the chequebook against which new cheques can be written
-func (s *Swap) AvailableBalance() (uint64, error) {
-	// get the LiquidBalance of the chequebook
-	liquidBalance, err := s.contract.LiquidBalance(nil)
-	if err != nil {
-		return 0, err
-	}
-
-	// get all sent Cheques
-	sentCheques, err := s.SentCheques()
-	if err != nil {
-		return 0, err
-	}
-
-	// Compute the total worth of cheques sent and how much of of this is cashed
-	var sentChequesWorth uint64
-	var cashedChequesWorth uint64
-	for _, ch := range sentCheques {
-		if ch == nil {
-			continue
-		}
-		sentChequesWorth += ch.ChequeParams.CumulativePayout
-		paidOut, err := s.contract.PaidOut(nil, ch.ChequeParams.Beneficiary)
-		if err != nil {
-			return 0, err
-		}
-		cashedChequesWorth += paidOut.Uint64()
-	}
-	return liquidBalance.Uint64() + cashedChequesWorth - sentChequesWorth, nil
-}
-
-// SentCheque returns the last sent cheque for a given peer
-func (s *Swap) SentCheque(peer enode.ID) (cheque *Cheque, err error) {
-	if swapPeer := s.getPeer(peer); swapPeer != nil {
-		return swapPeer.getLastSentCheque(), nil
-	}
-	err = s.store.Get(sentChequeKey(peer), &cheque)
-	return cheque, err
-}
-
-// SentCheques returns the last sent cheques for all known SWAP peers
-func (s *Swap) SentCheques() (map[enode.ID]*Cheque, error) {
-	cheques := make(map[enode.ID]*Cheque)
->>>>>>> 831a76e8
 
 	// get peer cheques from memory
 	s.peersLock.Lock()
@@ -544,6 +498,38 @@
 	}
 
 	return cheques, nil
+}
+
+// AvailableBalance returns the total balance of the chequebook against which new cheques can be written
+func (s *Swap) AvailableBalance() (uint64, error) {
+	// get the LiquidBalance of the chequebook
+	liquidBalance, err := s.contract.LiquidBalance(nil)
+	if err != nil {
+		return 0, err
+	}
+
+	// get all cheques
+	cheques, err := s.Cheques()
+	if err != nil {
+		return 0, err
+	}
+
+	// Compute the total worth of cheques sent and how much of of this is cashed
+	var sentChequesWorth uint64
+	var cashedChequesWorth uint64
+	for _, peerCheques := range cheques {
+		sentCheque := peerCheques.LastSentCheque
+		if sentCheque == nil {
+			continue
+		}
+		sentChequesWorth += sentCheque.ChequeParams.CumulativePayout
+		paidOut, err := s.contract.PaidOut(nil, sentCheque.ChequeParams.Beneficiary)
+		if err != nil {
+			return 0, err
+		}
+		cashedChequesWorth += paidOut.Uint64()
+	}
+	return liquidBalance.Uint64() + cashedChequesWorth - sentChequesWorth, nil
 }
 
 // add cheques from store for peers not already present in given cheques map
