// Copyright 2018 The Swarm Authors
// This file is part of the Swarm library.
//
// The Swarm library is free software: you can redistribute it and/or modify
// it under the terms of the GNU Lesser General Public License as published by
// the Free Software Foundation, either version 3 of the License, or
// (at your option) any later version.
//
// The Swarm library is distributed in the hope that it will be useful,
// but WITHOUT ANY WARRANTY; without even the implied warranty of
// MERCHANTABILITY or FITNESS FOR A PARTICULAR PURPOSE. See the
// GNU Lesser General Public License for more details.
//
// You should have received a copy of the GNU Lesser General Public License
// along with the Swarm library. If not, see <http://www.gnu.org/licenses/>.

package swap

import (
	"context"
	"crypto/ecdsa"
	"encoding/hex"
	"errors"
	"fmt"
	"math/big"
	"path/filepath"
	"strconv"
	"sync"
	"time"

	"github.com/ethereum/go-ethereum/accounts/abi/bind"
	"github.com/ethereum/go-ethereum/common"
	"github.com/ethereum/go-ethereum/console"
	"github.com/ethereum/go-ethereum/crypto"
	"github.com/ethereum/go-ethereum/ethclient"
	"github.com/ethereum/go-ethereum/log"
	"github.com/ethereum/go-ethereum/p2p/enode"
	"github.com/ethersphere/swarm/contracts/swap"
	contract "github.com/ethersphere/swarm/contracts/swap"
	"github.com/ethersphere/swarm/p2p/protocols"
	"github.com/ethersphere/swarm/state"
)

// ErrInvalidChequeSignature indicates the signature on the cheque was invalid
var ErrInvalidChequeSignature = errors.New("invalid cheque signature")

var swapLog log.Logger // logger for Swap related messages and audit trail
const swapLogLevel = 3 // swapLogLevel indicates filter level of log messages

// Swap represents the Swarm Accounting Protocol
// a peer to peer micropayment system
// A node maintains an individual balance with every peer
// Only messages which have a price will be accounted for
type Swap struct {
	store             state.Store                // store is needed in order to keep balances and cheques across sessions
	peers             map[enode.ID]*Peer         // map of all swap Peers
	peersLock         sync.RWMutex               // lock for peers map
	backend           contract.Backend           // the backend (blockchain) used
	owner             *Owner                     // contract access
	params            *Params                    // economic and operational parameters
	contract          contract.Contract          // reference to the smart contract
	chequebookFactory contract.SimpleSwapFactory // the chequebook factory used
	honeyPriceOracle  HoneyOracle                // oracle which resolves the price of honey (in Wei)
}

// Owner encapsulates information related to accessing the contract
type Owner struct {
	address    common.Address    // owner address
	privateKey *ecdsa.PrivateKey // private key
	publicKey  *ecdsa.PublicKey  // public key
}

// Params encapsulates economic and operational parameters
type Params struct {
	OverlayAddr         []byte // this node's base address
	LogPath             string // optional audit log path
	PaymentThreshold    int64  // honey amount at which a payment is triggered
	DisconnectThreshold int64  // honey amount at which a peer disconnects
}

// newSwapLogger returns a new logger for standard swap logs
func newSwapLogger(logPath string, overlayAddr []byte) log.Logger {
	swapLogger := log.New("swaplog", "*", "base", hex.EncodeToString(overlayAddr)[:16])
	setLoggerHandler(logPath, swapLogger)
	return swapLogger
}

// newPeerLogger returns a new logger for swap logs with peer info
func newPeerLogger(s *Swap, peerID enode.ID) log.Logger {
	peerLogger := log.New("swaplog", "*", "base", hex.EncodeToString(s.params.OverlayAddr)[:16], "peer", peerID.String()[:16])
	setLoggerHandler(s.params.LogPath, peerLogger)
	return peerLogger
}

// setLoggerHandler will set the logger handle to write logs to the specified path
// or use the default swarm logger in case this isn't specified or an error occurs
func setLoggerHandler(logpath string, logger log.Logger) {
	lh := log.Root().GetHandler()

	if logpath == "" {
		logger.SetHandler(lh)
		return
	}

	rfh, err := swapRotatingFileHandler(logpath)

	if err != nil {
		log.Warn("RotatingFileHandler was not initialized", "logdir", logpath, "err", err)
		// use the default swarm logger as a fallback
		logger.SetHandler(lh)
		return
	}

	// filter messages with the correct log level for swap
	rfh = log.LvlFilterHandler(log.Lvl(swapLogLevel), rfh)

	// dispatch the logs to the default swarm log and also the filtered swap logger
	logger.SetHandler(log.MultiHandler(lh, rfh))
}

// swapRotatingFileHandler returns a RotatingFileHandler this will split the logs into multiple files.
// the files are split based on the limit parameter expressed in bytes
func swapRotatingFileHandler(logdir string) (log.Handler, error) {
	return log.RotatingFileHandler(
		logdir,
		262144,
		log.JSONFormatOrderedEx(false, true),
	)
}

// newSwapInstance is a swap constructor function without integrity checks
func newSwapInstance(stateStore state.Store, owner *Owner, backend contract.Backend, params *Params, chequebookFactory contract.SimpleSwapFactory) *Swap {
	return &Swap{
		store:             stateStore,
		peers:             make(map[enode.ID]*Peer),
		backend:           backend,
		owner:             owner,
		params:            params,
		chequebookFactory: chequebookFactory,
		honeyPriceOracle:  NewHoneyPriceOracle(),
	}
}

// New prepares and creates all fields to create a swap instance:
// - sets up a SWAP database;
// - verifies whether the disconnect threshold is higher than the payment threshold;
// - connects to the blockchain backend;
// - verifies that we have not connected SWAP before on a different blockchain backend;
// - starts the chequebook; creates the swap instance
func New(dbPath string, prvkey *ecdsa.PrivateKey, backendURL string, params *Params, chequebookAddressFlag common.Address, initialDepositAmountFlag uint64, factoryAddress common.Address) (swap *Swap, err error) {
	// swap log for auditing purposes
	swapLog = newSwapLogger(params.LogPath, params.OverlayAddr)
	// verify that backendURL is not empty
	if backendURL == "" {
		return nil, errors.New("no backend URL given")
	}
	swapLog.Info("connecting to SWAP API", "url", backendURL)
	// initialize the balances store
	var stateStore state.Store
	if stateStore, err = state.NewDBStore(filepath.Join(dbPath, "swap.db")); err != nil {
		return nil, fmt.Errorf("error while initializing statestore: %v", err)
	}
	if params.DisconnectThreshold <= params.PaymentThreshold {
		return nil, fmt.Errorf("disconnect threshold lower or at payment threshold. DisconnectThreshold: %d, PaymentThreshold: %d", params.DisconnectThreshold, params.PaymentThreshold)
	}
	// connect to the backend
	backend, err := ethclient.Dial(backendURL)
	if err != nil {
		return nil, fmt.Errorf("error connecting to Ethereum API %s: %v", backendURL, err)
	}
	// get the chainID of the backend
	var chainID *big.Int
	if chainID, err = backend.ChainID(context.TODO()); err != nil {
		return nil, fmt.Errorf("error retrieving chainID from backendURL: %v", err)
	}
	// verify that we have not used SWAP before on a different chainID
	if err := checkChainID(chainID.Uint64(), stateStore); err != nil {
		return nil, err
	}
	swapLog.Info("Using backend network ID", "ID", chainID.Uint64())

	// create the owner of SWAP
	owner := createOwner(prvkey)
	// initialize the factory
	factory, err := createFactory(factoryAddress, chainID, backend)
	if err != nil {
		return nil, err
	}

	// create the swap instance
	swap = newSwapInstance(
		stateStore,
		owner,
		backend,
		params,
		factory,
	)
	// start the chequebook
	if swap.contract, err = swap.StartChequebook(chequebookAddressFlag, initialDepositAmountFlag); err != nil {
		return nil, err
	}
	availableBalance, err := swap.AvailableBalance()
	if err != nil {
		return nil, err
	}

	swapLog.Info("available balance", "balance", availableBalance)

	return swap, nil
}

const (
	balancePrefix          = "balance_"
	sentChequePrefix       = "sent_cheque_"
	receivedChequePrefix   = "received_cheque_"
	connectedChequebookKey = "connected_chequebook"
	connectedBlockchainKey = "connected_blockchain"
)

// createFactory determines the factory address and returns and error if no factory address has been specified or is unknown for the network
func createFactory(factoryAddress common.Address, chainID *big.Int, backend contract.Backend) (factory swap.SimpleSwapFactory, err error) {
	if (factoryAddress == common.Address{}) {
		if factoryAddress, err = contract.FactoryAddressForNetwork(chainID.Uint64()); err != nil {
			return nil, err
		}
	}
	swapLog.Info("Using chequebook factory", "address", factoryAddress)
	// instantiate an object representing the factory and verify it's bytecode
	factory, err = contract.FactoryAt(factoryAddress, backend)
	if err != nil {
		return nil, err
	}
	if err := factory.VerifySelf(); err != nil {
		return nil, err
	}
	return factory, nil
}

// checkChainID verifies whether we have initialized SWAP before and ensures that we are on the same backendNetworkID if this is the case
func checkChainID(currentChainID uint64, s state.Store) (err error) {
	var connectedBlockchain uint64
	err = s.Get(connectedBlockchainKey, &connectedBlockchain)
	// error reading from database
	if err != nil && err != state.ErrNotFound {
		return fmt.Errorf("error querying usedBeforeAtNetwork from statestore: %v", err)
	}
	// initialized before, but on a different chainID
	if err != state.ErrNotFound && connectedBlockchain != currentChainID {
		return fmt.Errorf("statestore previously used on different backend network. Used before on network: %d, Attempting to connect on network %d", connectedBlockchain, currentChainID)
	}
	if err == state.ErrNotFound {
		swapLog.Info("First time connected to SWAP. Storing chain ID", "ID", currentChainID)
		return s.Put(connectedBlockchainKey, currentChainID)
	}
	return nil
}

// returns the store key for retrieving a peer's balance
func balanceKey(peer enode.ID) string {
	return balancePrefix + peer.String()
}

// returns the store key for retrieving a peer's last sent cheque
func sentChequeKey(peer enode.ID) string {
	return sentChequePrefix + peer.String()
}

// returns the store key for retrieving a peer's last received cheque
func receivedChequeKey(peer enode.ID) string {
	return receivedChequePrefix + peer.String()
}

func keyToID(key string, prefix string) enode.ID {
	return enode.HexID(key[len(prefix):])
}

// createOwner assings keys and addresses
func createOwner(prvkey *ecdsa.PrivateKey) *Owner {
	pubkey := &prvkey.PublicKey
	return &Owner{
		address:    crypto.PubkeyToAddress(*pubkey),
		privateKey: prvkey,
		publicKey:  pubkey,
	}
}

// Add is the (sole) accounting function
// Swap implements the protocols.Balance interface
func (s *Swap) Add(amount int64, peer *protocols.Peer) (err error) {
	swapPeer := s.getPeer(peer.ID())
	if swapPeer == nil {
		return fmt.Errorf("peer %s not a swap enabled peer", peer.ID().String())
	}
	swapPeer.lock.Lock()
	defer swapPeer.lock.Unlock()

	// Check if balance with peer is over the disconnect threshold
	balance := swapPeer.getBalance()
	if balance >= s.params.DisconnectThreshold {
		return fmt.Errorf("balance for peer %s is over the disconnect threshold %d, disconnecting", peer.ID().String(), s.params.DisconnectThreshold)
	}

	if err = swapPeer.updateBalance(amount); err != nil {
		return err
	}

	// Check if balance with peer crosses the payment threshold
	// It is the peer with a negative balance who sends a cheque, thus we check
	// that the balance is *below* the threshold
	if swapPeer.getBalance() <= -s.params.PaymentThreshold {
		swapPeer.logger.Info("balance for peer went over the payment threshold, sending cheque", "payment threshold", s.params.PaymentThreshold)
		return swapPeer.sendCheque()
	}

	return nil
}

// handleMsg is for handling messages when receiving messages
func (s *Swap) handleMsg(p *Peer) func(ctx context.Context, msg interface{}) error {
	return func(ctx context.Context, msg interface{}) error {
		switch msg := msg.(type) {
		case *EmitChequeMsg:
			go s.handleEmitChequeMsg(ctx, p, msg)
		}
		return nil
	}
}

var defaultCashCheque = cashCheque

// handleEmitChequeMsg should be handled by the creditor when it receives
// a cheque from a debitor
func (s *Swap) handleEmitChequeMsg(ctx context.Context, p *Peer, msg *EmitChequeMsg) error {
	p.lock.Lock()
	defer p.lock.Unlock()

	cheque := msg.Cheque
	p.logger.Info("received cheque from peer", "honey", cheque.Honey)
	_, err := s.processAndVerifyCheque(cheque, p)
	if err != nil {
		log.Error("error processing and verifying cheque", "err", err)
		return err
	}

	p.logger.Debug("processed and verified received cheque", "beneficiary", cheque.Beneficiary, "cumulative payout", cheque.CumulativePayout)

	// reset balance by amount
	// as this is done by the creditor, receiving the cheque, the amount should be negative,
	// so that updateBalance will calculate balance + amount which result in reducing the peer's balance
	if err := p.updateBalance(-int64(cheque.Honey)); err != nil {
		log.Error("error updating balance", "err", err)
		return err
	}

	otherSwap, err := contract.InstanceAt(cheque.Contract, s.backend)
	if err != nil {
		log.Error("error getting contract", "err", err)
		return err
	}

	gasPrice, err := s.backend.SuggestGasPrice(context.TODO())
	if err != nil {
		return err
	}
	transactionCosts := gasPrice.Uint64() * 50000 // cashing a cheque is approximately 50000 gas
	paidOut, err := otherSwap.PaidOut(nil, cheque.Beneficiary)
	if err != nil {
		return err
	}
	// do a payout transaction if we get 2 times the gas costs
	if (cheque.CumulativePayout - paidOut.Uint64()) > 2*transactionCosts {
		opts := bind.NewKeyedTransactor(s.owner.privateKey)
		opts.Context = ctx
		// cash cheque in async, otherwise this blocks here until the TX is mined
		go defaultCashCheque(s, otherSwap, opts, cheque)
	}

	return err
}

// cashCheque should be called async as it blocks until the transaction(s) are mined
// The function cashes the cheque by sending it to the blockchain
func cashCheque(s *Swap, otherSwap contract.Contract, opts *bind.TransactOpts, cheque *Cheque) {
	// blocks here, as we are waiting for the transaction to be mined
	result, receipt, err := otherSwap.CashChequeBeneficiary(opts, s.GetParams().ContractAddress, big.NewInt(int64(cheque.CumulativePayout)), cheque.Signature)
	if err != nil {
		// TODO: do something with the error
		// and we actually need to log this error as we are in an async routine; nobody is handling this error for now
		swapLog.Error("error cashing cheque", "err", err)
		return
	}

	if result.Bounced {
		swapLog.Warn("cheque bounced", "tx", receipt.TxHash)
		return
		// TODO: do something here
	}

	swapLog.Debug("cash tx mined", "receipt", receipt)
}

// processAndVerifyCheque verifies the cheque and compares it with the last received cheque
// if the cheque is valid it will also be saved as the new last cheque
func (s *Swap) processAndVerifyCheque(cheque *Cheque, p *Peer) (uint64, error) {
	if err := cheque.verifyChequeProperties(p, s.owner.address); err != nil {
		return 0, err
	}

	lastCheque := p.getLastReceivedCheque()

	// TODO: there should probably be a lock here?
	expectedAmount, err := s.honeyPriceOracle.GetPrice(cheque.Honey)
	if err != nil {
		return 0, err
	}

	actualAmount, err := cheque.verifyChequeAgainstLast(lastCheque, expectedAmount)
	if err != nil {
		return 0, err
	}

	if err := p.setLastReceivedCheque(cheque); err != nil {
		p.logger.Error("error while saving last received cheque", "err", err.Error())
		// TODO: what do we do here? Related issue: https://github.com/ethersphere/swarm/issues/1515
	}

	return actualAmount, nil
}

// Balance returns the balance for a given peer
func (s *Swap) Balance(peer enode.ID) (balance int64, err error) {
	if swapPeer := s.getPeer(peer); swapPeer != nil {
		return swapPeer.getBalance(), nil
	}
	err = s.store.Get(balanceKey(peer), &balance)
	return balance, err
}

<<<<<<< HEAD
=======
// Balances returns the balances for all known SWAP peers
func (s *Swap) Balances() (map[enode.ID]int64, error) {
	balances := make(map[enode.ID]int64)

	s.peersLock.Lock()
	for peer, swapPeer := range s.peers {
		swapPeer.lock.Lock()
		balances[peer] = swapPeer.getBalance()
		swapPeer.lock.Unlock()
	}
	s.peersLock.Unlock()

	// add store balances, if peer was not already added
	balanceIterFunction := func(key []byte, value []byte) (stop bool, err error) {
		peer := keyToID(string(key), balancePrefix)
		if _, peerHasBalance := balances[peer]; !peerHasBalance {
			var peerBalance int64
			err = json.Unmarshal(value, &peerBalance)
			if err == nil {
				balances[peer] = peerBalance
			}
		}
		return stop, err
	}
	err := s.store.Iterate(balancePrefix, balanceIterFunction)
	if err != nil {
		return nil, err
	}

	return balances, nil
}

// Cheques returns all known last sent and received cheques, grouped by peer
func (s *Swap) Cheques() (map[enode.ID]*PeerCheques, error) {
	cheques := make(map[enode.ID]*PeerCheques)

	// get peer cheques from memory
	s.peersLock.Lock()
	for peer, swapPeer := range s.peers {
		swapPeer.lock.Lock()
		sentCheque := swapPeer.getLastSentCheque()
		receivedCheque := swapPeer.getLastReceivedCheque()
		// don't add peer to result if there are no cheques
		if sentCheque != nil || receivedCheque != nil {
			cheques[peer] = &PeerCheques{sentCheque, receivedCheque}
		}
		swapPeer.lock.Unlock()
	}
	s.peersLock.Unlock()

	// get peer cheques from store
	err := s.addStoreCheques(sentChequePrefix, cheques)
	if err != nil {
		return nil, err
	}
	err = s.addStoreCheques(receivedChequePrefix, cheques)
	if err != nil {
		return nil, err
	}

	return cheques, nil
}

// AvailableBalance returns the total balance of the chequebook against which new cheques can be written
func (s *Swap) AvailableBalance() (uint64, error) {
	// get the LiquidBalance of the chequebook
	liquidBalance, err := s.contract.LiquidBalance(nil)
	if err != nil {
		return 0, err
	}

	// get all cheques
	cheques, err := s.Cheques()
	if err != nil {
		return 0, err
	}

	// Compute the total worth of cheques sent and how much of of this is cashed
	var sentChequesWorth uint64
	var cashedChequesWorth uint64
	for _, peerCheques := range cheques {
		sentCheque := peerCheques.LastSentCheque
		if sentCheque == nil {
			continue
		}
		sentChequesWorth += sentCheque.ChequeParams.CumulativePayout
		paidOut, err := s.contract.PaidOut(nil, sentCheque.ChequeParams.Beneficiary)
		if err != nil {
			return 0, err
		}
		cashedChequesWorth += paidOut.Uint64()
	}
	return liquidBalance.Uint64() + cashedChequesWorth - sentChequesWorth, nil
}

// add cheques from store for peers not already present in given cheques map
func (s *Swap) addStoreCheques(chequePrefix string, cheques map[enode.ID]*PeerCheques) error {
	chequesIterFunction := func(key []byte, value []byte) (stop bool, err error) {
		peer := keyToID(string(key), chequePrefix)
		// create struct if peer has no cheques entry yet
		if peerCheques := cheques[peer]; peerCheques == nil {
			cheques[peer] = &PeerCheques{}
		}

		// add cheque from store if not already in result
		var peerCheque Cheque
		err = json.Unmarshal(value, &peerCheque)
		if err == nil {
			switch chequePrefix {
			case sentChequePrefix:
				cheques[peer].LastSentCheque = &peerCheque
			case receivedChequePrefix:
				cheques[peer].LastReceivedCheque = &peerCheque
			default:
				err = fmt.Errorf("unknown type of cheque requested through prefix %s", chequePrefix)
			}
		}
		return stop, err
	}
	return s.store.Iterate(chequePrefix, chequesIterFunction)
}

// PeerCheques contains the last cheque known to have been sent to a peer, as well as the last one received from the peer
type PeerCheques struct {
	LastSentCheque     *Cheque
	LastReceivedCheque *Cheque
}

// PeerCheques returns the last sent and received cheques for a given peer
func (s *Swap) PeerCheques(peer enode.ID) (PeerCheques, error) {
	var sentCheque, receivedCheque *Cheque

	swapPeer := s.getPeer(peer)
	if swapPeer != nil {
		sentCheque = swapPeer.getLastSentCheque()
		receivedCheque = swapPeer.getLastReceivedCheque()
	} else {
		errSentCheque := s.store.Get(sentChequeKey(peer), &sentCheque)
		if errSentCheque != nil && errSentCheque != state.ErrNotFound {
			return PeerCheques{}, errSentCheque
		}
		errReceivedCheque := s.store.Get(receivedChequeKey(peer), &receivedCheque)
		if errReceivedCheque != nil && errReceivedCheque != state.ErrNotFound {
			return PeerCheques{}, errReceivedCheque
		}
	}
	return PeerCheques{sentCheque, receivedCheque}, nil
}

>>>>>>> f229429a
// loadLastReceivedCheque loads the last received cheque for the peer from the store
// and returns nil when there never was a cheque saved
func (s *Swap) loadLastReceivedCheque(p enode.ID) (cheque *Cheque, err error) {
	err = s.store.Get(receivedChequeKey(p), &cheque)
	if err == state.ErrNotFound {
		return nil, nil
	}
	return cheque, err
}

// loadLastSentCheque loads the last sent cheque for the peer from the store
// and returns nil when there never was a cheque saved
func (s *Swap) loadLastSentCheque(p enode.ID) (cheque *Cheque, err error) {
	err = s.store.Get(sentChequeKey(p), &cheque)
	if err == state.ErrNotFound {
		return nil, nil
	}
	return cheque, err
}

// loadBalance loads the current balance for the peer from the store
// and returns 0 if there was no prior balance saved
func (s *Swap) loadBalance(p enode.ID) (balance int64, err error) {
	err = s.store.Get(balanceKey(p), &balance)
	if err == state.ErrNotFound {
		return 0, nil
	}
	return balance, err
}

// saveLastReceivedCheque saves cheque as the last received cheque for peer
func (s *Swap) saveLastReceivedCheque(p enode.ID, cheque *Cheque) error {
	return s.store.Put(receivedChequeKey(p), cheque)
}

// saveLastSentCheque saves cheque as the last received cheque for peer
func (s *Swap) saveLastSentCheque(p enode.ID, cheque *Cheque) error {
	return s.store.Put(sentChequeKey(p), cheque)
}

// saveBalance saves balance as the current balance for peer
func (s *Swap) saveBalance(p enode.ID, balance int64) error {
	return s.store.Put(balanceKey(p), balance)
}

// Close cleans up swap
func (s *Swap) Close() error {
	return s.store.Close()
}

// GetParams returns contract parameters (Bin, ABI, contractAddress) from the contract
func (s *Swap) GetParams() *contract.Params {
	return s.contract.ContractParams()
}

// getContractOwner retrieve the owner of the chequebook at address from the blockchain
func (s *Swap) getContractOwner(ctx context.Context, address common.Address) (common.Address, error) {
	contr, err := contract.InstanceAt(address, s.backend)
	if err != nil {
		return common.Address{}, err
	}

	return contr.Issuer(nil)
}

func promptInitialDepositAmount() (uint64, error) {
	// need to prompt user for initial deposit amount
	// if 0, can not cash in cheques
	prompter := console.Stdin

	// ask user for input
	input, err := prompter.PromptInput("Please provide the amount in Wei which will deposited to your chequebook upon deployment: ")
	if err != nil {
		return 0, err
	}
	// check input
	val, err := strconv.ParseInt(input, 10, 64)
	if err != nil {
		// maybe we should provide a fallback here? A bad input results in stopping the boot
		return 0, fmt.Errorf("Conversion error while reading user input: %v", err)
	}
	return uint64(val), nil
}

// StartChequebook starts the chequebook, taking into account the chequebookAddress passed in by the user and the chequebook addresses saved on the node's database
func (s *Swap) StartChequebook(chequebookAddrFlag common.Address, initialDepositAmount uint64) (contract contract.Contract, err error) {
	previouslyUsedChequebook, err := s.loadChequebook()
	// error reading from disk
	if err != nil && err != state.ErrNotFound {
		return nil, fmt.Errorf("Error reading previously used chequebook: %s", err)
	}
	// read from state, but provided flag is not the same
	if err == nil && (chequebookAddrFlag != common.Address{} && chequebookAddrFlag != previouslyUsedChequebook) {
		return nil, fmt.Errorf("Attempting to connect to provided chequebook, but different chequebook used before")
	}
	// nothing written to state disk before, no flag provided: deploying new chequebook
	if err == state.ErrNotFound && chequebookAddrFlag == (common.Address{}) {
		var toDeposit = initialDepositAmount
		if toDeposit == 0 {
			toDeposit, err = promptInitialDepositAmount()
			if err != nil {
				return nil, err
			}
		}
		if contract, err = s.Deploy(context.TODO(), toDeposit); err != nil {
			return nil, err
		}
		if err := s.saveChequebook(contract.ContractParams().ContractAddress); err != nil {
			return nil, err
		}
		swapLog.Info("Deployed chequebook", "contract address", contract.ContractParams().ContractAddress.Hex(), "deposit", toDeposit, "owner", s.owner.address)
		// first time connecting by deploying a new chequebook
		return contract, nil
	}
	// first time connecting with a chequebookAddress passed in
	if chequebookAddrFlag != (common.Address{}) {
		return s.bindToContractAt(chequebookAddrFlag)
	}
	// reconnecting with contract read from statestore
	return s.bindToContractAt(previouslyUsedChequebook)
}

// BindToContractAt binds to an instance of an already existing chequebook contract at address
func (s *Swap) bindToContractAt(address common.Address) (contract.Contract, error) {
	// validate whether address is a chequebook
	if err := s.chequebookFactory.VerifyContract(address); err != nil {
		return nil, fmt.Errorf("contract validation for %v failed: %v", address.Hex(), err)
	}
	swapLog.Info("bound to chequebook", "chequebookAddr", address)
	// get the instance
	return contract.InstanceAt(address, s.backend)
}

// Deploy deploys the Swap contract
func (s *Swap) Deploy(ctx context.Context, initialDepositAmount uint64) (contract.Contract, error) {
	opts := bind.NewKeyedTransactor(s.owner.privateKey)
	// initial topup value
	opts.Value = big.NewInt(int64(initialDepositAmount))
	opts.Context = ctx
	swapLog.Info("Deploying new swap", "owner", opts.From.Hex(), "deposit", opts.Value)
	return s.deployLoop(opts, defaultHarddepositTimeoutDuration)
}

// deployLoop repeatedly tries to deploy the swap contract .
func (s *Swap) deployLoop(opts *bind.TransactOpts, defaultHarddepositTimeoutDuration time.Duration) (instance contract.Contract, err error) {
	for try := 0; try < deployRetries; try++ {
		if try > 0 {
			time.Sleep(deployDelay)
		}

		chequebook, err := s.chequebookFactory.DeploySimpleSwap(opts, s.owner.address, big.NewInt(int64(defaultHarddepositTimeoutDuration)))
		if err != nil {
			swapLog.Warn("chequebook deploy error, retrying...", "try", try, "error", err)
			continue
		}

		return chequebook, nil
	}
	return nil, fmt.Errorf("failed to deploy chequebook: %v", err)
}

func (s *Swap) loadChequebook() (common.Address, error) {
	var chequebook common.Address
	err := s.store.Get(connectedChequebookKey, &chequebook)
	return chequebook, err
}

func (s *Swap) saveChequebook(chequebook common.Address) error {
	return s.store.Put(connectedChequebookKey, chequebook)
}<|MERGE_RESOLUTION|>--- conflicted
+++ resolved
@@ -20,6 +20,7 @@
 	"context"
 	"crypto/ecdsa"
 	"encoding/hex"
+	"encoding/json"
 	"errors"
 	"fmt"
 	"math/big"
@@ -436,8 +437,6 @@
 	return balance, err
 }
 
-<<<<<<< HEAD
-=======
 // Balances returns the balances for all known SWAP peers
 func (s *Swap) Balances() (map[enode.ID]int64, error) {
 	balances := make(map[enode.ID]int64)
@@ -587,7 +586,6 @@
 	return PeerCheques{sentCheque, receivedCheque}, nil
 }
 
->>>>>>> f229429a
 // loadLastReceivedCheque loads the last received cheque for the peer from the store
 // and returns nil when there never was a cheque saved
 func (s *Swap) loadLastReceivedCheque(p enode.ID) (cheque *Cheque, err error) {
