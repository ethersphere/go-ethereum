--- conflicted
+++ resolved
@@ -49,12 +49,6 @@
 type Swap struct {
 	api                 PublicAPI
 	store               state.Store          // store is needed in order to keep balances and cheques across sessions
-<<<<<<< HEAD
-	lock                sync.RWMutex         // lock the store
-	balances            map[enode.ID]int64   // map of balances for each peer
-	cheques             map[enode.ID]*Cheque // map of cheques for each peer
-	peers               map[enode.ID]*Peer   // map of all swap Peers
-=======
 	accountingLock      sync.RWMutex         // lock for data consistency in accounting-related functions
 	balances            map[enode.ID]int64   // map of balances for each peer
 	balancesLock        sync.RWMutex         // lock for balances map
@@ -62,7 +56,6 @@
 	chequesLock         sync.RWMutex         // lock for cheques map
 	peers               map[enode.ID]*Peer   // map of all swap Peers
 	peersLock           sync.RWMutex         // lock for peers map
->>>>>>> 727612ad
 	backend             contract.Backend     // the backend (blockchain) used
 	owner               *Owner               // contract access
 	params              *Params              // economic and operational parameters
@@ -93,7 +86,6 @@
 }
 
 // New - swap constructor
-<<<<<<< HEAD
 func New(stateStore state.Store, prvkey *ecdsa.PrivateKey, backend contract.Backend) *Swap {
 	sw := &Swap{
 		store:               stateStore,
@@ -101,26 +93,13 @@
 		backend:             backend,
 		cheques:             make(map[enode.ID]*Cheque),
 		peers:               make(map[enode.ID]*Peer),
-=======
-func New(stateStore state.Store, prvkey *ecdsa.PrivateKey, contract common.Address, backend contract.Backend) *Swap {
-	return &Swap{
-		store:               stateStore,
-		balances:            make(map[enode.ID]int64),
-		cheques:             make(map[enode.ID]*Cheque),
-		peers:               make(map[enode.ID]*Peer),
-		backend:             backend,
-		owner:               createOwner(prvkey, contract),
->>>>>>> 727612ad
 		params:              NewParams(),
 		paymentThreshold:    DefaultPaymentThreshold,
 		disconnectThreshold: DefaultDisconnectThreshold,
 		oracle:              NewPriceOracle(),
 	}
-<<<<<<< HEAD
 	sw.owner = sw.createOwner(prvkey)
 	return sw
-=======
->>>>>>> 727612ad
 }
 
 const (
@@ -149,19 +128,11 @@
 }
 
 // createOwner assings keys and addresses
-<<<<<<< HEAD
-func (s *Swap) createOwner(prvkey *ecdsa.PrivateKey) *Owner {
-=======
-func createOwner(prvkey *ecdsa.PrivateKey, contract common.Address) *Owner {
->>>>>>> 727612ad
+func createOwner(prvkey *ecdsa.PrivateKey) *Owner {
 	pubkey := &prvkey.PublicKey
 	return &Owner{
 		privateKey: prvkey,
 		publicKey:  pubkey,
-<<<<<<< HEAD
-=======
-		Contract:   contract,
->>>>>>> 727612ad
 		address:    crypto.PubkeyToAddress(*pubkey),
 	}
 }
@@ -183,15 +154,11 @@
 	}
 
 	// Check if balance with peer is over the disconnect threshold
-<<<<<<< HEAD
-	if s.balances[peer.ID()] >= s.disconnectThreshold {
-=======
 	balance, exists := s.getBalance(peer.ID())
 	if !exists {
 		return fmt.Errorf("peer %v does not exist", peer.ID())
 	}
 	if balance >= s.disconnectThreshold {
->>>>>>> 727612ad
 		return fmt.Errorf("balance for peer %s is over the disconnect threshold %d, disconnecting", peer.ID().String(), s.disconnectThreshold)
 	}
 
@@ -206,22 +173,16 @@
 	// that the balance is *below* the threshold
 	if newBalance <= -s.paymentThreshold {
 		log.Warn("balance for peer went over the payment threshold, sending cheque", "peer", peer.ID().String(), "payment threshold", s.paymentThreshold)
-<<<<<<< HEAD
-		return s.sendCheque(peer.ID())
-=======
 		swapPeer, ok := s.getPeer(peer.ID())
 		if !ok {
 			return fmt.Errorf("peer %s not found", peer)
 		}
 		return s.sendCheque(swapPeer)
->>>>>>> 727612ad
 	}
 
 	return nil
 }
 
-<<<<<<< HEAD
-=======
 func (s *Swap) getBalance(id enode.ID) (int64, bool) {
 	s.balancesLock.RLock()
 	defer s.balancesLock.RUnlock()
@@ -248,7 +209,6 @@
 	s.cheques[id] = cheque
 }
 
->>>>>>> 727612ad
 // handleMsg is for handling messages when receiving messages
 func (s *Swap) handleMsg(p *Peer) func(ctx context.Context, msg interface{}) error {
 	return func(ctx context.Context, msg interface{}) error {
@@ -275,10 +235,9 @@
 	// reset balance by amount
 	// as this is done by the creditor, receiving the cheque, the amount should be negative,
 	// so that updateBalance will calculate balance + amount which result in reducing the peer's balance
-<<<<<<< HEAD
-	s.lock.Lock()
+	s.accountingLock.Lock()
 	err = s.resetBalance(p.ID(), 0-int64(cheque.Honey))
-	s.lock.Unlock()
+	s.accountingLock.Unlock()
 	if err != nil {
 		return err
 	}
@@ -319,143 +278,6 @@
 // processAndVerifyCheque verifies the cheque and compares it with the last received cheque
 // if the cheque is valid it will also be saved as the new last cheque
 func (s *Swap) processAndVerifyCheque(cheque *Cheque, p *Peer) (uint64, error) {
-	if err := s.verifyChequeProperties(cheque, p); err != nil {
-		return 0, err
-	}
-
-	lastCheque := s.loadLastReceivedCheque(p)
-
-	// TODO: there should probably be a lock here?
-	expectedAmount, err := s.oracle.GetPrice(cheque.Honey)
-	if err != nil {
-		return 0, err
-	}
-
-	actualAmount, err := verifyChequeAgainstLast(cheque, lastCheque, expectedAmount)
-	if err != nil {
-		return 0, err
-	}
-
-	if err := s.saveLastReceivedCheque(p, cheque); err != nil {
-		log.Error("error while saving last received cheque", "peer", p.ID().String(), "err", err.Error())
-		// TODO: what do we do here? Related issue: https://github.com/ethersphere/swarm/issues/1515
-	}
-
-	return actualAmount, nil
-}
-
-// verifyChequeProperties verifies the signature and if the cheque fields are appropriate for this peer
-// it does not verify anything that requires knowing the previous cheque
-func (s *Swap) verifyChequeProperties(cheque *Cheque, p *Peer) error {
-	if cheque.Contract != p.contractAddress {
-		return fmt.Errorf("wrong cheque parameters: expected contract: %x, was: %x", p.contractAddress, cheque.Contract)
-	}
-
-	// the beneficiary is the owner of the counterparty swap contract
-	if err := cheque.VerifySig(p.beneficiary); err != nil {
-		return err
-	}
-
-	if cheque.Beneficiary != s.owner.address {
-		return fmt.Errorf("wrong cheque parameters: expected beneficiary: %x, was: %x", s.owner.address, cheque.Beneficiary)
-	}
-
-	if cheque.Timeout != 0 {
-		return fmt.Errorf("wrong cheque parameters: expected timeout to be 0, was: %d", cheque.Timeout)
-	}
-
-	return nil
-}
-
-// verifyChequeAgainstLast verifies that serial and amount are higher than in the previous cheque
-// furthermore it cheques that the increase in amount is as expected
-// returns the actual amount received in this cheque
-func verifyChequeAgainstLast(cheque *Cheque, lastCheque *Cheque, expectedAmount uint64) (uint64, error) {
-	actualAmount := cheque.Amount
-
-	if lastCheque != nil {
-		if cheque.Serial <= lastCheque.Serial {
-			return 0, fmt.Errorf("wrong cheque parameters: expected serial larger than %d, was: %d", lastCheque.Serial, cheque.Serial)
-		}
-
-		if cheque.Amount <= lastCheque.Amount {
-			return 0, fmt.Errorf("wrong cheque parameters: expected amount larger than %d, was: %d", lastCheque.Amount, cheque.Amount)
-		}
-
-		actualAmount -= lastCheque.Amount
-	}
-
-	if expectedAmount != actualAmount {
-		return 0, fmt.Errorf("unexpected amount for honey, expected %d was %d", expectedAmount, actualAmount)
-	}
-
-	return actualAmount, nil
-}
-
-func (s *Swap) updateBalance(peer enode.ID, amount int64) (int64, error) {
-	//adjust the balance
-	//if amount is negative, it will decrease, otherwise increase
-	s.balances[peer] += amount
-	//save the new balance to the state store
-	peerBalance := s.balances[peer]
-	err := s.store.Put(balanceKey(peer), &peerBalance)
-	if err != nil {
-		return 0, err
-	}
-	log.Debug("balance for peer after accounting", "peer", peer.String(), "balance", strconv.FormatInt(peerBalance, 10))
-	return peerBalance, err
-}
-
-// loadBalance loads balances from the state store (persisted)
-func (s *Swap) loadBalance(peer enode.ID) (err error) {
-	var peerBalance int64
-	if _, ok := s.balances[peer]; !ok {
-		err = s.store.Get(balanceKey(peer), &peerBalance)
-		s.balances[peer] = peerBalance
-=======
-	s.accountingLock.Lock()
-	err = s.resetBalance(p.ID(), 0-int64(cheque.Honey))
-	s.accountingLock.Unlock()
-	if err != nil {
-		return err
-	}
-
-	// cash in cheque
-	opts := bind.NewKeyedTransactor(s.owner.privateKey)
-	opts.Context = ctx
-
-	otherSwap, err := contract.InstanceAt(cheque.Contract, s.backend)
-	if err != nil {
-		return err
-	}
-
-	// submit cheque to the blockchain and cashes it directly
-	go func() {
-		// blocks here, as we are waiting for the transaction to be mined
-		receipt, err := otherSwap.SubmitChequeBeneficiary(opts, s.backend, big.NewInt(int64(cheque.Serial)), big.NewInt(int64(cheque.Amount)), big.NewInt(int64(cheque.Timeout)), cheque.Signature)
-		if err != nil {
-			// TODO: do something with the error
-			// and we actually need to log this error as we are in an async routine; nobody is handling this error for now
-			log.Error("error submitting cheque", "err", err)
-			return
-		}
-		log.Debug("submit tx mined", "receipt", receipt)
-
-		receipt, err = otherSwap.CashChequeBeneficiary(opts, s.backend, s.owner.Contract, big.NewInt(int64(actualAmount)))
-		if err != nil {
-			// TODO: do something with the error
-			// and we actually need to log this error as we are in an async routine; nobody is handling this error for now
-			log.Error("error cashing cheque", "err", err)
-			return
-		}
-		log.Info("Cheque successfully submitted and cashed")
-	}()
-	return err
-}
-
-// processAndVerifyCheque verifies the cheque and compares it with the last received cheque
-// if the cheque is valid it will also be saved as the new last cheque
-func (s *Swap) processAndVerifyCheque(cheque *Cheque, p *Peer) (uint64, error) {
 	if err := cheque.verifyChequeProperties(p, s.owner.address); err != nil {
 		return 0, err
 	}
@@ -509,36 +331,22 @@
 	if _, ok := s.getBalance(peer); !ok {
 		err = s.store.Get(balanceKey(peer), &peerBalance)
 		s.setBalance(peer, peerBalance)
->>>>>>> 727612ad
 	}
 	return
 }
 
 // sendCheque sends a cheque to peer
-<<<<<<< HEAD
-func (s *Swap) sendCheque(peer enode.ID) error {
-	swapPeer, ok := s.getPeer(peer)
-	if !ok {
-		return fmt.Errorf("error while getting peer: %s", peer)
-	}
-	cheque, err := s.createCheque(peer)
-=======
 // To be called with mutex already held
 // Caller must be careful that the same resources aren't concurrently read and written by multiple routines
 func (s *Swap) sendCheque(swapPeer *Peer) error {
 	peer := swapPeer.ID()
 	cheque, err := s.createCheque(swapPeer)
->>>>>>> 727612ad
 	if err != nil {
 		return fmt.Errorf("error while creating cheque: %s", err.Error())
 	}
 
 	log.Info("sending cheque", "serial", cheque.ChequeParams.Serial, "amount", cheque.ChequeParams.Amount, "beneficiary", cheque.Beneficiary, "contract", cheque.Contract)
-<<<<<<< HEAD
-	s.cheques[peer] = cheque
-=======
 	s.setCheque(peer, cheque)
->>>>>>> 727612ad
 
 	err = s.store.Put(sentChequeKey(peer), &cheque)
 	if err != nil {
@@ -561,19 +369,6 @@
 // createCheque creates a new cheque whose beneficiary will be the peer and
 // whose serial and amount are set based on the last cheque and current balance for this peer
 // The cheque will be signed and point to the issuer's contract
-<<<<<<< HEAD
-func (s *Swap) createCheque(peer enode.ID) (*Cheque, error) {
-	var cheque *Cheque
-	var err error
-
-	swapPeer, ok := s.getPeer(peer)
-	if !ok {
-		return nil, fmt.Errorf("error while getting peer: %s", peer)
-	}
-	beneficiary := swapPeer.beneficiary
-
-	peerBalance := s.balances[peer]
-=======
 // To be called with mutex already held
 // Caller must be careful that the same resources aren't concurrently read and written by multiple routines
 func (s *Swap) createCheque(swapPeer *Peer) (*Cheque, error) {
@@ -587,7 +382,6 @@
 	if !exists {
 		return nil, fmt.Errorf("peer not found %v: ", peer)
 	}
->>>>>>> 727612ad
 	// the balance should be negative here, we take the absolute value:
 	honey := uint64(-peerBalance)
 
@@ -599,36 +393,6 @@
 
 	// if there is no existing cheque when loading from the store, it means it's the first interaction
 	// this is a valid scenario
-<<<<<<< HEAD
-	err = s.loadLastSentCheque(peer)
-	if err != nil && err != state.ErrNotFound {
-		return nil, err
-	}
-	lastCheque := s.cheques[peer]
-
-	serial := uint64(1)
-	if lastCheque != nil {
-		cheque = &Cheque{
-			ChequeParams: ChequeParams{
-				Serial: lastCheque.Serial + serial,
-				Amount: lastCheque.Amount + amount,
-			},
-		}
-	} else {
-		cheque = &Cheque{
-			ChequeParams: ChequeParams{
-				Serial: serial,
-				Amount: amount,
-			},
-		}
-	}
-	cheque.ChequeParams.Timeout = defaultCashInDelay
-	cheque.ChequeParams.Contract = s.owner.Contract
-	cheque.ChequeParams.Honey = honey
-	cheque.Beneficiary = beneficiary
-
-	cheque.Signature, err = s.signContent(cheque)
-=======
 	serial, total, err := s.getLastChequeValues(peer)
 	if err != nil && err != state.ErrNotFound {
 		return nil, err
@@ -645,17 +409,10 @@
 		},
 	}
 	cheque.Signature, err = cheque.Sign(s.owner.privateKey)
->>>>>>> 727612ad
 
 	return cheque, err
 }
 
-<<<<<<< HEAD
-// Balance returns the balance for a given peer
-func (s *Swap) Balance(peer enode.ID) (int64, error) {
-	var err error
-	peerBalance, ok := s.balances[peer]
-=======
 func (s *Swap) getLastChequeValues(peer enode.ID) (serial, total uint64, err error) {
 	err = s.loadLastSentCheque(peer)
 	if err != nil {
@@ -673,7 +430,6 @@
 func (s *Swap) Balance(peer enode.ID) (int64, error) {
 	var err error
 	peerBalance, ok := s.getBalance(peer)
->>>>>>> 727612ad
 	if !ok {
 		err = s.store.Get(balanceKey(peer), &peerBalance)
 	}
@@ -684,20 +440,6 @@
 func (s *Swap) Balances() (map[enode.ID]int64, error) {
 	balances := make(map[enode.ID]int64)
 
-<<<<<<< HEAD
-	for peerID, peerBalance := range s.balances {
-		balances[peerID] = peerBalance
-	}
-
-	// add store balances, if peer was not already added
-	balanceIterFunction := func(key []byte, value []byte) (stop bool, err error) {
-		peerID := keyToID(string(key), balancePrefix)
-		if _, peerHasBalance := balances[peerID]; !peerHasBalance {
-			var peerBalance int64
-			err = json.Unmarshal(value, &peerBalance)
-			if err == nil {
-				balances[peerID] = peerBalance
-=======
 	s.balancesLock.RLock()
 	for peer, peerBalance := range s.balances {
 		balances[peer] = peerBalance
@@ -712,7 +454,6 @@
 			err = json.Unmarshal(value, &peerBalance)
 			if err == nil {
 				balances[peer] = peerBalance
->>>>>>> 727612ad
 			}
 		}
 		return stop, err
@@ -726,26 +467,16 @@
 }
 
 // loadLastSentCheque loads the last cheque for a peer from the state store (persisted)
-<<<<<<< HEAD
-=======
 // To be called with mutex already held
 // Caller must be careful that the same cheque isn't concurrently read and written by multiple routines
->>>>>>> 727612ad
 func (s *Swap) loadLastSentCheque(peer enode.ID) (err error) {
 	//only load if the current instance doesn't already have this peer's
 	//last cheque in memory
 	var cheque *Cheque
-<<<<<<< HEAD
-	if _, ok := s.cheques[peer]; !ok {
-		err = s.store.Get(sentChequeKey(peer), &cheque)
-		if err == nil {
-			s.cheques[peer] = cheque
-=======
 	if _, ok := s.getCheque(peer); !ok {
 		err = s.store.Get(sentChequeKey(peer), &cheque)
 		if err == nil {
 			s.setCheque(peer, cheque)
->>>>>>> 727612ad
 		}
 	}
 	return err
@@ -754,13 +485,8 @@
 // loadLastReceivedCheque gets the last received cheque for the peer
 // cheque gets loaded from database if not already in memory
 func (s *Swap) loadLastReceivedCheque(p *Peer) (cheque *Cheque) {
-<<<<<<< HEAD
-	s.lock.Lock()
-	defer s.lock.Unlock()
-=======
 	s.accountingLock.Lock()
 	defer s.accountingLock.Unlock()
->>>>>>> 727612ad
 	if p.lastReceivedCheque != nil {
 		return p.lastReceivedCheque
 	}
@@ -770,50 +496,26 @@
 
 // saveLastReceivedCheque saves cheque as the last received cheque for peer
 func (s *Swap) saveLastReceivedCheque(p *Peer, cheque *Cheque) error {
-<<<<<<< HEAD
-	s.lock.Lock()
-	defer s.lock.Unlock()
-=======
 	s.accountingLock.Lock()
 	defer s.accountingLock.Unlock()
->>>>>>> 727612ad
 	p.lastReceivedCheque = cheque
 	return s.store.Put(receivedChequeKey(p.ID()), cheque)
 }
 
 // Close cleans up swap
-<<<<<<< HEAD
-func (s *Swap) Close() {
-	s.store.Close()
-=======
 func (s *Swap) Close() error {
 	return s.store.Close()
->>>>>>> 727612ad
 }
 
 // resetBalance is called:
 // * for the creditor: upon receiving the cheque
 // * for the debitor: after sending the cheque
-<<<<<<< HEAD
-func (s *Swap) resetBalance(peerID enode.ID, amount int64) error {
-	log.Debug("resetting balance for peer", "peer", peerID.String(), "amount", amount)
-	_, err := s.updateBalance(peerID, amount)
-	return err
-}
-
-// signContent signs the cheque with the owners private key
-func (s *Swap) signContent(cheque *Cheque) ([]byte, error) {
-	return cheque.Sign(s.owner.privateKey)
-}
-
-=======
 func (s *Swap) resetBalance(peer enode.ID, amount int64) error {
 	log.Debug("resetting balance for peer", "peer", peer.String(), "amount", amount)
 	_, err := s.updateBalance(peer, amount)
 	return err
 }
 
->>>>>>> 727612ad
 // GetParams returns contract parameters (Bin, ABI) from the contract
 func (s *Swap) GetParams() *swap.Params {
 	return s.contract.ContractParams()
@@ -824,7 +526,6 @@
 	return s.deploy(ctx, backend, path)
 }
 
-<<<<<<< HEAD
 // NewInstanceAt creates a new instance of the chequebook contract at address and sets chequebookAddr
 func (s *Swap) NewInstanceAt(address common.Address, backend swap.Backend) error {
 	c, err := contract.InstanceAt(address, backend)
@@ -837,21 +538,16 @@
 	return nil
 }
 
-=======
->>>>>>> 727612ad
 // verifyContract checks if the bytecode found at address matches the expected bytecode
 func (s *Swap) verifyContract(ctx context.Context, address common.Address) error {
 	return contract.ValidateCode(ctx, s.backend, address)
 }
 
-<<<<<<< HEAD
 // SetChequebookAddr sets the chequebook address
 func (s *Swap) SetChequebookAddr(chequebookAddr common.Address) {
 	s.owner.Contract = chequebookAddr
 }
 
-=======
->>>>>>> 727612ad
 // getContractOwner retrieve the owner of the chequebook at address from the blockchain
 func (s *Swap) getContractOwner(ctx context.Context, address common.Address) (common.Address, error) {
 	contr, err := contract.InstanceAt(address, s.backend)
@@ -862,11 +558,7 @@
 	return contr.Issuer(nil)
 }
 
-<<<<<<< HEAD
-// deploy deploys the Swap contract, creates an instance of the contract and sets the chequebookAddr
-=======
 // deploy deploys the Swap contract
->>>>>>> 727612ad
 func (s *Swap) deploy(ctx context.Context, backend swap.Backend, path string) error {
 	opts := bind.NewKeyedTransactor(s.owner.privateKey)
 	// initial topup value
@@ -879,11 +571,7 @@
 		log.Error("unable to deploy swap", "error", err)
 		return err
 	}
-<<<<<<< HEAD
 	s.SetChequebookAddr(address)
-=======
-	s.owner.Contract = address
->>>>>>> 727612ad
 	log.Info("swap deployed", "address", address.Hex(), "owner", opts.From.Hex())
 
 	return err
