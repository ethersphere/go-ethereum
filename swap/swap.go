// Copyright 2018 The Swarm Authors
// This file is part of the Swarm library.
//
// The Swarm library is free software: you can redistribute it and/or modify
// it under the terms of the GNU Lesser General Public License as published by
// the Free Software Foundation, either version 3 of the License, or
// (at your option) any later version.
//
// The Swarm library is distributed in the hope that it will be useful,
// but WITHOUT ANY WARRANTY; without even the implied warranty of
// MERCHANTABILITY or FITNESS FOR A PARTICULAR PURPOSE. See the
// GNU Lesser General Public License for more details.
//
// You should have received a copy of the GNU Lesser General Public License
// along with the Swarm library. If not, see <http://www.gnu.org/licenses/>.

package swap

import (
	"context"
	"crypto/ecdsa"
	"errors"
	"fmt"
	"math/big"
	"path/filepath"
	"strconv"
	"sync"

	"github.com/ethereum/go-ethereum/accounts/abi/bind"
	"github.com/ethereum/go-ethereum/common"
	"github.com/ethereum/go-ethereum/console"
	"github.com/ethereum/go-ethereum/crypto"
	"github.com/ethereum/go-ethereum/ethclient"
	"github.com/ethereum/go-ethereum/log"
	"github.com/ethereum/go-ethereum/metrics"
	"github.com/ethereum/go-ethereum/p2p/enode"
	"github.com/ethersphere/swarm/boundedint"
	"github.com/ethersphere/swarm/contracts/swap"
	contract "github.com/ethersphere/swarm/contracts/swap"
	"github.com/ethersphere/swarm/network"
	"github.com/ethersphere/swarm/p2p/protocols"
	"github.com/ethersphere/swarm/state"
<<<<<<< HEAD
=======
	"github.com/ethersphere/swarm/swap/chain"
	"github.com/ethersphere/swarm/uint256"
>>>>>>> 4f23c06c
)

// ErrInvalidChequeSignature indicates the signature on the cheque was invalid
var ErrInvalidChequeSignature = errors.New("invalid cheque signature")

// ErrSkipDeposit indicates that the user has specified an amount to deposit (swap-deposit-amount) but also indicated that depositing should be skipped (swap-skip-deposit)
var ErrSkipDeposit = errors.New("swap-deposit-amount non-zero, but swap-skip-deposit true")

var swapLog log.Logger // logger for Swap related messages and audit trail
const swapLogLevel = 3 // swapLogLevel indicates filter level of log messages

// Swap represents the Swarm Accounting Protocol
// a peer to peer micropayment system
// A node maintains an individual balance with every peer
// Only messages which have a price will be accounted for
type Swap struct {
	store             state.Store                // store is needed in order to keep balances and cheques across sessions
	peers             map[enode.ID]*Peer         // map of all swap Peers
	peersLock         sync.RWMutex               // lock for peers map
	owner             *Owner                     // contract access
	backend           chain.Backend              // the backend (blockchain) used
	chainID           uint64                     // id of the chain the backend is connected to
	params            *Params                    // economic and operational parameters
	contract          contract.Contract          // reference to the smart contract
	chequebookFactory contract.SimpleSwapFactory // the chequebook factory used
	honeyPriceOracle  HoneyOracle                // oracle which resolves the price of honey (in Wei)
	cashoutProcessor  *CashoutProcessor          // processor for cashing out
}

// Owner encapsulates information related to accessing the contract
type Owner struct {
	address    common.Address    // owner address
	privateKey *ecdsa.PrivateKey // private key
	publicKey  *ecdsa.PublicKey  // public key
}

// Params encapsulates economic and operational parameters
type Params struct {
	BaseAddrs           *network.BzzAddr // this node's base address
	LogPath             string           // optional audit log path
	PaymentThreshold    int64            // honey amount at which a payment is triggered
	DisconnectThreshold int64            // honey amount at which a peer disconnects
}

// newSwapLogger returns a new logger for standard swap logs
func newSwapLogger(logPath string, baseAddress *network.BzzAddr) log.Logger {
	swapLogger := log.New("swaplog", "*", "base", baseAddress.ShortString())
	setLoggerHandler(logPath, swapLogger)
	return swapLogger
}

// newPeerLogger returns a new logger for swap logs with peer info
func newPeerLogger(s *Swap, peerID enode.ID) log.Logger {
	peerLogger := log.New("swaplog", "*", "base", s.params.BaseAddrs.ShortString(), "peer", peerID.String()[:16])
	setLoggerHandler(s.params.LogPath, peerLogger)
	return peerLogger
}

// setLoggerHandler will set the logger handle to write logs to the specified path
// or use the default swarm logger in case this isn't specified or an error occurs
func setLoggerHandler(logpath string, logger log.Logger) {
	lh := log.Root().GetHandler()

	if logpath == "" {
		logger.SetHandler(lh)
		return
	}

	rfh, err := swapRotatingFileHandler(logpath)

	if err != nil {
		log.Warn("RotatingFileHandler was not initialized", "logdir", logpath, "err", err)
		// use the default swarm logger as a fallback
		logger.SetHandler(lh)
		return
	}

	// filter messages with the correct log level for swap
	rfh = log.LvlFilterHandler(log.Lvl(swapLogLevel), rfh)

	// dispatch the logs to the default swarm log and also the filtered swap logger
	logger.SetHandler(log.MultiHandler(lh, rfh))
}

// swapRotatingFileHandler returns a RotatingFileHandler this will split the logs into multiple files.
// the files are split based on the limit parameter expressed in bytes
func swapRotatingFileHandler(logdir string) (log.Handler, error) {
	return log.RotatingFileHandler(
		logdir,
		262144,
		log.JSONFormatOrderedEx(false, true),
	)
}

// newSwapInstance is a swap constructor function without integrity checks
func newSwapInstance(stateStore state.Store, owner *Owner, backend chain.Backend, chainID uint64, params *Params, chequebookFactory contract.SimpleSwapFactory) *Swap {
	return &Swap{
		store:             stateStore,
		peers:             make(map[enode.ID]*Peer),
		backend:           backend,
		owner:             owner,
		params:            params,
		chequebookFactory: chequebookFactory,
		honeyPriceOracle:  NewHoneyPriceOracle(),
		chainID:           chainID,
		cashoutProcessor:  newCashoutProcessor(backend, owner.privateKey),
	}
}

// New prepares and creates all fields to create a swap instance:
// - sets up a SWAP database;
// - verifies whether the disconnect threshold is higher than the payment threshold;
// - connects to the blockchain backend;
// - verifies that we have not connected SWAP before on a different blockchain backend;
// - starts the chequebook; creates the swap instance
func New(dbPath string, prvkey *ecdsa.PrivateKey, backendURL string, params *Params, chequebookAddressFlag common.Address, skipDepositFlag bool, depositAmountFlag uint64, factoryAddress common.Address) (swap *Swap, err error) {
	// swap log for auditing purposes
	swapLog = newSwapLogger(params.LogPath, params.BaseAddrs)
	// verify that backendURL is not empty
	if backendURL == "" {
		return nil, errors.New("no backend URL given")
	}
	// verify that depositAmountFlag and skipDeposit are not conflicting
	if depositAmountFlag > 0 && skipDepositFlag {
		return nil, ErrSkipDeposit
	}
	swapLog.Info("connecting to SWAP API", "url", backendURL)
	// initialize the balances store
	var stateStore state.Store
	if stateStore, err = state.NewDBStore(filepath.Join(dbPath, "swap.db")); err != nil {
		return nil, fmt.Errorf("initializing statestore: %w", err)
	}
	if params.DisconnectThreshold <= params.PaymentThreshold {
		return nil, fmt.Errorf("disconnect threshold lower or at payment threshold. DisconnectThreshold: %d, PaymentThreshold: %d", params.DisconnectThreshold, params.PaymentThreshold)
	}
	// connect to the backend
	backend, err := ethclient.Dial(backendURL)
	if err != nil {
		return nil, fmt.Errorf("connecting to Ethereum API, url %s: %w", backendURL, err)
	}
	// get the chainID of the backend
	var chainID *big.Int
	if chainID, err = backend.ChainID(context.TODO()); err != nil {
		return nil, fmt.Errorf("retrieving chainID from backendURL: %v", err)
	}
	// verify that we have not used SWAP before on a different chainID
	if err := checkChainID(chainID.Uint64(), stateStore); err != nil {
		return nil, err
	}
	swapLog.Info("Using backend network ID", "ID", chainID.Uint64())

	// create the owner of SWAP
	owner := createOwner(prvkey)

	// initialize the factory
	factory, err := createFactory(factoryAddress, chainID, backend)
	if err != nil {
		return nil, err
	}

	// create the swap instance
	swap = newSwapInstance(
		stateStore,
		owner,
		backend,
		chainID.Uint64(),
		params,
		factory,
	)
	// start the chequebook
	if swap.contract, err = swap.StartChequebook(chequebookAddressFlag); err != nil {
		return nil, err
	}

	// deposit money in the chequebook if desired
	if !skipDepositFlag {
		// prompt the user for a depositAmount
		var toDeposit = big.NewInt(int64(depositAmountFlag))
		if toDeposit.Cmp(&big.Int{}) == 0 {
			toDeposit, err = swap.promptDepositAmount()
			if err != nil {
				return nil, err
			}
		}
		// deposit if toDeposit is bigger than zero
		if toDeposit.Cmp(&big.Int{}) > 0 {
			if err := swap.Deposit(context.TODO(), toDeposit); err != nil {
				return nil, err
			}
		} else {
			swapLog.Info("Skipping deposit")
		}
	}

	return swap, nil
}

const (
	balancePrefix          = "balance_"
	sentChequePrefix       = "sent_cheque_"
	receivedChequePrefix   = "received_cheque_"
	pendingChequePrefix    = "pending_cheque_"
	connectedChequebookKey = "connected_chequebook"
	connectedBlockchainKey = "connected_blockchain"
)

// createFactory determines the factory address and returns and error if no factory address has been specified or is unknown for the network
func createFactory(factoryAddress common.Address, chainID *big.Int, backend chain.Backend) (factory swap.SimpleSwapFactory, err error) {
	if (factoryAddress == common.Address{}) {
		if factoryAddress, err = contract.FactoryAddressForNetwork(chainID.Uint64()); err != nil {
			return nil, err
		}
	}
	swapLog.Info("Using chequebook factory", "address", factoryAddress)
	// instantiate an object representing the factory and verify it's bytecode
	factory, err = contract.FactoryAt(factoryAddress, backend)
	if err != nil {
		return nil, err
	}
	if err := factory.VerifySelf(); err != nil {
		return nil, err
	}
	return factory, nil
}

// checkChainID verifies whether we have initialized SWAP before and ensures that we are on the same backendNetworkID if this is the case
func checkChainID(currentChainID uint64, s state.Store) (err error) {
	var connectedBlockchain uint64
	err = s.Get(connectedBlockchainKey, &connectedBlockchain)
	// error reading from database
	if err != nil && err != state.ErrNotFound {
		return fmt.Errorf("querying usedBeforeAtNetwork from statestore: %w", err)
	}
	// initialized before, but on a different chainID
	if err != state.ErrNotFound && connectedBlockchain != currentChainID {
		return fmt.Errorf("statestore previously used on different backend network. Used before on network: %d, Attempting to connect on network %d", connectedBlockchain, currentChainID)
	}
	if err == state.ErrNotFound {
		swapLog.Info("First time connected to SWAP. Storing chain ID", "ID", currentChainID)
		return s.Put(connectedBlockchainKey, currentChainID)
	}
	return nil
}

// returns the store key for retrieving a peer's balance
func balanceKey(peer enode.ID) string {
	return balancePrefix + peer.String()
}

// returns the store key for retrieving a peer's last sent cheque
func sentChequeKey(peer enode.ID) string {
	return sentChequePrefix + peer.String()
}

// returns the store key for retrieving a peer's last received cheque
func receivedChequeKey(peer enode.ID) string {
	return receivedChequePrefix + peer.String()
}

func pendingChequeKey(peer enode.ID) string {
	return pendingChequePrefix + peer.String()
}

func keyToID(key string, prefix string) enode.ID {
	return enode.HexID(key[len(prefix):])
}

// createOwner assigns keys and addresses
func createOwner(prvkey *ecdsa.PrivateKey) *Owner {
	pubkey := &prvkey.PublicKey
	return &Owner{
		address:    crypto.PubkeyToAddress(*pubkey),
		privateKey: prvkey,
		publicKey:  pubkey,
	}
}

// modifyBalanceOk checks that the amount would not result in crossing the disconnection threshold
func (s *Swap) modifyBalanceOk(amount int64, swapPeer *Peer) (err error) {
	// check if balance with peer is over the disconnect threshold and if the message would increase the existing debt
	balance := swapPeer.getBalance()
	if balance >= s.params.DisconnectThreshold && amount > 0 {
		return fmt.Errorf("balance for peer %s is over the disconnect threshold %d and cannot incur more debt, disconnecting", swapPeer.ID().String(), s.params.DisconnectThreshold)
	}

	return nil
}

// Check is called as a *dry run* before applying the actual accounting to an operation.
// It only checks that performing a given accounting operation would not incur in an error.
// If it returns no error, this signals to the caller that the operation is safe
func (s *Swap) Check(amount int64, peer *protocols.Peer) (err error) {
	swapPeer := s.getPeer(peer.ID())
	if swapPeer == nil {
		return fmt.Errorf("peer %s not a swap enabled peer", peer.ID().String())
	}

	swapPeer.lock.Lock()
	defer swapPeer.lock.Unlock()
	// currently this is the only real check needed:
	return s.modifyBalanceOk(amount, swapPeer)
}

// Add is the (sole) accounting function
// Swap implements the protocols.Balance interface
func (s *Swap) Add(amount int64, peer *protocols.Peer) (err error) {
	swapPeer := s.getPeer(peer.ID())
	if swapPeer == nil {
		return fmt.Errorf("peer %s not a swap enabled peer", peer.ID().String())
	}

	swapPeer.lock.Lock()
	defer swapPeer.lock.Unlock()
	// we should probably check here again:
	if err = s.modifyBalanceOk(amount, swapPeer); err != nil {
		return err
	}

	if err = swapPeer.updateBalance(amount); err != nil {
		return err
	}

	return s.checkPaymentThresholdAndSendCheque(swapPeer)
}

// checkPaymentThresholdAndSendCheque checks if balance with peer crosses the payment threshold and attempts to send a cheque if so
// It is the peer with a negative balance who sends a cheque, thus we check
// that the balance is *below* the threshold
// the caller is expected to hold swapPeer.lock
func (s *Swap) checkPaymentThresholdAndSendCheque(swapPeer *Peer) error {
	if swapPeer.getBalance() <= -s.params.PaymentThreshold {
		swapPeer.logger.Info("balance for peer went over the payment threshold, sending cheque", "payment threshold", s.params.PaymentThreshold)
		return swapPeer.sendCheque()
	}
	return nil
}

// handleMsg is for handling messages when receiving messages
func (s *Swap) handleMsg(p *Peer) func(ctx context.Context, msg interface{}) error {
	return func(ctx context.Context, msg interface{}) error {
		switch msg := msg.(type) {
		case *EmitChequeMsg:
			return s.handleEmitChequeMsg(ctx, p, msg)
		case *ConfirmChequeMsg:
			return s.handleConfirmChequeMsg(ctx, p, msg)
		}
		return nil
	}
}

var defaultCashCheque = cashCheque

// handleEmitChequeMsg should be handled by the creditor when it receives
// a cheque from a debitor
func (s *Swap) handleEmitChequeMsg(ctx context.Context, p *Peer, msg *EmitChequeMsg) error {
	p.lock.Lock()
	defer p.lock.Unlock()

	cheque := msg.Cheque
	p.logger.Info("received cheque from peer", "honey", cheque.Honey)

	if p.getLastReceivedCheque() != nil && cheque.Equal(p.getLastReceivedCheque()) {
		p.logger.Warn("cheque sent by peer has already been received in the past", "cumulativePayout", cheque.CumulativePayout)
		return p.Send(ctx, &ConfirmChequeMsg{
			Cheque: cheque,
		})
	}

	_, err := s.processAndVerifyCheque(cheque, p)
	if err != nil {
		return protocols.Break(fmt.Errorf("processing and verifying received cheque: %w", err))
	}

	p.logger.Debug("processed and verified received cheque", "beneficiary", cheque.Beneficiary, "cumulative payout", cheque.CumulativePayout)

	// reset balance by amount
	// as this is done by the creditor, receiving the cheque, the amount should be negative,
	// so that updateBalance will calculate balance + amount which result in reducing the peer's balance
	honeyAmount := int64(cheque.Honey)
	err = p.updateBalance(-honeyAmount)
	if err != nil {
		return protocols.Break(fmt.Errorf("updating balance: %w", err))
	}

	metrics.GetOrRegisterCounter("swap.cheques.received.num", nil).Inc(1)
	metrics.GetOrRegisterCounter("swap.cheques.received.honey", nil).Inc(honeyAmount)

	err = p.Send(ctx, &ConfirmChequeMsg{
		Cheque: cheque,
	})
	if err != nil {
		return protocols.Break(err)
	}

	expectedPayout, transactionCosts, err := s.cashoutProcessor.estimatePayout(context.TODO(), cheque)
	if err != nil {
		return protocols.Break(err)
	}

	costsMultiplier := boundedint.Uint64ToUint256(2)
	costThreshold, err := boundedint.NewUint256().Mul(transactionCosts, costsMultiplier)
	if err != nil {
		return err
	}

	// do a payout transaction if we get 2 times the gas costs
	if expectedPayout.Cmp(costThreshold) == 1 {
		go defaultCashCheque(s, cheque)
	}

	return nil
}

func (s *Swap) handleConfirmChequeMsg(ctx context.Context, p *Peer, msg *ConfirmChequeMsg) error {
	p.lock.Lock()
	defer p.lock.Unlock()
	cheque := msg.Cheque

	if p.getPendingCheque() == nil {
		return fmt.Errorf("ignoring confirm msg, no pending cheque, confirm message cheque %s", cheque)
	}

	if !cheque.Equal(p.getPendingCheque()) {
		return fmt.Errorf("ignoring confirm msg, unexpected cheque, confirm message cheque %s, expected %s", cheque, p.getPendingCheque())
	}

	batch := new(state.StoreBatch)
	err := batch.Put(sentChequeKey(p.ID()), cheque)
	if err != nil {
		return protocols.Break(fmt.Errorf("encoding cheque failed: %w", err))
	}

	err = batch.Put(pendingChequeKey(p.ID()), nil)
	if err != nil {
		return protocols.Break(fmt.Errorf("encoding pending cheque failed: %w", err))
	}

	err = s.store.WriteBatch(batch)
	if err != nil {
		return protocols.Break(fmt.Errorf("could not write cheque to database: %w", err))
	}

	p.lastSentCheque = cheque
	p.pendingCheque = nil

	return nil
}

// cashCheque should be called async as it blocks until the transaction(s) are mined
// The function cashes the cheque by sending it to the blockchain
func cashCheque(s *Swap, cheque *Cheque) {
	err := s.cashoutProcessor.cashCheque(context.Background(), &CashoutRequest{
		Cheque:      *cheque,
		Destination: s.GetParams().ContractAddress,
	})

	if err != nil {
		metrics.GetOrRegisterCounter("swap.cheques.cashed.errors", nil).Inc(1)
		swapLog.Error("cashing cheque:", "error", err)
	}
}

// processAndVerifyCheque verifies the cheque and compares it with the last received cheque
// if the cheque is valid it will also be saved as the new last cheque
<<<<<<< HEAD
func (s *Swap) processAndVerifyCheque(cheque *Cheque, p *Peer) (*boundedint.Uint256, error) {
=======
// the caller is expected to hold p.lock
func (s *Swap) processAndVerifyCheque(cheque *Cheque, p *Peer) (*uint256.Uint256, error) {
>>>>>>> 4f23c06c
	if err := cheque.verifyChequeProperties(p, s.owner.address); err != nil {
		return nil, err
	}

	lastCheque := p.getLastReceivedCheque()

	// TODO: there should probably be a lock here?
	expectedAmount, err := s.honeyPriceOracle.GetPrice(cheque.Honey)
	if err != nil {
		return nil, err
	}

	actualAmount, err := cheque.verifyChequeAgainstLast(lastCheque, boundedint.Uint64ToUint256(expectedAmount))
	if err != nil {
		return nil, err
	}

	// calculate tentative new balance after cheque is processed
	newBalance := p.getBalance() - int64(cheque.Honey)
	// check if this new balance would put creditor into debt
	if newBalance < -int64(ChequeDebtTolerance) {
		return nil, fmt.Errorf("received cheque would result in balance %d which exceeds tolerance %d and would cause debt", newBalance, ChequeDebtTolerance)
	}

	if err := p.setLastReceivedCheque(cheque); err != nil {
		p.logger.Error("error while saving last received cheque", "err", err.Error())
		// TODO: what do we do here? Related issue: https://github.com/ethersphere/swarm/issues/1515
	}

	return actualAmount, nil
}

// loadLastReceivedCheque loads the last received cheque for the peer from the store
// and returns nil when there never was a cheque saved
func (s *Swap) loadLastReceivedCheque(p enode.ID) (cheque *Cheque, err error) {
	err = s.store.Get(receivedChequeKey(p), &cheque)
	if err == state.ErrNotFound {
		return nil, nil
	}
	if err != nil {
		return nil, err
	}
	return cheque, nil
}

// loadLastSentCheque loads the last sent cheque for the peer from the store
// and returns nil when there never was a cheque saved
func (s *Swap) loadLastSentCheque(p enode.ID) (cheque *Cheque, err error) {
	err = s.store.Get(sentChequeKey(p), &cheque)
	if err == state.ErrNotFound {
		return nil, nil
	}
	if err != nil {
		return nil, err
	}
	return cheque, nil
}

// loadPendingCheque loads the current pending cheque for the peer from the store
// and returns nil when there never was a pending cheque saved
func (s *Swap) loadPendingCheque(p enode.ID) (cheque *Cheque, err error) {
	err = s.store.Get(pendingChequeKey(p), &cheque)
	if err == state.ErrNotFound {
		return nil, nil
	}
	if err != nil {
		return nil, err
	}
	return cheque, nil
}

// loadBalance loads the current balance for the peer from the store
// and returns 0 if there was no prior balance saved
func (s *Swap) loadBalance(p enode.ID) (balance int64, err error) {
	err = s.store.Get(balanceKey(p), &balance)
	if err == state.ErrNotFound {
		return 0, nil
	}
	if err != nil {
		return 0, err
	}
	return balance, nil
}

// saveLastReceivedCheque saves cheque as the last received cheque for peer
func (s *Swap) saveLastReceivedCheque(p enode.ID, cheque *Cheque) error {
	return s.store.Put(receivedChequeKey(p), cheque)
}

// saveLastSentCheque saves cheque as the last received cheque for peer
func (s *Swap) saveLastSentCheque(p enode.ID, cheque *Cheque) error {
	return s.store.Put(sentChequeKey(p), cheque)
}

// savePendingCheque saves cheque as the last pending cheque for peer
func (s *Swap) savePendingCheque(p enode.ID, cheque *Cheque) error {
	return s.store.Put(pendingChequeKey(p), cheque)
}

// saveBalance saves balance as the current balance for peer
func (s *Swap) saveBalance(p enode.ID, balance int64) error {
	return s.store.Put(balanceKey(p), balance)
}

// Close cleans up swap
func (s *Swap) Close() error {
	return s.store.Close()
}

// GetParams returns contract parameters (Bin, ABI, contractAddress) from the contract
func (s *Swap) GetParams() *contract.Params {
	return s.contract.ContractParams()
}

// getContractOwner retrieve the owner of the chequebook at address from the blockchain
func (s *Swap) getContractOwner(ctx context.Context, address common.Address) (common.Address, error) {
	contr, err := contract.InstanceAt(address, s.backend)
	if err != nil {
		return common.Address{}, err
	}

	return contr.Issuer(nil)
}

// promptDepositAmount blocks and asks the user how much ERC20 he wants to deposit
func (s *Swap) promptDepositAmount() (*big.Int, error) {
	// retrieve available balance
	availableBalance, err := s.AvailableBalance()
	if err != nil {
		return nil, err
	}
	balance, err := s.contract.BalanceAtTokenContract(nil, s.owner.address)
	if err != nil {
		return nil, err
	}
	// log available balance and ERC20 balance
	swapLog.Info("Balance information", "chequebook available balance", availableBalance, "ERC20 balance", balance)
	promptMessage := fmt.Sprintf("Please provide the amount in HONEY which will deposited to your chequebook (0 for skipping deposit): ")
	// need to prompt user for deposit amount
	prompter := console.Stdin
	// ask user for input
	input, err := prompter.PromptInput(promptMessage)
	if err != nil {
		return &big.Int{}, err
	}
	// check input
	val, err := strconv.ParseInt(input, 10, 64)
	if err != nil {
		// maybe we should provide a fallback here? A bad input results in stopping the boot
		return &big.Int{}, fmt.Errorf("conversion failed while reading user input: %w", err)
	}
	return big.NewInt(val), nil
}

// StartChequebook starts the chequebook, taking into account the chequebookAddress passed in by the user and the chequebook addresses saved on the node's database
func (s *Swap) StartChequebook(chequebookAddrFlag common.Address) (contract contract.Contract, err error) {
	previouslyUsedChequebook, err := s.loadChequebook()
	// error reading from disk
	if err != nil && err != state.ErrNotFound {
		return nil, fmt.Errorf("reading previously used chequebook: %w", err)
	}
	// read from state, but provided flag is not the same
	if err == nil && (chequebookAddrFlag != common.Address{} && chequebookAddrFlag != previouslyUsedChequebook) {
		return nil, fmt.Errorf("attempting to connect to provided chequebook, but different chequebook used before")
	}
	// nothing written to state disk before, no flag provided: deploying new chequebook
	if err == state.ErrNotFound && chequebookAddrFlag == (common.Address{}) {

		if contract, err = s.Deploy(context.Background()); err != nil {
			return nil, err
		}
		if err := s.saveChequebook(contract.ContractParams().ContractAddress); err != nil {
			return nil, err
		}
		swapLog.Info("Deployed chequebook", "contract address", contract.ContractParams().ContractAddress.Hex(), "owner", s.owner.address)
		return contract, nil
	}
	// first time connecting with a chequebookAddress passed in
	if chequebookAddrFlag != (common.Address{}) {
		return s.bindToContractAt(chequebookAddrFlag)
	}
	// reconnecting with contract read from statestore
	return s.bindToContractAt(previouslyUsedChequebook)
}

// BindToContractAt binds to an instance of an already existing chequebook contract at address
func (s *Swap) bindToContractAt(address common.Address) (contract.Contract, error) {
	// validate whether address is a chequebook
	if err := s.chequebookFactory.VerifyContract(address); err != nil {
		return nil, fmt.Errorf("contract validation for %v: %w", address.Hex(), err)
	}
	swapLog.Info("bound to chequebook", "chequebookAddr", address)
	// get the instance
	return contract.InstanceAt(address, s.backend)
}

// Deploy deploys the Swap contract
func (s *Swap) Deploy(ctx context.Context) (contract.Contract, error) {
	opts := bind.NewKeyedTransactor(s.owner.privateKey)
	opts.Context = ctx
	swapLog.Info("Deploying new swap", "owner", opts.From.Hex())
	chequebook, err := s.chequebookFactory.DeploySimpleSwap(opts, s.owner.address, big.NewInt(int64(defaultHarddepositTimeoutDuration)))
	if err != nil {
		return nil, fmt.Errorf("failed to deploy chequebook: %w", err)
	}
	return chequebook, nil
}

// Deposit deposits ERC20 into the chequebook contract
func (s *Swap) Deposit(ctx context.Context, amount *big.Int) error {
	opts := bind.NewKeyedTransactor(s.owner.privateKey)
	opts.Context = ctx
	swapLog.Info("Depositing ERC20 into chequebook", "amount", amount)
	rec, err := s.contract.Deposit(opts, amount)
	if err != nil {
		return err
	}
	log.Info("Deposited ERC20 into chequebook", "amount", amount, "transaction", rec.TxHash)
	return nil
}

func (s *Swap) loadChequebook() (common.Address, error) {
	var chequebook common.Address
	err := s.store.Get(connectedChequebookKey, &chequebook)
	return chequebook, err
}

func (s *Swap) saveChequebook(chequebook common.Address) error {
	return s.store.Put(connectedChequebookKey, chequebook)
}<|MERGE_RESOLUTION|>--- conflicted
+++ resolved
@@ -40,11 +40,7 @@
 	"github.com/ethersphere/swarm/network"
 	"github.com/ethersphere/swarm/p2p/protocols"
 	"github.com/ethersphere/swarm/state"
-<<<<<<< HEAD
-=======
 	"github.com/ethersphere/swarm/swap/chain"
-	"github.com/ethersphere/swarm/uint256"
->>>>>>> 4f23c06c
 )
 
 // ErrInvalidChequeSignature indicates the signature on the cheque was invalid
@@ -509,12 +505,8 @@
 
 // processAndVerifyCheque verifies the cheque and compares it with the last received cheque
 // if the cheque is valid it will also be saved as the new last cheque
-<<<<<<< HEAD
+// the caller is expected to hold p.lock
 func (s *Swap) processAndVerifyCheque(cheque *Cheque, p *Peer) (*boundedint.Uint256, error) {
-=======
-// the caller is expected to hold p.lock
-func (s *Swap) processAndVerifyCheque(cheque *Cheque, p *Peer) (*uint256.Uint256, error) {
->>>>>>> 4f23c06c
 	if err := cheque.verifyChequeProperties(p, s.owner.address); err != nil {
 		return nil, err
 	}
