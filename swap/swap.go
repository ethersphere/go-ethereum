--- conflicted
+++ resolved
@@ -173,13 +173,8 @@
 	// that the balance is *below* the threshold
 	if newBalance <= -s.paymentThreshold {
 		log.Warn("balance for peer went over the payment threshold, sending cheque", "peer", peer.ID().String(), "payment threshold", s.paymentThreshold)
-<<<<<<< HEAD
 		swapPeer := s.getPeer(peer.ID())
 		if swapPeer == nil {
-=======
-		swapPeer, ok := s.getPeer(peer.ID())
-		if !ok {
->>>>>>> e821eb4b
 			return fmt.Errorf("peer %s not found", peer)
 		}
 		return s.sendCheque(swapPeer)
@@ -225,11 +220,8 @@
 	}
 }
 
-<<<<<<< HEAD
-=======
 var defaultSubmitChequeAndCash = submitChequeAndCash
 
->>>>>>> e821eb4b
 // handleEmitChequeMsg should be handled by the creditor when it receives
 // a cheque from a debitor
 func (s *Swap) handleEmitChequeMsg(ctx context.Context, p *Peer, msg *EmitChequeMsg) error {
@@ -252,10 +244,6 @@
 		return err
 	}
 
-<<<<<<< HEAD
-	// cash in cheque
-=======
->>>>>>> e821eb4b
 	opts := bind.NewKeyedTransactor(s.owner.privateKey)
 	opts.Context = ctx
 
@@ -264,29 +252,33 @@
 		return err
 	}
 
-<<<<<<< HEAD
-	// submit cheque to the blockchain and cashes it directly
-	go func() {
-		// blocks here, as we are waiting for the transaction to be mined
-		receipt, err := otherSwap.SubmitChequeBeneficiary(opts, s.backend, big.NewInt(int64(cheque.Serial)), big.NewInt(int64(cheque.Amount)), big.NewInt(int64(cheque.Timeout)), cheque.Signature)
-		if err != nil {
-			// TODO: do something with the error
-			// and we actually need to log this error as we are in an async routine; nobody is handling this error for now
-			log.Error("error submitting cheque", "err", err)
-			return
-		}
-		log.Debug("submit tx mined", "receipt", receipt)
-
-		receipt, err = otherSwap.CashChequeBeneficiary(opts, s.backend, s.owner.Contract, big.NewInt(int64(actualAmount)))
-		if err != nil {
-			// TODO: do something with the error
-			// and we actually need to log this error as we are in an async routine; nobody is handling this error for now
-			log.Error("error cashing cheque", "err", err)
-			return
-		}
-		log.Info("Cheque successfully submitted and cashed")
-	}()
+	// submit cheque and cash in async, otherwise this blocks here until the TX is mined
+	go defaultSubmitChequeAndCash(s, otherSwap, opts, actualAmount, cheque)
+
 	return err
+}
+
+// submitChequeAndCash should be called async as it blocks until the transaction(s) are mined
+// The function submits the cheque to the blockchain and then cashes it in directly
+func submitChequeAndCash(s *Swap, otherSwap contract.Contract, opts *bind.TransactOpts, actualAmount uint64, cheque *Cheque) {
+	// blocks here, as we are waiting for the transaction to be mined
+	receipt, err := otherSwap.SubmitChequeBeneficiary(opts, s.backend, big.NewInt(int64(cheque.Serial)), big.NewInt(int64(cheque.Amount)), big.NewInt(int64(cheque.Timeout)), cheque.Signature)
+	if err != nil {
+		// TODO: do something with the error
+		// and we actually need to log this error as we are in an async routine; nobody is handling this error for now
+		log.Error("error submitting cheque", "err", err)
+		return
+	}
+	log.Debug("submit tx mined", "receipt", receipt)
+
+	receipt, err = otherSwap.CashChequeBeneficiary(opts, s.backend, s.owner.Contract, big.NewInt(int64(actualAmount)))
+	if err != nil {
+		// TODO: do something with the error
+		// and we actually need to log this error as we are in an async routine; nobody is handling this error for now
+		log.Error("error cashing cheque", "err", err)
+		return
+	}
+	log.Info("Cheque successfully submitted and cashed")
 }
 
 // processAndVerifyCheque verifies the cheque and compares it with the last received cheque
@@ -313,61 +305,6 @@
 		log.Error("error while saving last received cheque", "peer", p.ID().String(), "err", err.Error())
 		// TODO: what do we do here? Related issue: https://github.com/ethersphere/swarm/issues/1515
 	}
-=======
-	// submit cheque and cash in async, otherwise this blocks here until the TX is mined
-	go defaultSubmitChequeAndCash(s, otherSwap, opts, actualAmount, cheque)
-
-	return err
-}
-
-// submitChequeAndCash should be called async as it blocks until the transaction(s) are mined
-// The function submits the cheque to the blockchain and then cashes it in directly
-func submitChequeAndCash(s *Swap, otherSwap contract.Contract, opts *bind.TransactOpts, actualAmount uint64, cheque *Cheque) {
-	// blocks here, as we are waiting for the transaction to be mined
-	receipt, err := otherSwap.SubmitChequeBeneficiary(opts, s.backend, big.NewInt(int64(cheque.Serial)), big.NewInt(int64(cheque.Amount)), big.NewInt(int64(cheque.Timeout)), cheque.Signature)
-	if err != nil {
-		// TODO: do something with the error
-		// and we actually need to log this error as we are in an async routine; nobody is handling this error for now
-		log.Error("error submitting cheque", "err", err)
-		return
-	}
-	log.Debug("submit tx mined", "receipt", receipt)
-
-	receipt, err = otherSwap.CashChequeBeneficiary(opts, s.backend, s.owner.Contract, big.NewInt(int64(actualAmount)))
-	if err != nil {
-		// TODO: do something with the error
-		// and we actually need to log this error as we are in an async routine; nobody is handling this error for now
-		log.Error("error cashing cheque", "err", err)
-		return
-	}
-	log.Info("Cheque successfully submitted and cashed")
-}
-
-// processAndVerifyCheque verifies the cheque and compares it with the last received cheque
-// if the cheque is valid it will also be saved as the new last cheque
-func (s *Swap) processAndVerifyCheque(cheque *Cheque, p *Peer) (uint64, error) {
-	if err := cheque.verifyChequeProperties(p, s.owner.address); err != nil {
-		return 0, err
-	}
-
-	lastCheque := s.loadLastReceivedCheque(p)
-
-	// TODO: there should probably be a lock here?
-	expectedAmount, err := s.oracle.GetPrice(cheque.Honey)
-	if err != nil {
-		return 0, err
-	}
-
-	actualAmount, err := cheque.verifyChequeAgainstLast(lastCheque, expectedAmount)
-	if err != nil {
-		return 0, err
-	}
-
-	if err := s.saveLastReceivedCheque(p, cheque); err != nil {
-		log.Error("error while saving last received cheque", "peer", p.ID().String(), "err", err.Error())
-		// TODO: what do we do here? Related issue: https://github.com/ethersphere/swarm/issues/1515
-	}
->>>>>>> e821eb4b
 
 	return actualAmount, nil
 }
@@ -412,7 +349,6 @@
 	cheque, err := s.createCheque(swapPeer)
 	if err != nil {
 		return fmt.Errorf("error while creating cheque: %s", err.Error())
-<<<<<<< HEAD
 	}
 
 	log.Info("sending cheque", "serial", cheque.ChequeParams.Serial, "amount", cheque.ChequeParams.Amount, "beneficiary", cheque.Beneficiary, "contract", cheque.Contract)
@@ -427,22 +363,6 @@
 		Cheque: cheque,
 	}
 
-=======
-	}
-
-	log.Info("sending cheque", "serial", cheque.ChequeParams.Serial, "amount", cheque.ChequeParams.Amount, "beneficiary", cheque.Beneficiary, "contract", cheque.Contract)
-	s.setCheque(peer, cheque)
-
-	err = s.store.Put(sentChequeKey(peer), &cheque)
-	if err != nil {
-		return fmt.Errorf("error while storing the last cheque: %s", err.Error())
-	}
-
-	emit := &EmitChequeMsg{
-		Cheque: cheque,
-	}
-
->>>>>>> e821eb4b
 	// reset balance;
 	err = s.resetBalance(peer, int64(cheque.Amount))
 	if err != nil {
@@ -468,14 +388,10 @@
 	if !exists {
 		return nil, fmt.Errorf("peer not found %v: ", peer)
 	}
-<<<<<<< HEAD
 	if peerBalance >= 0 {
 		return nil, fmt.Errorf("expected negative balance, found: %d", peerBalance)
 	}
 	// the balance should be negative here, take the absolute value
-=======
-	// the balance should be negative here, we take the absolute value:
->>>>>>> e821eb4b
 	honey := uint64(-peerBalance)
 
 	var amount uint64
@@ -571,7 +487,6 @@
 		if err == nil {
 			s.setCheque(peer, cheque)
 		}
-<<<<<<< HEAD
 	}
 	return err
 }
@@ -584,20 +499,6 @@
 	if p.lastReceivedCheque != nil {
 		return p.lastReceivedCheque
 	}
-=======
-	}
-	return err
-}
-
-// loadLastReceivedCheque gets the last received cheque for the peer
-// cheque gets loaded from database if not already in memory
-func (s *Swap) loadLastReceivedCheque(p *Peer) (cheque *Cheque) {
-	s.accountingLock.Lock()
-	defer s.accountingLock.Unlock()
-	if p.lastReceivedCheque != nil {
-		return p.lastReceivedCheque
-	}
->>>>>>> e821eb4b
 	s.store.Get(receivedChequeKey(p.ID()), &cheque)
 	return
 }
