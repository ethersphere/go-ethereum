--- conflicted
+++ resolved
@@ -429,23 +429,13 @@
 	opts.Value = big.NewInt(int64(s.params.InitialDepositAmount))
 	opts.Context = ctx
 
-<<<<<<< HEAD
 	s.audit.Info("deploying new swap", "owner", opts.From.Hex())
-	address, err := s.deployLoop(opts, backend, s.owner.address, defaultHarddepositTimeoutDuration)
-=======
-	log.Info("deploying new swap", "owner", opts.From.Hex())
 	address, err := s.deployLoop(opts, s.owner.address, defaultHarddepositTimeoutDuration)
->>>>>>> 02bbb14b
 	if err != nil {
 		s.audit.Error("unable to deploy swap", "error", err)
 		return err
 	}
-<<<<<<< HEAD
-	s.setChequebookAddr(address)
 	s.audit.Info("swap deployed", "address", address.Hex(), "owner", opts.From.Hex())
-=======
-	log.Info("swap deployed", "address", address.Hex(), "owner", opts.From.Hex())
->>>>>>> 02bbb14b
 
 	return err
 }
@@ -458,21 +448,12 @@
 			time.Sleep(deployDelay)
 		}
 
-<<<<<<< HEAD
-		if _, s.contract, tx, err = contract.Deploy(opts, backend, owner, defaultHarddepositTimeoutDuration); err != nil {
+		if s.contract, tx, err = contract.Deploy(opts, s.backend, owner, defaultHarddepositTimeoutDuration); err != nil {
 			s.audit.Warn("can't send chequebook deploy tx", "try", try, "error", err)
 			continue
 		}
-		if addr, err = bind.WaitDeployed(opts.Context, backend, tx); err != nil {
+		if addr, err = bind.WaitDeployed(opts.Context, s.backend, tx); err != nil {
 			s.audit.Warn("chequebook deploy error", "try", try, "error", err)
-=======
-		if s.contract, tx, err = contract.Deploy(opts, s.backend, owner, defaultHarddepositTimeoutDuration); err != nil {
-			log.Warn("can't send chequebook deploy tx", "try", try, "error", err)
-			continue
-		}
-		if addr, err = bind.WaitDeployed(opts.Context, s.backend, tx); err != nil {
-			log.Warn("chequebook deploy error", "try", try, "error", err)
->>>>>>> 02bbb14b
 			continue
 		}
 		return addr, nil
