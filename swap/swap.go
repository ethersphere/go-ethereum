--- conflicted
+++ resolved
@@ -438,46 +438,20 @@
 		return protocols.Break(err)
 	}
 
-<<<<<<< HEAD
-	gasPrice, err := s.backend.SuggestGasPrice(context.TODO())
+	payout := Uint64ToUint256(expectedPayout)
+	costs := Uint64ToUint256(transactionCosts)
+	costsMultiplier := Uint64ToUint256(2)
+	costThreshold, err := NewUint256().Mul(costs, costsMultiplier)
 	if err != nil {
 		return err
 	}
-	transactionCosts := gasPrice.Uint64() * 50000 // cashing a cheque is approximately 50000 gas
-	castedTransactionCosts := Uint64ToUint256(transactionCosts)
-	costsMultiplier := Uint64ToUint256(2)
-
-	costThreshold, err := NewUint256().Mul(castedTransactionCosts, costsMultiplier)
-	if err != nil {
-		return err
-	}
-
-	paidOut, err := otherSwap.PaidOut(nil, cheque.Beneficiary)
-	if err != nil {
-		return err
-	}
-
-	castedPaidOut, err := NewUint256().Set(*paidOut)
-	if err != nil {
-		return err
-	}
-
-	transactionProfit, err := NewUint256().Sub(cheque.CumulativePayout, castedPaidOut)
-	if err != nil {
-		return err
-	}
 
 	// do a payout transaction if we get 2 times the gas costs
-	if transactionProfit.Cmp(costThreshold) == 1 {
+	if payout.Cmp(costThreshold) == 1 {
 		opts := bind.NewKeyedTransactor(s.owner.privateKey)
 		opts.Context = ctx
 		// cash cheque in async, otherwise this blocks here until the TX is mined
-		go defaultCashCheque(s, otherSwap, opts, cheque)
-=======
-	// do a payout transaction if we get 2 times the gas costs
-	if expectedPayout > 2*transactionCosts {
 		go defaultCashCheque(s, cheque)
->>>>>>> e7e98cf5
 	}
 
 	return nil
@@ -511,26 +485,11 @@
 
 // cashCheque should be called async as it blocks until the transaction(s) are mined
 // The function cashes the cheque by sending it to the blockchain
-<<<<<<< HEAD
-func cashCheque(s *Swap, otherSwap contract.Contract, opts *bind.TransactOpts, cheque *Cheque) {
-	// blocks here, as we are waiting for the transaction to be mined
-	cumulativePayout := cheque.CumulativePayout.Value()
-	result, receipt, err := otherSwap.CashChequeBeneficiary(opts, s.GetParams().ContractAddress, &cumulativePayout, cheque.Signature)
-	if err != nil {
-		// TODO: do something with the error
-		// and we actually need to log this error as we are in an async routine; nobody is handling this error for now
-		swapLog.Error("error cashing cheque", "err", err)
-		return
-	}
-
-	metrics.GetOrRegisterCounter("swap.cheques.cashed.honey", nil).Inc(result.TotalPayout.Int64())
-=======
 func cashCheque(s *Swap, cheque *Cheque) {
 	err := s.cashoutProcessor.cashCheque(context.Background(), &CashoutRequest{
 		Cheque:      *cheque,
 		Destination: s.GetParams().ContractAddress,
 	})
->>>>>>> e7e98cf5
 
 	if err != nil {
 		metrics.GetOrRegisterCounter("swap.cheques.cashed.errors", nil).Inc(1)
