--- conflicted
+++ resolved
@@ -387,7 +387,7 @@
 	opts.Context = ctx
 
 	log.Info(fmt.Sprintf("Deploying new swap (owner: %v)", opts.From.Hex()))
-	address, err := s.deployLoop(opts, backend, s.owner.address, defaultHarddepositTimeoutDuration))
+	address, err := s.deployLoop(opts, backend, s.owner.address, defaultHarddepositTimeoutDuration)
 	if err != nil {
 		log.Error(fmt.Sprintf("unable to deploy swap: %v", err))
 		return err
@@ -405,11 +405,8 @@
 		if try > 0 {
 			time.Sleep(deployDelay)
 		}
-<<<<<<< HEAD
-		if _, tx, err = s.contractReference.Deploy(opts, backend, owner, big.NewInt(int64(defaultHarddepositTimeoutDuration)); err != nil {
-=======
-		if _, s.contractReference, tx, err = swap.Deploy(opts, backend, owner); err != nil {
->>>>>>> 32c88dc1
+
+		if _, s.contractReference, tx, err = swap.Deploy(opts, backend, owner, defaultHarddepositTimeoutDuration); err != nil {
 			log.Warn(fmt.Sprintf("can't send chequebook deploy tx (try %d): %v", try, err))
 			continue
 		}
