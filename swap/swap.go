// Copyright 2018 The Swarm Authors
// This file is part of the Swarm library.
//
// The Swarm library is free software: you can redistribute it and/or modify
// it under the terms of the GNU Lesser General Public License as published by
// the Free Software Foundation, either version 3 of the License, or
// (at your option) any later version.
//
// The Swarm library is distributed in the hope that it will be useful,
// but WITHOUT ANY WARRANTY; without even the implied warranty of
// MERCHANTABILITY or FITNESS FOR A PARTICULAR PURPOSE. See the
// GNU Lesser General Public License for more details.
//
// You should have received a copy of the GNU Lesser General Public License
// along with the Swarm library. If not, see <http://www.gnu.org/licenses/>.

package swap

import (
	"context"
	"crypto/ecdsa"
	"encoding/hex"
	"encoding/json"
	"errors"
	"fmt"
	"math/big"
	"path/filepath"
	"strconv"
	"sync"
	"time"

	"github.com/ethereum/go-ethereum/accounts/abi/bind"
	"github.com/ethereum/go-ethereum/common"
	"github.com/ethereum/go-ethereum/console"
	"github.com/ethereum/go-ethereum/crypto"
	"github.com/ethereum/go-ethereum/ethclient"
	"github.com/ethereum/go-ethereum/log"
	"github.com/ethereum/go-ethereum/p2p/enode"
	"github.com/ethersphere/swarm/contracts/swap"
	contract "github.com/ethersphere/swarm/contracts/swap"
	"github.com/ethersphere/swarm/p2p/protocols"
	"github.com/ethersphere/swarm/state"
)

// ErrInvalidChequeSignature indicates the signature on the cheque was invalid
var ErrInvalidChequeSignature = errors.New("invalid cheque signature")

var swapLog log.Logger // logger for Swap related messages and audit trail
const swapLogLevel = 3 // swapLogLevel indicates filter level of log messages

// Swap represents the Swarm Accounting Protocol
// a peer to peer micropayment system
// A node maintains an individual balance with every peer
// Only messages which have a price will be accounted for
type Swap struct {
	store             state.Store                // store is needed in order to keep balances and cheques across sessions
	peers             map[enode.ID]*Peer         // map of all swap Peers
	peersLock         sync.RWMutex               // lock for peers map
	backend           contract.Backend           // the backend (blockchain) used
	owner             *Owner                     // contract access
	params            *Params                    // economic and operational parameters
	contract          contract.Contract          // reference to the smart contract
	chequebookFactory contract.SimpleSwapFactory // the chequebook factory used
	honeyPriceOracle  HoneyOracle                // oracle which resolves the price of honey (in Wei)
}

// Owner encapsulates information related to accessing the contract
type Owner struct {
	address    common.Address    // owner address
	privateKey *ecdsa.PrivateKey // private key
	publicKey  *ecdsa.PublicKey  // public key
}

// Params encapsulates economic and operational parameters
type Params struct {
	OverlayAddr         []byte // this node's base address
	LogPath             string // optional audit log path
	PaymentThreshold    int64  // honey amount at which a payment is triggered
	DisconnectThreshold int64  // honey amount at which a peer disconnects
}

// newSwapLogger returns a new logger for standard swap logs
func newSwapLogger(logPath string, overlayAddr []byte) log.Logger {
	swapLogger := log.New("swaplog", "*", "base", hex.EncodeToString(overlayAddr)[:16])
	setLoggerHandler(logPath, swapLogger)
	return swapLogger
}

// newPeerLogger returns a new logger for swap logs with peer info
func newPeerLogger(s *Swap, peerID enode.ID) log.Logger {
	peerLogger := log.New("swaplog", "*", "base", hex.EncodeToString(s.params.OverlayAddr)[:16], "peer", peerID.String()[:16])
	setLoggerHandler(s.params.LogPath, peerLogger)
	return peerLogger
}

// setLoggerHandler will set the logger handle to write logs to the specified path
// or use the default swarm logger in case this isn't specified or an error occurs
func setLoggerHandler(logpath string, logger log.Logger) {
	lh := log.Root().GetHandler()

	if logpath == "" {
		logger.SetHandler(lh)
		return
	}

	rfh, err := swapRotatingFileHandler(logpath)

	if err != nil {
		log.Warn("RotatingFileHandler was not initialized", "logdir", logpath, "err", err)
		// use the default swarm logger as a fallback
		logger.SetHandler(lh)
		return
	}

	// filter messages with the correct log level for swap
	rfh = log.LvlFilterHandler(log.Lvl(swapLogLevel), rfh)

	// dispatch the logs to the default swarm log and also the filtered swap logger
	logger.SetHandler(log.MultiHandler(lh, rfh))
}

// swapRotatingFileHandler returns a RotatingFileHandler this will split the logs into multiple files.
// the files are split based on the limit parameter expressed in bytes
func swapRotatingFileHandler(logdir string) (log.Handler, error) {
	return log.RotatingFileHandler(
		logdir,
		262144,
		log.JSONFormatOrderedEx(false, true),
	)
}

// newSwapInstance is a swap constructor function without integrity checks
func newSwapInstance(stateStore state.Store, owner *Owner, backend contract.Backend, params *Params, chequebookFactory contract.SimpleSwapFactory) *Swap {
	return &Swap{
		store:             stateStore,
		peers:             make(map[enode.ID]*Peer),
		backend:           backend,
		owner:             owner,
		params:            params,
		chequebookFactory: chequebookFactory,
		honeyPriceOracle:  NewHoneyPriceOracle(),
	}
}

// New prepares and creates all fields to create a swap instance:
// - sets up a SWAP database;
// - verifies whether the disconnect threshold is higher than the payment threshold;
// - connects to the blockchain backend;
// - verifies that we have not connected SWAP before on a different blockchain backend;
// - starts the chequebook; creates the swap instance
func New(dbPath string, prvkey *ecdsa.PrivateKey, backendURL string, params *Params, chequebookAddressFlag common.Address, initialDepositAmountFlag uint64, factoryAddress common.Address) (swap *Swap, err error) {
	// swap log for auditing purposes
	swapLog = newSwapLogger(params.LogPath, params.OverlayAddr)
	// verify that backendURL is not empty
	if backendURL == "" {
		return nil, errors.New("no backend URL given")
	}
	swapLog.Info("connecting to SWAP API", "url", backendURL)
	// initialize the balances store
	var stateStore state.Store
	if stateStore, err = state.NewDBStore(filepath.Join(dbPath, "swap.db")); err != nil {
		return nil, fmt.Errorf("error while initializing statestore: %v", err)
	}
	if params.DisconnectThreshold <= params.PaymentThreshold {
		return nil, fmt.Errorf("disconnect threshold lower or at payment threshold. DisconnectThreshold: %d, PaymentThreshold: %d", params.DisconnectThreshold, params.PaymentThreshold)
	}
	// connect to the backend
	backend, err := ethclient.Dial(backendURL)
	if err != nil {
		return nil, fmt.Errorf("error connecting to Ethereum API %s: %v", backendURL, err)
	}
	// get the chainID of the backend
	var chainID *big.Int
	if chainID, err = backend.ChainID(context.TODO()); err != nil {
		return nil, fmt.Errorf("error retrieving chainID from backendURL: %v", err)
	}
	// verify that we have not used SWAP before on a different chainID
	if err := checkChainID(chainID.Uint64(), stateStore); err != nil {
		return nil, err
	}
	swapLog.Info("Using backend network ID", "ID", chainID.Uint64())

	// create the owner of SWAP
	owner := createOwner(prvkey)
	// initialize the factory
	factory, err := createFactory(factoryAddress, chainID, backend)
	if err != nil {
		return nil, err
	}

	// create the swap instance
	swap = newSwapInstance(
		stateStore,
		owner,
		backend,
		params,
		factory,
	)
	// start the chequebook
	if swap.contract, err = swap.StartChequebook(chequebookAddressFlag, initialDepositAmountFlag); err != nil {
		return nil, err
	}
	availableBalance, err := swap.AvailableBalance()
	if err != nil {
		return nil, err
	}

	swapLog.Info("available balance", "balance", availableBalance)

	return swap, nil
}

const (
	balancePrefix          = "balance_"
	sentChequePrefix       = "sent_cheque_"
	receivedChequePrefix   = "received_cheque_"
	pendingChequePrefix    = "pending_cheque_"
	connectedChequebookKey = "connected_chequebook"
	connectedBlockchainKey = "connected_blockchain"
)

// createFactory determines the factory address and returns and error if no factory address has been specified or is unknown for the network
func createFactory(factoryAddress common.Address, chainID *big.Int, backend contract.Backend) (factory swap.SimpleSwapFactory, err error) {
	if (factoryAddress == common.Address{}) {
		if factoryAddress, err = contract.FactoryAddressForNetwork(chainID.Uint64()); err != nil {
			return nil, err
		}
	}
	swapLog.Info("Using chequebook factory", "address", factoryAddress)
	// instantiate an object representing the factory and verify it's bytecode
	factory, err = contract.FactoryAt(factoryAddress, backend)
	if err != nil {
		return nil, err
	}
	if err := factory.VerifySelf(); err != nil {
		return nil, err
	}
	return factory, nil
}

// checkChainID verifies whether we have initialized SWAP before and ensures that we are on the same backendNetworkID if this is the case
func checkChainID(currentChainID uint64, s state.Store) (err error) {
	var connectedBlockchain uint64
	err = s.Get(connectedBlockchainKey, &connectedBlockchain)
	// error reading from database
	if err != nil && err != state.ErrNotFound {
		return fmt.Errorf("error querying usedBeforeAtNetwork from statestore: %v", err)
	}
	// initialized before, but on a different chainID
	if err != state.ErrNotFound && connectedBlockchain != currentChainID {
		return fmt.Errorf("statestore previously used on different backend network. Used before on network: %d, Attempting to connect on network %d", connectedBlockchain, currentChainID)
	}
	if err == state.ErrNotFound {
		swapLog.Info("First time connected to SWAP. Storing chain ID", "ID", currentChainID)
		return s.Put(connectedBlockchainKey, currentChainID)
	}
	return nil
}

// returns the store key for retrieving a peer's balance
func balanceKey(peer enode.ID) string {
	return balancePrefix + peer.String()
}

// returns the store key for retrieving a peer's last sent cheque
func sentChequeKey(peer enode.ID) string {
	return sentChequePrefix + peer.String()
}

// returns the store key for retrieving a peer's last received cheque
func receivedChequeKey(peer enode.ID) string {
	return receivedChequePrefix + peer.String()
}

func pendingChequeKey(peer enode.ID) string {
	return pendingChequePrefix + peer.String()
}

func keyToID(key string, prefix string) enode.ID {
	return enode.HexID(key[len(prefix):])
}

// createOwner assings keys and addresses
func createOwner(prvkey *ecdsa.PrivateKey) *Owner {
	pubkey := &prvkey.PublicKey
	return &Owner{
		address:    crypto.PubkeyToAddress(*pubkey),
		privateKey: prvkey,
		publicKey:  pubkey,
	}
}

// Add is the (sole) accounting function
// Swap implements the protocols.Balance interface
func (s *Swap) Add(amount int64, peer *protocols.Peer) (err error) {
	swapPeer := s.getPeer(peer.ID())
	if swapPeer == nil {
		return fmt.Errorf("peer %s not a swap enabled peer", peer.ID().String())
	}
	swapPeer.lock.Lock()
	defer swapPeer.lock.Unlock()

	// Check if balance with peer is over the disconnect threshold
	balance := swapPeer.getBalance()
	if balance >= s.params.DisconnectThreshold && amount > 0 {
		return fmt.Errorf("balance for peer %s is over the disconnect threshold %d and cannot incur more debt, disconnecting", peer.ID().String(), s.params.DisconnectThreshold)
	}

	if err = swapPeer.updateBalance(amount); err != nil {
		return err
	}

	return s.checkPaymentThresholdAndSendCheque(swapPeer)
}

// checkPaymentThresholdAndSendCheque checks if balance with peer crosses the payment threshold and attempts to send a cheque if so
// It is the peer with a negative balance who sends a cheque, thus we check
// that the balance is *below* the threshold
// the caller is expected to hold swapPeer.lock
func (s *Swap) checkPaymentThresholdAndSendCheque(swapPeer *Peer) error {
	if swapPeer.getBalance() <= -s.params.PaymentThreshold {
		swapPeer.logger.Info("balance for peer went over the payment threshold, sending cheque", "payment threshold", s.params.PaymentThreshold)
		return swapPeer.sendCheque()
	}
	return nil
}

// handleMsg is for handling messages when receiving messages
func (s *Swap) handleMsg(p *Peer) func(ctx context.Context, msg interface{}) error {
	return func(ctx context.Context, msg interface{}) error {
		switch msg := msg.(type) {
		case *EmitChequeMsg:
			go s.handleEmitChequeMsg(ctx, p, msg)
		case *ConfirmChequeMsg:
			go s.handleConfirmChequeMsg(ctx, p, msg)
		}
		return nil
	}
}

var defaultCashCheque = cashCheque

// handleEmitChequeMsg should be handled by the creditor when it receives
// a cheque from a debitor
func (s *Swap) handleEmitChequeMsg(ctx context.Context, p *Peer, msg *EmitChequeMsg) error {
	p.lock.Lock()
	defer p.lock.Unlock()

	cheque := msg.Cheque
	p.logger.Info("received cheque from peer", "honey", cheque.Honey)

	if p.getLastReceivedCheque() != nil && cheque.Equal(p.getLastReceivedCheque()) {
		p.logger.Warn("cheque sent by peer has already been received in the past", "cumulativePayout", cheque.CumulativePayout)
		return p.Send(ctx, &ConfirmChequeMsg{
			Cheque: cheque,
		})
	}

	_, err := s.processAndVerifyCheque(cheque, p)
	if err != nil {
		log.Error("error processing and verifying received cheque", "err", err)
		return err
	}

	p.logger.Debug("processed and verified received cheque", "beneficiary", cheque.Beneficiary, "cumulative payout", cheque.CumulativePayout)

	// reset balance by amount
	// as this is done by the creditor, receiving the cheque, the amount should be negative,
	// so that updateBalance will calculate balance + amount which result in reducing the peer's balance
	err = p.updateBalance(-int64(cheque.Honey))
	if err != nil {
		log.Error("error updating balance", "err", err)
		return err
	}

	err = p.Send(ctx, &ConfirmChequeMsg{
		Cheque: cheque,
	})
	if err != nil {
		return err
	}

	otherSwap, err := contract.InstanceAt(cheque.Contract, s.backend)
	if err != nil {
		log.Error("error getting contract", "err", err)
		return err
	}

	gasPrice, err := s.backend.SuggestGasPrice(context.TODO())
	if err != nil {
		return err
	}
	transactionCosts := gasPrice.Uint64() * 50000 // cashing a cheque is approximately 50000 gas
	paidOut, err := otherSwap.PaidOut(nil, cheque.Beneficiary)
	if err != nil {
		return err
	}
	// do a payout transaction if we get 2 times the gas costs
	if (cheque.CumulativePayout - paidOut.Uint64()) > 2*transactionCosts {
		opts := bind.NewKeyedTransactor(s.owner.privateKey)
		opts.Context = ctx
		// cash cheque in async, otherwise this blocks here until the TX is mined
		go defaultCashCheque(s, otherSwap, opts, cheque)
	}

	return err
}

func (s *Swap) handleConfirmChequeMsg(ctx context.Context, p *Peer, msg *ConfirmChequeMsg) {
	p.lock.Lock()
	defer p.lock.Unlock()
	cheque := msg.Cheque

	if p.getPendingCheque() == nil {
		p.logger.Warn("ignoring confirm msg, no pending cheque", "confirm message cheque", cheque)
		return
	}

	if !cheque.Equal(p.getPendingCheque()) {
<<<<<<< HEAD
		p.logger.Warn("ignoring confirm msg, unexpected cheque", "got", cheque, "expected", p.getPendingCheque())
=======
		p.logger.Warn("ignoring confirm msg, unexpected cheque", "confirm message cheque", cheque, "expected", p.getPendingCheque())
>>>>>>> 59b2025b
		return
	}

	err := p.setLastSentCheque(cheque)
	if err != nil {
		p.Drop(fmt.Sprintf("persistence error: %v", err))
		return
	}

	err = p.setPendingCheque(nil)
	if err != nil {
		p.Drop(fmt.Sprintf("persistence error: %v", err))
		return
	}
<<<<<<< HEAD

	// since more swap traffic might have occurred since this cheque was already sent, we redo the payment threshold check
	err = s.checkPaymentThresholdAndSendCheque(p)
	if err != nil {
		p.logger.Warn("failed to send already due cheque", "error", err)
		return
	}
=======
>>>>>>> 59b2025b
}

// cashCheque should be called async as it blocks until the transaction(s) are mined
// The function cashes the cheque by sending it to the blockchain
func cashCheque(s *Swap, otherSwap contract.Contract, opts *bind.TransactOpts, cheque *Cheque) {
	// blocks here, as we are waiting for the transaction to be mined
	result, receipt, err := otherSwap.CashChequeBeneficiary(opts, s.GetParams().ContractAddress, big.NewInt(int64(cheque.CumulativePayout)), cheque.Signature)
	if err != nil {
		// TODO: do something with the error
		// and we actually need to log this error as we are in an async routine; nobody is handling this error for now
		swapLog.Error("error cashing cheque", "err", err)
		return
	}

	if result.Bounced {
		swapLog.Warn("cheque bounced", "tx", receipt.TxHash)
		return
		// TODO: do something here
	}

	swapLog.Debug("cash tx mined", "receipt", receipt)
}

// processAndVerifyCheque verifies the cheque and compares it with the last received cheque
// if the cheque is valid it will also be saved as the new last cheque
func (s *Swap) processAndVerifyCheque(cheque *Cheque, p *Peer) (uint64, error) {
	if err := cheque.verifyChequeProperties(p, s.owner.address); err != nil {
		return 0, err
	}

	lastCheque := p.getLastReceivedCheque()

	// TODO: there should probably be a lock here?
	expectedAmount, err := s.honeyPriceOracle.GetPrice(cheque.Honey)
	if err != nil {
		return 0, err
	}

	actualAmount, err := cheque.verifyChequeAgainstLast(lastCheque, expectedAmount)
	if err != nil {
		return 0, err
	}

	if err := p.setLastReceivedCheque(cheque); err != nil {
		p.logger.Error("error while saving last received cheque", "err", err.Error())
		// TODO: what do we do here? Related issue: https://github.com/ethersphere/swarm/issues/1515
	}

	return actualAmount, nil
}

// Balance returns the balance for a given peer
func (s *Swap) Balance(peer enode.ID) (balance int64, err error) {
	if swapPeer := s.getPeer(peer); swapPeer != nil {
		return swapPeer.getBalance(), nil
	}
	err = s.store.Get(balanceKey(peer), &balance)
	return balance, err
}

// Balances returns the balances for all known SWAP peers
func (s *Swap) Balances() (map[enode.ID]int64, error) {
	balances := make(map[enode.ID]int64)

	s.peersLock.Lock()
	for peer, swapPeer := range s.peers {
		swapPeer.lock.Lock()
		balances[peer] = swapPeer.getBalance()
		swapPeer.lock.Unlock()
	}
	s.peersLock.Unlock()

	// add store balances, if peer was not already added
	balanceIterFunction := func(key []byte, value []byte) (stop bool, err error) {
		peer := keyToID(string(key), balancePrefix)
		if _, peerHasBalance := balances[peer]; !peerHasBalance {
			var peerBalance int64
			err = json.Unmarshal(value, &peerBalance)
			if err == nil {
				balances[peer] = peerBalance
			}
		}
		return stop, err
	}
	err := s.store.Iterate(balancePrefix, balanceIterFunction)
	if err != nil {
		return nil, err
	}

	return balances, nil
}

// Cheques returns all known last sent and received cheques, grouped by peer
func (s *Swap) Cheques() (map[enode.ID]*PeerCheques, error) {
	cheques := make(map[enode.ID]*PeerCheques)

	// get peer cheques from memory
	s.peersLock.Lock()
	for peer, swapPeer := range s.peers {
		swapPeer.lock.Lock()
		pendingCheque := swapPeer.getPendingCheque()
		sentCheque := swapPeer.getLastSentCheque()
		receivedCheque := swapPeer.getLastReceivedCheque()
		// don't add peer to result if there are no cheques
		if sentCheque != nil || receivedCheque != nil || pendingCheque != nil {
			cheques[peer] = &PeerCheques{pendingCheque, sentCheque, receivedCheque}
		}
		swapPeer.lock.Unlock()
	}
	s.peersLock.Unlock()

	// get peer cheques from store
	err := s.addStoreCheques(pendingChequePrefix, cheques)
	if err != nil {
		return nil, err
	}
	err = s.addStoreCheques(sentChequePrefix, cheques)
	if err != nil {
		return nil, err
	}
	err = s.addStoreCheques(receivedChequePrefix, cheques)
	if err != nil {
		return nil, err
	}

	return cheques, nil
}

// AvailableBalance returns the total balance of the chequebook against which new cheques can be written
func (s *Swap) AvailableBalance() (uint64, error) {
	// get the LiquidBalance of the chequebook
	liquidBalance, err := s.contract.LiquidBalance(nil)
	if err != nil {
		return 0, err
	}

	// get all cheques
	cheques, err := s.Cheques()
	if err != nil {
		return 0, err
	}

	// Compute the total worth of cheques sent and how much of of this is cashed
	var sentChequesWorth uint64
	var cashedChequesWorth uint64
	for _, peerCheques := range cheques {
		var sentCheque *Cheque
		if peerCheques.PendingCheque != nil {
			sentCheque = peerCheques.PendingCheque
		} else if peerCheques.LastSentCheque != nil {
			sentCheque = peerCheques.LastSentCheque
		} else {
			continue
		}
		sentChequesWorth += sentCheque.ChequeParams.CumulativePayout
		paidOut, err := s.contract.PaidOut(nil, sentCheque.ChequeParams.Beneficiary)
		if err != nil {
			return 0, err
		}
		cashedChequesWorth += paidOut.Uint64()
	}
	return liquidBalance.Uint64() + cashedChequesWorth - sentChequesWorth, nil
}

// add cheques from store for peers not already present in given cheques map
func (s *Swap) addStoreCheques(chequePrefix string, cheques map[enode.ID]*PeerCheques) error {
	chequesIterFunction := func(key []byte, value []byte) (stop bool, err error) {
		peer := keyToID(string(key), chequePrefix)
		// create struct if peer has no cheques entry yet
		if peerCheques := cheques[peer]; peerCheques == nil {
			cheques[peer] = &PeerCheques{}
		}

		// add cheque from store if not already in result
		var peerCheque Cheque
		err = json.Unmarshal(value, &peerCheque)
		if err == nil {
			switch chequePrefix {
			case pendingChequePrefix:
				cheques[peer].PendingCheque = &peerCheque
			case sentChequePrefix:
				cheques[peer].LastSentCheque = &peerCheque
			case receivedChequePrefix:
				cheques[peer].LastReceivedCheque = &peerCheque
			default:
				err = fmt.Errorf("unknown type of cheque requested through prefix %s", chequePrefix)
			}
		}
		return stop, err
	}
	return s.store.Iterate(chequePrefix, chequesIterFunction)
}

// PeerCheques contains the last cheque known to have been sent to a peer, as well as the last one received from the peer
type PeerCheques struct {
	PendingCheque      *Cheque
	LastSentCheque     *Cheque
	LastReceivedCheque *Cheque
}

// PeerCheques returns the last sent and received cheques for a given peer
func (s *Swap) PeerCheques(peer enode.ID) (PeerCheques, error) {
	var pendingCheque, sentCheque, receivedCheque *Cheque

	swapPeer := s.getPeer(peer)
	if swapPeer != nil {
		pendingCheque = swapPeer.getPendingCheque()
		sentCheque = swapPeer.getLastSentCheque()
		receivedCheque = swapPeer.getLastReceivedCheque()
	} else {
		errPendingCheque := s.store.Get(pendingChequeKey(peer), &pendingCheque)
		if errPendingCheque != nil && errPendingCheque != state.ErrNotFound {
			return PeerCheques{}, errPendingCheque
		}
		errSentCheque := s.store.Get(sentChequeKey(peer), &sentCheque)
		if errSentCheque != nil && errSentCheque != state.ErrNotFound {
			return PeerCheques{}, errSentCheque
		}
		errReceivedCheque := s.store.Get(receivedChequeKey(peer), &receivedCheque)
		if errReceivedCheque != nil && errReceivedCheque != state.ErrNotFound {
			return PeerCheques{}, errReceivedCheque
		}
	}
	return PeerCheques{pendingCheque, sentCheque, receivedCheque}, nil
}

// loadLastReceivedCheque loads the last received cheque for the peer from the store
// and returns nil when there never was a cheque saved
func (s *Swap) loadLastReceivedCheque(p enode.ID) (cheque *Cheque, err error) {
	err = s.store.Get(receivedChequeKey(p), &cheque)
	if err == state.ErrNotFound {
		return nil, nil
	}
	if err != nil {
		return nil, err
	}
	return cheque, nil
}

// loadLastSentCheque loads the last sent cheque for the peer from the store
// and returns nil when there never was a cheque saved
func (s *Swap) loadLastSentCheque(p enode.ID) (cheque *Cheque, err error) {
	err = s.store.Get(sentChequeKey(p), &cheque)
	if err == state.ErrNotFound {
		return nil, nil
	}
	if err != nil {
		return nil, err
	}
	return cheque, nil
}

// loadPendingCheque loads the current pending cheque for the peer from the store
// and returns nil when there never was a pending cheque saved
func (s *Swap) loadPendingCheque(p enode.ID) (cheque *Cheque, err error) {
	err = s.store.Get(pendingChequeKey(p), &cheque)
	if err == state.ErrNotFound {
		return nil, nil
	}
	if err != nil {
		return nil, err
	}
	return cheque, nil
}

// loadPendingCheque loads the current pending cheque for the peer from the store
// and returns nil when there never was a pending cheque saved
func (s *Swap) loadPendingCheque(p enode.ID) (cheque *Cheque, err error) {
	err = s.store.Get(pendingChequeKey(p), &cheque)
	if err == state.ErrNotFound {
		return nil, nil
	}
	return cheque, err
}

// loadBalance loads the current balance for the peer from the store
// and returns 0 if there was no prior balance saved
func (s *Swap) loadBalance(p enode.ID) (balance int64, err error) {
	err = s.store.Get(balanceKey(p), &balance)
	if err == state.ErrNotFound {
		return 0, nil
	}
	if err != nil {
		return 0, err
	}
	return balance, nil
}

// saveLastReceivedCheque saves cheque as the last received cheque for peer
func (s *Swap) saveLastReceivedCheque(p enode.ID, cheque *Cheque) error {
	return s.store.Put(receivedChequeKey(p), cheque)
}

// saveLastSentCheque saves cheque as the last received cheque for peer
func (s *Swap) saveLastSentCheque(p enode.ID, cheque *Cheque) error {
	return s.store.Put(sentChequeKey(p), cheque)
}

// savePendingCheque saves cheque as the last pending cheque for peer
func (s *Swap) savePendingCheque(p enode.ID, cheque *Cheque) error {
	return s.store.Put(pendingChequeKey(p), cheque)
}

// saveBalance saves balance as the current balance for peer
func (s *Swap) saveBalance(p enode.ID, balance int64) error {
	return s.store.Put(balanceKey(p), balance)
}

// Close cleans up swap
func (s *Swap) Close() error {
	return s.store.Close()
}

// GetParams returns contract parameters (Bin, ABI, contractAddress) from the contract
func (s *Swap) GetParams() *contract.Params {
	return s.contract.ContractParams()
}

// getContractOwner retrieve the owner of the chequebook at address from the blockchain
func (s *Swap) getContractOwner(ctx context.Context, address common.Address) (common.Address, error) {
	contr, err := contract.InstanceAt(address, s.backend)
	if err != nil {
		return common.Address{}, err
	}

	return contr.Issuer(nil)
}

func promptInitialDepositAmount() (uint64, error) {
	// need to prompt user for initial deposit amount
	// if 0, can not cash in cheques
	prompter := console.Stdin

	// ask user for input
	input, err := prompter.PromptInput("Please provide the amount in Wei which will deposited to your chequebook upon deployment: ")
	if err != nil {
		return 0, err
	}
	// check input
	val, err := strconv.ParseInt(input, 10, 64)
	if err != nil {
		// maybe we should provide a fallback here? A bad input results in stopping the boot
		return 0, fmt.Errorf("Conversion error while reading user input: %v", err)
	}
	return uint64(val), nil
}

// StartChequebook starts the chequebook, taking into account the chequebookAddress passed in by the user and the chequebook addresses saved on the node's database
func (s *Swap) StartChequebook(chequebookAddrFlag common.Address, initialDepositAmount uint64) (contract contract.Contract, err error) {
	previouslyUsedChequebook, err := s.loadChequebook()
	// error reading from disk
	if err != nil && err != state.ErrNotFound {
		return nil, fmt.Errorf("Error reading previously used chequebook: %s", err)
	}
	// read from state, but provided flag is not the same
	if err == nil && (chequebookAddrFlag != common.Address{} && chequebookAddrFlag != previouslyUsedChequebook) {
		return nil, fmt.Errorf("Attempting to connect to provided chequebook, but different chequebook used before")
	}
	// nothing written to state disk before, no flag provided: deploying new chequebook
	if err == state.ErrNotFound && chequebookAddrFlag == (common.Address{}) {
		var toDeposit = initialDepositAmount
		if toDeposit == 0 {
			toDeposit, err = promptInitialDepositAmount()
			if err != nil {
				return nil, err
			}
		}
		if contract, err = s.Deploy(context.TODO(), toDeposit); err != nil {
			return nil, err
		}
		if err := s.saveChequebook(contract.ContractParams().ContractAddress); err != nil {
			return nil, err
		}
		swapLog.Info("Deployed chequebook", "contract address", contract.ContractParams().ContractAddress.Hex(), "deposit", toDeposit, "owner", s.owner.address)
		// first time connecting by deploying a new chequebook
		return contract, nil
	}
	// first time connecting with a chequebookAddress passed in
	if chequebookAddrFlag != (common.Address{}) {
		return s.bindToContractAt(chequebookAddrFlag)
	}
	// reconnecting with contract read from statestore
	return s.bindToContractAt(previouslyUsedChequebook)
}

// BindToContractAt binds to an instance of an already existing chequebook contract at address
func (s *Swap) bindToContractAt(address common.Address) (contract.Contract, error) {
	// validate whether address is a chequebook
	if err := s.chequebookFactory.VerifyContract(address); err != nil {
		return nil, fmt.Errorf("contract validation for %v failed: %v", address.Hex(), err)
	}
	swapLog.Info("bound to chequebook", "chequebookAddr", address)
	// get the instance
	return contract.InstanceAt(address, s.backend)
}

// Deploy deploys the Swap contract
func (s *Swap) Deploy(ctx context.Context, initialDepositAmount uint64) (contract.Contract, error) {
	opts := bind.NewKeyedTransactor(s.owner.privateKey)
	// initial topup value
	opts.Value = big.NewInt(int64(initialDepositAmount))
	opts.Context = ctx
	swapLog.Info("Deploying new swap", "owner", opts.From.Hex(), "deposit", opts.Value)
	return s.deployLoop(opts, defaultHarddepositTimeoutDuration)
}

// deployLoop repeatedly tries to deploy the swap contract .
func (s *Swap) deployLoop(opts *bind.TransactOpts, defaultHarddepositTimeoutDuration time.Duration) (instance contract.Contract, err error) {
	for try := 0; try < deployRetries; try++ {
		if try > 0 {
			time.Sleep(deployDelay)
		}

		chequebook, err := s.chequebookFactory.DeploySimpleSwap(opts, s.owner.address, big.NewInt(int64(defaultHarddepositTimeoutDuration)))
		if err != nil {
			swapLog.Warn("chequebook deploy error, retrying...", "try", try, "error", err)
			continue
		}

		return chequebook, nil
	}
	return nil, fmt.Errorf("failed to deploy chequebook: %v", err)
}

func (s *Swap) loadChequebook() (common.Address, error) {
	var chequebook common.Address
	err := s.store.Get(connectedChequebookKey, &chequebook)
	return chequebook, err
}

func (s *Swap) saveChequebook(chequebook common.Address) error {
	return s.store.Put(connectedChequebookKey, chequebook)
}<|MERGE_RESOLUTION|>--- conflicted
+++ resolved
@@ -417,11 +417,7 @@
 	}
 
 	if !cheque.Equal(p.getPendingCheque()) {
-<<<<<<< HEAD
-		p.logger.Warn("ignoring confirm msg, unexpected cheque", "got", cheque, "expected", p.getPendingCheque())
-=======
 		p.logger.Warn("ignoring confirm msg, unexpected cheque", "confirm message cheque", cheque, "expected", p.getPendingCheque())
->>>>>>> 59b2025b
 		return
 	}
 
@@ -436,16 +432,6 @@
 		p.Drop(fmt.Sprintf("persistence error: %v", err))
 		return
 	}
-<<<<<<< HEAD
-
-	// since more swap traffic might have occurred since this cheque was already sent, we redo the payment threshold check
-	err = s.checkPaymentThresholdAndSendCheque(p)
-	if err != nil {
-		p.logger.Warn("failed to send already due cheque", "error", err)
-		return
-	}
-=======
->>>>>>> 59b2025b
 }
 
 // cashCheque should be called async as it blocks until the transaction(s) are mined
@@ -711,16 +697,6 @@
 	return cheque, nil
 }
 
-// loadPendingCheque loads the current pending cheque for the peer from the store
-// and returns nil when there never was a pending cheque saved
-func (s *Swap) loadPendingCheque(p enode.ID) (cheque *Cheque, err error) {
-	err = s.store.Get(pendingChequeKey(p), &cheque)
-	if err == state.ErrNotFound {
-		return nil, nil
-	}
-	return cheque, err
-}
-
 // loadBalance loads the current balance for the peer from the store
 // and returns 0 if there was no prior balance saved
 func (s *Swap) loadBalance(p enode.ID) (balance int64, err error) {
