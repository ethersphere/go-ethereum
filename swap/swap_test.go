--- conflicted
+++ resolved
@@ -165,6 +165,15 @@
 	testBalance(t, swap, testPeer2ID, 4)
 }
 
+func addPeer(t *testing.T, s *Swap) *Peer {
+	t.Helper()
+	peer, err := s.addPeer(newDummyPeer().Peer, common.Address{}, common.Address{})
+	if err != nil {
+		t.Fatal(err)
+	}
+	return peer
+}
+
 // sets the given balance for the given peer, fails if there are errors
 func setBalance(t *testing.T, p *Peer, balance int64) {
 	t.Helper()
@@ -519,16 +528,6 @@
 				}
 			}
 
-<<<<<<< HEAD
-func setNewCheque(t *testing.T, setChequeFunction func(*Cheque) error) *Cheque {
-	t.Helper()
-	newCheque := newRandomTestCheque()
-	err := setChequeFunction(newCheque)
-	if err != nil {
-		t.Fatal(err)
-	}
-	return newCheque
-=======
 			// add test case peer received cheque
 			if tc.receivedCheque != nil {
 				err = peer.setLastReceivedCheque(tc.receivedCheque)
@@ -547,7 +546,6 @@
 			}
 		})
 	}
->>>>>>> 616fa40d
 }
 
 func testPeerChequesDisconnected(t *testing.T, peerID enode.ID, sentCheque *Cheque, receivedCheque *Cheque, expectedCheques map[string]*Cheque) {
@@ -562,23 +560,11 @@
 		t.Fatal(err)
 	}
 
-<<<<<<< HEAD
-func saveNewCheque(t *testing.T, id enode.ID, saveChequeFunction func(enode.ID, *Cheque) error) *Cheque {
-	t.Helper()
-	newCheque := newRandomTestCheque()
-	err := saveChequeFunction(id, newCheque)
-	if err != nil {
-		t.Fatal(err)
-	}
-	return newCheque
-}
-=======
 	// add store received cheque
 	err = swap.saveLastReceivedCheque(peerID, receivedCheque)
 	if err != nil {
 		t.Fatal(err)
 	}
->>>>>>> 616fa40d
 
 	// verify results by calling PeerCheques function
 	peerCheques, err := swap.PeerCheques(peerID)
