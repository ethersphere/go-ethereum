// Copyright 2019 The Swarm Authors
// This file is part of the Swarm library.
//
// The Swarm library is free software: you can redistribute it and/or modify
// it under the terms of the GNU Lesser General Public License as published by
// the Free Software Foundation, either version 3 of the License, or
// (at your option) any later version.
//
// The Swarm library is distributed in the hope that it will be useful,
// but WITHOUT ANY WARRANTY; without even the implied warranty of
// MERCHANTABILITY or FITNESS FOR A PARTICULAR PURPOSE. See the
// GNU Lesser General Public License for more details.
//
// You should have received a copy of the GNU Lesser General Public License
// along with the Swarm library. If not, see <http://www.gnu.org/licenses/>.

package swap

import (
	"bytes"
	"context"
	"crypto/ecdsa"
	"crypto/rand"
	"encoding/hex"
	"encoding/json"
	"errors"
	"flag"
	"fmt"
	"io/ioutil"
	"math/big"
	mrand "math/rand"
	"os"
	"path"
	"reflect"
	"runtime"
	"strings"
	"testing"
	"time"

	"github.com/ethersphere/swarm/network"

	"github.com/ethereum/go-ethereum/accounts/abi/bind"
	"github.com/ethereum/go-ethereum/accounts/abi/bind/backends"
	"github.com/ethereum/go-ethereum/common"
	"github.com/ethereum/go-ethereum/core"
	"github.com/ethereum/go-ethereum/core/types"
	"github.com/ethereum/go-ethereum/crypto"
	"github.com/ethereum/go-ethereum/log"
	"github.com/ethereum/go-ethereum/p2p"
	"github.com/ethereum/go-ethereum/p2p/enode"
	"github.com/ethereum/go-ethereum/p2p/simulations/adapters"
	"github.com/ethereum/go-ethereum/rpc"
	contractFactory "github.com/ethersphere/go-sw3/contracts-v0-2-0/simpleswapfactory"
	cswap "github.com/ethersphere/swarm/contracts/swap"
	"github.com/ethersphere/swarm/p2p/protocols"
	"github.com/ethersphere/swarm/state"
	"github.com/ethersphere/swarm/testutil"
)

var (
	loglevel           = flag.Int("logleveld", 2, "verbosity of debug logs")
	ownerKey, _        = crypto.HexToECDSA("634fb5a872396d9693e5c9f9d7233cfa93f395c093371017ff44aa9ae6564cdd")
	ownerAddress       = crypto.PubkeyToAddress(ownerKey.PublicKey)
	beneficiaryKey, _  = crypto.HexToECDSA("6f05b0a29723ca69b1fc65d11752cee22c200cf3d2938e670547f7ae525be112")
	beneficiaryAddress = crypto.PubkeyToAddress(beneficiaryKey.PublicKey)
	testChequeSig      = common.Hex2Bytes("a53e7308bb5590b45cabf44538508ccf1760b53eea721dd50bfdd044547e38b412142da9f3c690a940d6ee390d3f365a38df02b2688cea17f303f6de01268c2e1c")
	testChequeContract = common.HexToAddress("0x4405415b2B8c9F9aA83E151637B8378dD3bcfEDD") // second contract created by ownerKey
)

// booking represents an accounting movement in relation to a particular node: `peer`
// if `amount` is positive, it means the node which adds this booking will be credited in respect to `peer`
// otherwise it will be debited
type booking struct {
	amount int64
	peer   *protocols.Peer
}

// swapTestBackend encapsulates the SimulatedBackend and can offer
// additional properties for the tests
type swapTestBackend struct {
	*backends.SimulatedBackend
	factoryAddress common.Address // address of the SimpleSwapFactory in the simulated network
	tokenAddress   common.Address // address of the token in the simulated network
	// the async cashing go routine needs synchronization for tests
	cashDone chan struct{}
}

func (b *swapTestBackend) Close() error {
	// Do not close SimulatedBackend as it is a global instance.
	return nil
}

func TestMain(m *testing.M) {
	exitCode := m.Run()
	// Close the global default backend
	// when tests are done.
	defaultBackend.Close()
	os.Exit(exitCode)
}

func init() {
	testutil.Init()
	mrand.Seed(time.Now().UnixNano())
	swapLog = log.Root()
}

var defaultBackend = backends.NewSimulatedBackend(core.GenesisAlloc{
	ownerAddress:       {Balance: big.NewInt(1000000000000000000)},
	beneficiaryAddress: {Balance: big.NewInt(1000000000000000000)},
}, 8000000)

// newTestBackend creates a new test backend instance
func newTestBackend(t *testing.T) *swapTestBackend {
	t.Helper()
	// commit the initial "pre-mined" accounts (issuer and beneficiary addresses)
	defaultBackend.Commit()

	// deploy the ERC20-contract
	// ignore receipt because if there is no error, we can assume everything is fine on a simulated backend
	tokenAddress, _, _, err := contractFactory.DeployERC20Mintable(bind.NewKeyedTransactor(ownerKey), defaultBackend)
	if err != nil {
		t.Fatal(err)
	}
	defaultBackend.Commit()

	// deploy a SimpleSwapFactoy
	// ignore receipt because if there is no error, we can assume everything is fine on a simulated backend
	// ignore factory instance, because the address is all we need at this point
	factoryAddress, _, _, err := contractFactory.DeploySimpleSwapFactory(bind.NewKeyedTransactor(ownerKey), defaultBackend, tokenAddress)
	if err != nil {
		t.Fatal(err)
	}
	defaultBackend.Commit()

	return &swapTestBackend{
		SimulatedBackend: defaultBackend,
		factoryAddress:   factoryAddress,
		tokenAddress:     tokenAddress,
	}
}

type storeKeysTestCase struct {
	nodeID                    enode.ID
	expectedBalanceKey        string
	expectedSentChequeKey     string
	expectedReceivedChequeKey string
	expectedPendingChequeKey  string
	expectedUsedChequebookKey string
}

// Test the getting balance and cheques store keys based on a node ID, and the reverse process as well
func TestStoreKeys(t *testing.T) {
	testCases := []storeKeysTestCase{
		{enode.HexID("f6876a1f73947b0495d36e648aeb74f952220c3b03e66a1cc786863f6104fa56"), "balance_f6876a1f73947b0495d36e648aeb74f952220c3b03e66a1cc786863f6104fa56", "sent_cheque_f6876a1f73947b0495d36e648aeb74f952220c3b03e66a1cc786863f6104fa56", "received_cheque_f6876a1f73947b0495d36e648aeb74f952220c3b03e66a1cc786863f6104fa56", "pending_cheque_f6876a1f73947b0495d36e648aeb74f952220c3b03e66a1cc786863f6104fa56", "connected_chequebook"},
		{enode.HexID("93a3309412ff6204ec9b9469200742f62061932009e744def79ef96492673e6c"), "balance_93a3309412ff6204ec9b9469200742f62061932009e744def79ef96492673e6c", "sent_cheque_93a3309412ff6204ec9b9469200742f62061932009e744def79ef96492673e6c", "received_cheque_93a3309412ff6204ec9b9469200742f62061932009e744def79ef96492673e6c", "pending_cheque_93a3309412ff6204ec9b9469200742f62061932009e744def79ef96492673e6c", "connected_chequebook"},
		{enode.HexID("c19ecf22f02f77f4bb320b865d3f37c6c592d32a1c9b898efb552a5161a1ee44"), "balance_c19ecf22f02f77f4bb320b865d3f37c6c592d32a1c9b898efb552a5161a1ee44", "sent_cheque_c19ecf22f02f77f4bb320b865d3f37c6c592d32a1c9b898efb552a5161a1ee44", "received_cheque_c19ecf22f02f77f4bb320b865d3f37c6c592d32a1c9b898efb552a5161a1ee44", "pending_cheque_c19ecf22f02f77f4bb320b865d3f37c6c592d32a1c9b898efb552a5161a1ee44", "connected_chequebook"},
	}
	testStoreKeys(t, testCases)
}

func testStoreKeys(t *testing.T, testCases []storeKeysTestCase) {
	for _, testCase := range testCases {
		t.Run(fmt.Sprint(testCase.nodeID), func(t *testing.T) {
			actualBalanceKey := balanceKey(testCase.nodeID)
			actualSentChequeKey := sentChequeKey(testCase.nodeID)
			actualReceivedChequeKey := receivedChequeKey(testCase.nodeID)
			actualPendingChequeKey := pendingChequeKey(testCase.nodeID)
			actualUsedChequebookKey := connectedChequebookKey

			if actualBalanceKey != testCase.expectedBalanceKey {
				t.Fatalf("Expected balance key to be %s, but is %s instead.", testCase.expectedBalanceKey, actualBalanceKey)
			}
			if actualSentChequeKey != testCase.expectedSentChequeKey {
				t.Fatalf("Expected sent cheque key to be %s, but is %s instead.", testCase.expectedSentChequeKey, actualSentChequeKey)
			}
			if actualReceivedChequeKey != testCase.expectedReceivedChequeKey {
				t.Fatalf("Expected received cheque key to be %s, but is %s instead.", testCase.expectedReceivedChequeKey, actualReceivedChequeKey)
			}

			if actualPendingChequeKey != testCase.expectedPendingChequeKey {
				t.Fatalf("Expected pending cheque key to be %s, but is %s instead.", testCase.expectedPendingChequeKey, actualPendingChequeKey)
			}

			if actualUsedChequebookKey != testCase.expectedUsedChequebookKey {
				t.Fatalf("Expected used chequebook key to be %s, but is %s instead.", testCase.expectedUsedChequebookKey, actualUsedChequebookKey)
			}

			nodeID := keyToID(actualBalanceKey, balancePrefix)
			if nodeID != testCase.nodeID {
				t.Fatalf("Expected node ID to be %v, but is %v instead.", testCase.nodeID, nodeID)
			}
			nodeID = keyToID(actualSentChequeKey, sentChequePrefix)
			if nodeID != testCase.nodeID {
				t.Fatalf("Expected node ID to be %v, but is %v instead.", testCase.nodeID, nodeID)
			}
			nodeID = keyToID(actualReceivedChequeKey, receivedChequePrefix)
			if nodeID != testCase.nodeID {
				t.Fatalf("Expected node ID to be %v, but is %v instead.", testCase.nodeID, nodeID)
			}
		})
	}
}

// Test the correct storing of peer balances through the store after node balance updates
func TestStoreBalances(t *testing.T) {
	// create a test swap account
	s, clean := newTestSwap(t, ownerKey, nil)
	defer clean()

	// modify balances both in memory and in store
	testPeer, err := s.addPeer(newDummyPeer().Peer, common.Address{}, common.Address{})
	if err != nil {
		t.Fatal(err)
	}
	testPeerID := testPeer.ID()
	peerBalance := int64(29)
	if err := testPeer.setBalance(peerBalance); err != nil {
		t.Fatal(err)
	}
	// store balance for peer should match
	comparePeerBalance(t, s, testPeerID, peerBalance)

	// update balances for second peer
	testPeer2, err := s.addPeer(newDummyPeer().Peer, common.Address{}, common.Address{})
	if err != nil {
		t.Fatal(err)
	}
	testPeer2ID := testPeer2.ID()
	peer2Balance := int64(-76)

	if err := testPeer2.setBalance(peer2Balance); err != nil {
		t.Fatal(err)
	}
	// store balance for each peer should match
	comparePeerBalance(t, s, testPeerID, peerBalance)
	comparePeerBalance(t, s, testPeer2ID, peer2Balance)
}

func comparePeerBalance(t *testing.T, s *Swap, peer enode.ID, expectedPeerBalance int64) {
	t.Helper()
	var peerBalance int64
	err := s.store.Get(balanceKey(peer), &peerBalance)
	if err != nil && err != state.ErrNotFound {
		t.Error("Unexpected peer balance retrieval failure.")
	}
	if peerBalance != expectedPeerBalance {
		t.Errorf("Expected peer store balance to be %d, but is %d instead.", expectedPeerBalance, peerBalance)
	}
}

// Test that repeated bookings do correct accounting
func TestRepeatedBookings(t *testing.T) {
	// create a test swap account
	swap, clean := newTestSwap(t, ownerKey, nil)
	defer clean()

	var bookings []booking

	// credits to peer 1
	testPeer, err := swap.addPeer(newDummyPeer().Peer, common.Address{}, common.Address{})
	if err != nil {
		t.Fatal(err)
	}
	bookingAmount := int64(mrand.Intn(100))
	bookingQuantity := 1 + mrand.Intn(10)
	testPeerBookings(t, swap, &bookings, bookingAmount, bookingQuantity, testPeer.Peer)

	// debits to peer 2
	testPeer2, err := swap.addPeer(newDummyPeer().Peer, common.Address{}, common.Address{})
	if err != nil {
		t.Fatal(err)
	}
	bookingAmount = 0 - int64(mrand.Intn(100))
	bookingQuantity = 1 + mrand.Intn(10)
	testPeerBookings(t, swap, &bookings, bookingAmount, bookingQuantity, testPeer2.Peer)

	// credits and debits to peer 2
	mixedBookings := []booking{
		{int64(mrand.Intn(100)), testPeer2.Peer},
		{int64(0 - mrand.Intn(55)), testPeer2.Peer},
		{int64(0 - mrand.Intn(999)), testPeer2.Peer},
	}
	addBookings(swap, mixedBookings)
	verifyBookings(t, swap, append(bookings, mixedBookings...))
}

//TestNewSwapFailure attempts to initialze SWAP with (a combination of) parameters which are not allowed. The test checks whether there are indeed failures
func TestNewSwapFailure(t *testing.T) {
	testBackend := newTestBackend(t)
	defer testBackend.Close()
	dir, err := ioutil.TempDir("", "swarmSwap")
	if err != nil {
		t.Fatal(err)
	}
	defer os.RemoveAll(dir)

	// a simple rpc endpoint for testing dialing
	ipcEndpoint := path.Join(dir, "TestSwarmSwap.ipc")

	// windows namedpipes are not on filesystem but on NPFS
	if runtime.GOOS == "windows" {
		b := make([]byte, 8)
		rand.Read(b)
		ipcEndpoint = `\\.\pipe\TestSwarm-` + hex.EncodeToString(b)
	}

	_, server, err := rpc.StartIPCEndpoint(ipcEndpoint, nil)
	if err != nil {
		t.Error(err)
	}
	defer server.Stop()

	prvKey, err := crypto.GenerateKey()
	if err != nil {
		t.Error(err)
	}

	params := newDefaultParams(t)
	chequebookAddress := testChequeContract
	Deposit := uint64(1)

	type testSwapConfig struct {
		dbPath            string
		prvkey            *ecdsa.PrivateKey
		backendURL        string
		params            *Params
		chequebookAddress common.Address
		skipDeposit       bool
		deposit           uint64
		factoryAddress    common.Address
	}

	var config testSwapConfig

	for _, tc := range []struct {
		name      string
		configure func(*testSwapConfig)
		check     func(*testing.T, *testSwapConfig)
	}{
		{
			name: "no backedURL",
			configure: func(config *testSwapConfig) {
				config.dbPath = dir
				config.prvkey = prvKey
				config.backendURL = ""
				config.params = params
				config.chequebookAddress = chequebookAddress
				config.deposit = Deposit
				config.factoryAddress = testBackend.factoryAddress
			},
			check: func(t *testing.T, config *testSwapConfig) {
				_, err := New(
					config.dbPath,
					config.prvkey,
					config.backendURL,
					config.params,
					config.chequebookAddress,
					config.skipDeposit,
					config.deposit,
					config.factoryAddress,
				)
				if !strings.Contains(err.Error(), "no backend URL given") {
					t.Fatal("no backendURL, but created SWAP")
				}
			},
		},
		{
			name: "disconnect threshold lower than payment threshold",
			configure: func(config *testSwapConfig) {
				config.dbPath = dir
				config.prvkey = prvKey
				config.backendURL = ipcEndpoint
				params.PaymentThreshold = params.DisconnectThreshold + 1
				config.factoryAddress = testBackend.factoryAddress
			},
			check: func(t *testing.T, config *testSwapConfig) {
				_, err := New(
					config.dbPath,
					config.prvkey,
					config.backendURL,
					config.params,
					config.chequebookAddress,
					config.skipDeposit,
					config.deposit,
					config.factoryAddress,
				)
				if !strings.Contains(err.Error(), "disconnect threshold lower or at payment threshold") {
					t.Fatal("disconnect threshold lower than payment threshold, but created SWAP", err.Error())
				}
			},
		},
		{
			name: "no deposit and given deposit amount",
			configure: func(config *testSwapConfig) {
				config.params = newDefaultParams(t)
				config.chequebookAddress = chequebookAddress
				config.skipDeposit = true
				config.deposit = Deposit
				config.factoryAddress = testBackend.factoryAddress
			},
			check: func(t *testing.T, config *testSwapConfig) {
				defer os.RemoveAll(config.dbPath)
				_, err := New(
					config.dbPath,
					config.prvkey,
					config.backendURL,
					config.params,
					config.chequebookAddress,
					config.skipDeposit,
					config.deposit,
					config.factoryAddress,
				)
				if !strings.Contains(err.Error(), ErrSkipDeposit.Error()) {
					t.Fatal("skipDeposit true and non-zero depositAmount, but created SWAP", err)
				}
			},
		},
		{
			name: "invalid backendURL",
			configure: func(config *testSwapConfig) {
				config.prvkey = prvKey
				config.backendURL = "invalid backendURL"
				params.PaymentThreshold = int64(DefaultPaymentThreshold)
				config.skipDeposit = false
				config.factoryAddress = testBackend.factoryAddress
			},
			check: func(t *testing.T, config *testSwapConfig) {
				defer os.RemoveAll(config.dbPath)
				_, err := New(
					config.dbPath,
					config.prvkey,
					config.backendURL,
					config.params,
					config.chequebookAddress,
					config.skipDeposit,
					config.deposit,
					config.factoryAddress,
				)
				if !strings.Contains(err.Error(), "connecting to Ethereum API") {
					t.Fatal("invalid backendURL, but created SWAP", err)
				}
			},
		},
	} {
		t.Run(tc.name, func(t *testing.T) {
			dir, err := ioutil.TempDir("", "swarmSwap")
			if err != nil {
				t.Fatal(err)
			}
			defer os.RemoveAll(dir)
			config.dbPath = dir

			logDir, err := ioutil.TempDir("", "swap_test_log")
			if err != nil {
				t.Fatal(err)
			}
			defer os.RemoveAll(logDir)

			tc.configure(&config)
			if tc.check != nil {
				tc.check(t, &config)
			}
		})

	}
}

func TestStartChequebookFailure(t *testing.T) {
	type chequebookConfig struct {
		passIn        common.Address
		expectedError error
		testBackend   *swapTestBackend
	}

	var config chequebookConfig

	for _, tc := range []struct {
		name      string
		configure func(*chequebookConfig)
		check     func(*testing.T, *chequebookConfig)
	}{
		{
			name: "with pass in and save",
			configure: func(config *chequebookConfig) {
				config.passIn = testChequeContract
				config.expectedError = fmt.Errorf("attempting to connect to provided chequebook, but different chequebook used before")
			},
			check: func(t *testing.T, config *chequebookConfig) {
				// create SWAP
				swap, clean := newTestSwap(t, ownerKey, config.testBackend)
				defer clean()
				// deploy a chequebook
				err := testDeploy(context.TODO(), swap, big.NewInt(0))
				if err != nil {
					t.Fatal(err)
				}
				// save chequebook on SWAP
				err = swap.saveChequebook(swap.GetParams().ContractAddress)
				if err != nil {
					t.Fatal(err)
				}
				// try to connect with a different address
				_, err = swap.StartChequebook(config.passIn)
				if err.Error() != config.expectedError.Error() {
					t.Fatal(fmt.Errorf("expected error not equal to actual error. Expected: %v Actual: %v", config.expectedError, err))
				}
			},
		},
		{
			name: "with wrong pass in",
			configure: func(config *chequebookConfig) {
				config.passIn = common.HexToAddress("0x4405415b2B8c9F9aA83E151637B8370000000000") // address without deployed chequebook
<<<<<<< HEAD
				config.expectedError = fmt.Errorf("contract validation for %v: %w", config.passIn.Hex(), swap.ErrNotDeployedByFactory)
=======
				config.expectedError = fmt.Errorf("contract validation for %v failed: %v", config.passIn.Hex(), cswap.ErrNotDeployedByFactory)
>>>>>>> 6e8f604f
			},
			check: func(t *testing.T, config *chequebookConfig) {
				// create SWAP
				swap, clean := newTestSwap(t, ownerKey, config.testBackend)
				defer clean()
				// try to connect with an address not containing a chequebook instance
				_, err := swap.StartChequebook(config.passIn)
				if err.Error() != config.expectedError.Error() {
					t.Fatal(fmt.Errorf("expected error not equal to actual error. Expected: %v. Actual: %v", config.expectedError, err))
				}
			},
		},
	} {
		t.Run(tc.name, func(t *testing.T) {
			testBackend := newTestBackend(t)
			defer testBackend.Close()
			tc.configure(&config)
			config.testBackend = testBackend
			if tc.check != nil {
				tc.check(t, &config)
			}
		})
	}
}

func TestStartChequebookSuccess(t *testing.T) {
	for _, tc := range []struct {
		name  string
		check func(*testing.T, *swapTestBackend)
	}{
		{
			name: "with same pass in as previously used",
			check: func(t *testing.T, testBackend *swapTestBackend) {
				// create SWAP
				swap, clean := newTestSwap(t, ownerKey, testBackend)
				defer clean()

				// deploy a chequebook
				err := testDeploy(context.TODO(), swap, big.NewInt(0))
				if err != nil {
					t.Fatal(err)
				}

				// save chequebook on SWAP
				err = swap.saveChequebook(swap.GetParams().ContractAddress)
				if err != nil {
					t.Fatal(err)
				}

				// start chequebook with same pass in as deployed
				_, err = swap.StartChequebook(swap.GetParams().ContractAddress)
				if err != nil {
					t.Fatal(err)
				}
			},
		},
		{
			name: "with correct pass in",
			check: func(t *testing.T, testBackend *swapTestBackend) {
				// create SWAP
				swap, clean := newTestSwap(t, ownerKey, testBackend)
				defer clean()

				// deploy a chequebook
				err := testDeploy(context.TODO(), swap, big.NewInt(0))
				if err != nil {
					t.Fatal(err)
				}

				// start chequebook with same pass in as deployed
				_, err = swap.StartChequebook(swap.GetParams().ContractAddress)
				if err != nil {
					t.Fatal(err)
				}

				// err should be nil
				if err != nil {
					t.Fatal(err)
				}
			},
		},
	} {
		t.Run(tc.name, func(t *testing.T) {
			testBackend := newTestBackend(t)
			defer testBackend.Close()
			if tc.check != nil {
				tc.check(t, testBackend)
			}
		})
	}
}

//TestDisconnectThreshold tests that the disconnect threshold is reached when adding the DefaultDisconnectThreshold amount to the peers balance
func TestDisconnectThreshold(t *testing.T) {
	swap, clean := newTestSwap(t, ownerKey, nil)
	defer clean()
	testDeploy(context.Background(), swap, big.NewInt(0))

	testPeer := newDummyPeer()
	swap.addPeer(testPeer.Peer, swap.owner.address, swap.GetParams().ContractAddress)

	// leave balance exactly at disconnect threshold
	swap.Add(int64(DefaultDisconnectThreshold), testPeer.Peer)
	// account for traffic which increases debt
	err := swap.Add(1, testPeer.Peer)
	if err == nil {
		t.Fatal("expected accounting operation to fail, but it didn't")
	}
	if !strings.Contains(err.Error(), "disconnect threshold") {
		t.Fatal(err)
	}
	// account for traffic which reduces debt, which should be allowed even when over the threshold
	err = swap.Add(-1, testPeer.Peer)
	if err != nil {
		t.Fatalf("expected accounting operation to succeed, but it failed with %v", err)
	}
}

//TestPaymentThreshold tests that the payment threshold is reached when subtracting the DefaultPaymentThreshold amount from the peers balance
func TestPaymentThreshold(t *testing.T) {
	swap, clean := newTestSwap(t, ownerKey, nil)
	defer clean()
	testDeploy(context.Background(), swap, big.NewInt(int64(DefaultPaymentThreshold)))
	testPeer := newDummyPeerWithSpec(Spec)
	swap.addPeer(testPeer.Peer, swap.owner.address, swap.GetParams().ContractAddress)
	if err := swap.Add(-int64(DefaultPaymentThreshold), testPeer.Peer); err != nil {
		t.Fatal()
	}

	var cheque *Cheque
	_ = swap.store.Get(pendingChequeKey(testPeer.Peer.ID()), &cheque)
	if cheque.CumulativePayout != DefaultPaymentThreshold {
		t.Fatal()
	}
}

// TestResetBalance tests that balances are correctly reset
// The test deploys creates swap instances for each node,
// deploys simulated contracts, sets the balance of each
// other node to some arbitrary number above thresholds,
// and then calls both `sendCheque` on one side and
// `handleEmitChequeMsg` in order to simulate a roundtrip
// and see that both have reset the balance correctly
func TestResetBalance(t *testing.T) {
	testBackend := newTestBackend(t)
	defer testBackend.Close()
	// create both test swap accounts
	creditorSwap, clean1 := newTestSwap(t, beneficiaryKey, testBackend)
	debitorSwap, clean2 := newTestSwap(t, ownerKey, testBackend)
	defer clean1()
	defer clean2()

	testAmount := int64(DefaultPaymentThreshold + 42)

	ctx := context.Background()
	err := testDeploy(ctx, creditorSwap, big.NewInt(0))
	if err != nil {
		t.Fatal(err)
	}
	err = testDeploy(ctx, debitorSwap, big.NewInt(testAmount))
	if err != nil {
		t.Fatal(err)
	}

	// create Peer instances
	// NOTE: remember that these are peer instances representing each **a model of the remote peer** for every local node
	// so creditor is the model of the remote mode for the debitor! (and vice versa)
	cPeer := newDummyPeerWithSpec(Spec)
	dPeer := newDummyPeerWithSpec(Spec)
	creditor, err := debitorSwap.addPeer(cPeer.Peer, creditorSwap.owner.address, debitorSwap.GetParams().ContractAddress)
	if err != nil {
		t.Fatal(err)
	}
	debitor, err := creditorSwap.addPeer(dPeer.Peer, debitorSwap.owner.address, debitorSwap.GetParams().ContractAddress)
	if err != nil {
		t.Fatal(err)
	}

	// set balances arbitrarily
	debitor.setBalance(testAmount)
	creditor.setBalance(-testAmount)

	// setup the wait for mined transaction function for testing
	cleanup := setupContractTest()
	defer cleanup()

	// now simulate sending the cheque to the creditor from the debitor
	creditor.sendCheque()

	debitorSwap.handleConfirmChequeMsg(ctx, creditor, &ConfirmChequeMsg{
		Cheque: creditor.getPendingCheque(),
	})
	// the debitor should have already reset its balance
	if creditor.getBalance() != 0 {
		t.Fatalf("unexpected balance to be 0, but it is %d", creditor.getBalance())
	}

	// now load the cheque that the debitor created...
	cheque := creditor.getLastSentCheque()
	if cheque == nil {
		t.Fatal("expected to find a cheque, but it was empty")
	}
	// ...create a message...
	msg := &EmitChequeMsg{
		Cheque: cheque,
	}
	// now we need to create the channel...
	testBackend.cashDone = make(chan struct{})
	// ...and trigger message handling on the receiver side (creditor)
	// remember that debitor is the model of the remote node for the creditor...
	err = creditorSwap.handleEmitChequeMsg(ctx, debitor, msg)
	if err != nil {
		t.Fatal(err)
	}
	// ...on which we wait until the cashCheque is actually terminated (ensures proper nounce count)
	select {
	case <-testBackend.cashDone:
		log.Debug("cash transaction completed and committed")
	case <-time.After(4 * time.Second):
		t.Fatalf("Timeout waiting for cash transactions to complete")
	}
	// finally check that the creditor also successfully reset the balances
	if debitor.getBalance() != 0 {
		t.Fatalf("unexpected balance to be 0, but it is %d", debitor.getBalance())
	}
}

// generate bookings based on parameters, apply them to a Swap struct and verify the result
// append generated bookings to slice pointer
func testPeerBookings(t *testing.T, s *Swap, bookings *[]booking, bookingAmount int64, bookingQuantity int, peer *protocols.Peer) {
	t.Helper()
	peerBookings := generateBookings(bookingAmount, bookingQuantity, peer)
	*bookings = append(*bookings, peerBookings...)
	addBookings(s, peerBookings)
	verifyBookings(t, s, *bookings)
}

// generate as many bookings as specified by `quantity`, each one with the indicated `amount` and `peer`
func generateBookings(amount int64, quantity int, peer *protocols.Peer) (bookings []booking) {
	for i := 0; i < quantity; i++ {
		bookings = append(bookings, booking{amount, peer})
	}
	return
}

// take a Swap struct and a list of bookings, and call the accounting function for each of them
func addBookings(swap *Swap, bookings []booking) {
	for i := 0; i < len(bookings); i++ {
		booking := bookings[i]
		swap.Add(booking.amount, booking.peer)
	}
}

// take a Swap struct and a list of bookings, and verify the resulting balances are as expected
func verifyBookings(t *testing.T, s *Swap, bookings []booking) {
	t.Helper()
	expectedBalances := calculateExpectedBalances(s, bookings)
	realBalances, err := s.Balances()
	if err != nil {
		t.Fatal(err)
	}
	if !reflect.DeepEqual(expectedBalances, realBalances) {
		t.Fatalf("After %d bookings, expected balance to be %v, but is %v", len(bookings), stringifyBalance(expectedBalances), stringifyBalance(realBalances))
	}
}

// converts a balance map to a one-line string representation
func stringifyBalance(balance map[enode.ID]int64) string {
	marshaledBalance, err := json.Marshal(balance)
	if err != nil {
		return err.Error()
	}
	return string(marshaledBalance)
}

// take a swap struct and a list of bookings, and calculate the expected balances.
// the result is a map which stores the balance for all the peers present in the bookings,
// from the perspective of the node that loaded the Swap struct.
func calculateExpectedBalances(swap *Swap, bookings []booking) map[enode.ID]int64 {
	expectedBalances := make(map[enode.ID]int64)
	for i := 0; i < len(bookings); i++ {
		booking := bookings[i]
		peerID := booking.peer.ID()
		peerBalance := expectedBalances[peerID]
		// peer balance should only be affected if debt is being reduced or if balance is smaller than disconnect threshold
		if peerBalance < swap.params.DisconnectThreshold || booking.amount < 0 {
			peerBalance += booking.amount
		}
		expectedBalances[peerID] = peerBalance
	}
	return expectedBalances
}

// try restoring a balance from state store
// this is simulated by creating a node,
// assigning it an arbitrary balance,
// then closing the state store.
// Then we re-open the state store and check that
// the balance is still the same
func TestRestoreBalanceFromStateStore(t *testing.T) {
	testBackend := newTestBackend(t)
	defer testBackend.Close()

	// create a test swap account
	swap, testDir := newBaseTestSwap(t, ownerKey, testBackend)
	defer os.RemoveAll(testDir)

	testPeer, err := swap.addPeer(newDummyPeer().Peer, common.Address{}, common.Address{})
	if err != nil {
		t.Fatal(err)
	}
	testPeer.setBalance(-8888)

	tmpBalance := testPeer.getBalance()
	swap.store.Put(testPeer.ID().String(), &tmpBalance)

	err = swap.store.Close()
	if err != nil {
		t.Fatal(err)
	}
	swap.store = nil

	stateStore, err := state.NewDBStore(testDir)
	defer stateStore.Close()
	if err != nil {
		t.Fatal(err)
	}

	var newBalance int64
	stateStore.Get(testPeer.Peer.ID().String(), &newBalance)

	// compare the balances
	if tmpBalance != newBalance {
		t.Fatalf("Unexpected balance value after sending cheap message test. Expected balance: %d, balance is: %d", tmpBalance, newBalance)
	}
}

// During tests, because the cashing in of cheques is async, we should wait for the function to be returned
// Otherwise if we call `handleEmitChequeMsg` manually, it will return before the TX has been committed to the `SimulatedBackend`,
// causing subsequent TX to possibly fail due to nonce mismatch
func testCashCheque(s *Swap, cheque *Cheque) {
	cashCheque(s, cheque)
	// send to the channel, signals to clients that this function actually finished
	if stb, ok := s.backend.(*swapTestBackend); ok {
		if stb.cashDone != nil {
			stb.cashDone <- struct{}{}
		}
	}
}

// newDefaultParams creates a set of default params for tests
func newDefaultParams(t *testing.T) *Params {
	t.Helper()
	baseKey := make([]byte, 32)
	_, err := rand.Read(baseKey)
	if err != nil {
		t.Fatal(err)
	}
	return &Params{
		BaseAddrs:           network.NewBzzAddr(baseKey, nil),
		LogPath:             "",
		PaymentThreshold:    int64(DefaultPaymentThreshold),
		DisconnectThreshold: int64(DefaultDisconnectThreshold),
	}
}

// newBaseTestSwapWithParams creates a swap with the given params
func newBaseTestSwapWithParams(t *testing.T, key *ecdsa.PrivateKey, params *Params, backend *swapTestBackend) (*Swap, string) {
	t.Helper()
	dir, err := ioutil.TempDir("", "swap_test_store")
	if err != nil {
		t.Fatal(err)
	}
	stateStore, err := state.NewDBStore(dir)
	if err != nil {
		t.Fatal(err)
	}
	log.Debug("creating simulated backend")
	owner := createOwner(key)
	swapLog = newSwapLogger(params.LogPath, params.BaseAddrs)
	factory, err := cswap.FactoryAt(backend.factoryAddress, backend)
	if err != nil {
		t.Fatal(err)
	}
	swap := newSwapInstance(stateStore, owner, backend, 10, params, factory)
	return swap, dir
}

// create a test swap account with a backend
// creates a stateStore for persistence and a Swap account
func newBaseTestSwap(t *testing.T, key *ecdsa.PrivateKey, backend *swapTestBackend) (*Swap, string) {
	params := newDefaultParams(t)
	return newBaseTestSwapWithParams(t, key, params, backend)
}

// create a test swap account with a backend
// creates a stateStore for persistence and a Swap account
// returns a cleanup function
func newTestSwap(t *testing.T, key *ecdsa.PrivateKey, backend *swapTestBackend) (*Swap, func()) {
	t.Helper()
	usedBackend := backend
	if backend == nil {
		usedBackend = newTestBackend(t)
	}
	swap, dir := newBaseTestSwap(t, key, usedBackend)
	clean := func() {
		swap.Close()
		// only close if created by newTestSwap to avoid double close
		if backend != nil {
			backend.Close()
		}
		os.RemoveAll(dir)
	}
	return swap, clean
}

type dummyPeer struct {
	*protocols.Peer
}

// creates a dummy protocols.Peer with dummy MsgReadWriter
func newDummyPeer() *dummyPeer {
	return newDummyPeerWithSpec(nil)
}

// creates a dummy protocols.Peer with dummy MsgReadWriter
func newDummyPeerWithSpec(spec *protocols.Spec) *dummyPeer {
	id := adapters.RandomNodeConfig().ID
	rw := &dummyMsgRW{}
	protoPeer := protocols.NewPeer(p2p.NewPeer(id, "testPeer", nil), rw, spec)
	dummy := &dummyPeer{
		Peer: protoPeer,
	}
	return dummy
}

// creates cheque structure for testing
func newTestCheque() *Cheque {
	cheque := &Cheque{
		ChequeParams: ChequeParams{
			Contract:         testChequeContract,
			CumulativePayout: uint64(42),
			Beneficiary:      beneficiaryAddress,
		},
		Honey: uint64(42),
	}

	return cheque
}

// creates a randomized cheque structure for testing
func newRandomTestCheque() *Cheque {
	amount := mrand.Intn(100)

	cheque := &Cheque{
		ChequeParams: ChequeParams{
			Contract:         testChequeContract,
			CumulativePayout: uint64(amount),
			Beneficiary:      beneficiaryAddress,
		},
		Honey: uint64(amount),
	}

	return cheque
}

// tests if encodeForSignature encodes the cheque as expected
func TestChequeEncodeForSignature(t *testing.T) {
	expectedCheque := newTestCheque()

	// encode the cheque
	encoded := expectedCheque.encodeForSignature()
	// expected value (computed through truffle/js)
	expected := common.Hex2Bytes("4405415b2b8c9f9aa83e151637b8378dd3bcfeddb8d424e9662fe0837fb1d728f1ac97cebb1085fe000000000000000000000000000000000000000000000000000000000000002a")
	if !bytes.Equal(encoded, expected) {
		t.Fatalf("Unexpected encoding of cheque. Expected encoding: %x, result is: %x", expected, encoded)
	}
}

// tests if sigHashCheque computes the correct hash to sign
func TestChequeSigHash(t *testing.T) {
	expectedCheque := newTestCheque()

	// compute the hash that will be signed
	hash := expectedCheque.sigHash()
	// expected value (computed through truffle/js)
	expected := common.Hex2Bytes("354a78a181b24d0beb1606cd9f525e6068e8e5dd96747468c21f2ecc89cb0bad")
	if !bytes.Equal(hash, expected) {
		t.Fatalf("Unexpected sigHash of cheque. Expected: %x, result is: %x", expected, hash)
	}
}

// tests if signContent computes the correct signature
func TestSignContent(t *testing.T) {
	// setup test swap object
	swap, clean := newTestSwap(t, ownerKey, nil)
	defer clean()

	expectedCheque := newTestCheque()

	var err error

	// set the owner private key to a known key so we always get the same signature
	swap.owner.privateKey = ownerKey

	// sign the cheque
	sig, err := expectedCheque.Sign(swap.owner.privateKey)
	// expected value (computed through truffle/js)
	expected := testChequeSig
	if err != nil {
		t.Fatalf("Error in signing: %s", err)
	}
	if !bytes.Equal(sig, expected) {
		t.Fatalf("Unexpected signature for cheque. Expected: %x, result is: %x", expected, sig)
	}
}

// tests if verifyChequeSig accepts a correct signature
func TestVerifyChequeSig(t *testing.T) {
	expectedCheque := newTestCheque()
	expectedCheque.Signature = testChequeSig

	if err := expectedCheque.VerifySig(ownerAddress); err != nil {
		t.Fatalf("Invalid signature: %v", err)
	}
}

// tests if verifyChequeSig reject a signature produced by another key
func TestVerifyChequeSigWrongSigner(t *testing.T) {
	expectedCheque := newTestCheque()
	expectedCheque.Signature = testChequeSig

	// We expect the signer to be beneficiaryAddress but chequeSig is the signature from the owner
	if err := expectedCheque.VerifySig(beneficiaryAddress); err == nil {
		t.Fatal("Valid signature, should have been invalid")
	}
}

// helper function to make a signature "invalid"
func manipulateSignature(sig []byte) []byte {
	invalidSig := make([]byte, len(sig))
	copy(invalidSig, sig)
	// change one byte in the signature
	invalidSig[27] += 2
	return invalidSig
}

// tests if verifyChequeSig reject an invalid signature
func TestVerifyChequeInvalidSignature(t *testing.T) {
	expectedCheque := newTestCheque()
	expectedCheque.Signature = manipulateSignature(testChequeSig)

	if err := expectedCheque.VerifySig(ownerAddress); err == nil {
		t.Fatal("Valid signature, should have been invalid")
	}
}

// tests if TestValidateCode accepts an address with the correct bytecode
func TestVerifyContract(t *testing.T) {
	swap, clean := newTestSwap(t, ownerKey, nil)
	defer clean()

	// deploy a new swap contract
	err := testDeploy(context.TODO(), swap, big.NewInt(0))
	if err != nil {
		t.Fatalf("Error in deploy: %v", err)
	}

	if err = swap.chequebookFactory.VerifyContract(swap.GetParams().ContractAddress); err != nil {
		t.Fatalf("Contract verification failed: %v", err)
	}
}

// tests if ValidateCode rejects an address with different bytecode
func TestVerifyContractNotDeployedByFactory(t *testing.T) {
	swap, clean := newTestSwap(t, ownerKey, nil)
	defer clean()

	opts := bind.NewKeyedTransactor(ownerKey)

	addr, _, _, err := contractFactory.DeployERC20SimpleSwap(opts, swap.backend, ownerAddress, common.Address{}, big.NewInt(int64(defaultHarddepositTimeoutDuration)))
	if err != nil {
		t.Fatalf("Error in deploy: %v", err)
	}

	if err = swap.chequebookFactory.VerifyContract(addr); err != cswap.ErrNotDeployedByFactory {
		t.Fatalf("Contract verification verified wrong contract: %v", err)
	}
}

// setupContractTest is a helper function for setting up the
// blockchain wait function for testing
func setupContractTest() func() {
	// we overwrite the waitForTx function with one which the simulated backend
	// immediately commits
	currentWaitFunc := cswap.WaitFunc
	// we also need to store the previous cashCheque function in case this is called multiple times
	currentCashCheque := defaultCashCheque
	defaultCashCheque = testCashCheque
	// overwrite only for the duration of the test, so...
	cswap.WaitFunc = testWaitForTx
	return func() {
		// ...we need to set it back to original when done
		cswap.WaitFunc = currentWaitFunc
		defaultCashCheque = currentCashCheque
	}
}

// TestFactoryAddressForNetwork tests that an address is found for ropsten
// and no address if for network 32145
func TestFactoryAddressForNetwork(t *testing.T) {
	address, err := cswap.FactoryAddressForNetwork(3)
	if err != nil {
		t.Fatal("didn't find address for ropsten")
	}
	if (address == common.Address{}) {
		t.Fatal("address for ropsten is empty")
	}
	_, err = cswap.FactoryAddressForNetwork(32145)
	if err == nil {
		t.Fatal("got address for a not supported network")
	}
}

// TestFactoryVerifySelf tests that it returns no error for a real factory
// and expects errors for a different contract or no contract
func TestFactoryVerifySelf(t *testing.T) {
	testBackend := newTestBackend(t)
	defer testBackend.Close()

	factory, err := cswap.FactoryAt(testBackend.factoryAddress, testBackend)
	if err != nil {
		t.Fatal(err)
	}
	if factory.VerifySelf() != nil {
		t.Fatal(err)
	}
}

// when testing, we don't need to wait for a transaction to be mined
func testWaitForTx(ctx context.Context, backend cswap.Backend, tx *types.Transaction) (*types.Receipt, error) {

	var stb *swapTestBackend
	var ok bool
	if stb, ok = backend.(*swapTestBackend); !ok {
		return nil, errors.New("not the expected test backend")
	}
	stb.Commit()

	receipt, err := backend.TransactionReceipt(ctx, tx.Hash())
	if err != nil {
		return nil, err
	}
	if receipt.Status != types.ReceiptStatusSuccessful {
		return nil, cswap.ErrTransactionReverted
	}
	return receipt, nil
}

// deploy for testing (needs simulated backend commit)
func testDeployWithPrivateKey(ctx context.Context, backend cswap.Backend, privateKey *ecdsa.PrivateKey, ownerAddress common.Address, depositAmount *big.Int) (cswap.Contract, error) {
	opts := bind.NewKeyedTransactor(privateKey)
	opts.Context = ctx

	var stb *swapTestBackend
	var ok bool
	if stb, ok = backend.(*swapTestBackend); !ok {
		return nil, errors.New("not the expected test backend")
	}

	factory, err := cswap.FactoryAt(stb.factoryAddress, stb)
	if err != nil {
		return nil, err
	}

	// setup the wait for mined transaction function for testing
	cleanup := setupContractTest()
	defer cleanup()
	contract, err := factory.DeploySimpleSwap(opts, ownerAddress, big.NewInt(int64(defaultHarddepositTimeoutDuration)))
	if err != nil {
		return nil, err
	}
	stb.Commit()

	// send money into the new chequebook
	token, err := contractFactory.NewERC20Mintable(stb.tokenAddress, stb)
	if err != nil {
		return nil, err
	}

	tx, err := token.Mint(bind.NewKeyedTransactor(ownerKey), contract.ContractParams().ContractAddress, depositAmount)
	if err != nil {
		return nil, err
	}
	stb.Commit()
	receipt, err := stb.TransactionReceipt(ctx, tx.Hash())
	if err != nil {
		return nil, err
	}

	if receipt.Status != 1 {
		return nil, errors.New("token transfer reverted")
	}

	return contract, nil
}

// deploy for testing (needs simulated backend commit)
func testDeploy(ctx context.Context, swap *Swap, depositAmount *big.Int) (err error) {
	swap.contract, err = testDeployWithPrivateKey(ctx, swap.backend, swap.owner.privateKey, swap.owner.address, depositAmount)
	return err
}

// newTestSwapAndPeer is a helper function to create a swap and a peer instance that fit together
// the owner of this swap is the beneficiaryAddress
// hence the owner of this swap would sign cheques with beneficiaryKey and receive cheques from ownerKey (or another party) which is NOT the owner of this swap
func newTestSwapAndPeer(t *testing.T, key *ecdsa.PrivateKey) (*Swap, *Peer, func()) {
	swap, clean := newTestSwap(t, key, nil)
	// owner address is the beneficiary (counterparty) for the peer
	// that's because we expect cheques we receive to be signed by the address we would issue cheques to
	peer, err := swap.addPeer(newDummyPeer().Peer, ownerAddress, testChequeContract)
	if err != nil {
		t.Fatal(err)
	}
	// we need to adjust the owner address on swap because we will issue cheques to beneficiaryAddress
	swap.owner.address = beneficiaryAddress
	return swap, peer, clean
}

// TestPeerSetAndGetLastReceivedCheque tests if a saved last received cheque can be loaded again later using the peer functions
func TestPeerSetAndGetLastReceivedCheque(t *testing.T) {
	swap, peer, clean := newTestSwapAndPeer(t, ownerKey)
	defer clean()

	testCheque := newTestCheque()

	if err := peer.setLastReceivedCheque(testCheque); err != nil {
		t.Fatalf("Error while saving: %s", err.Error())
	}

	returnedCheque := peer.getLastReceivedCheque()
	if returnedCheque == nil {
		t.Fatal("Could not find saved cheque")
	}

	if !returnedCheque.Equal(testCheque) {
		t.Fatal("Returned cheque was different")
	}

	// create a new swap peer for the same underlying peer to force a database load
	samePeer, err := swap.addPeer(peer.Peer, common.Address{}, common.Address{})
	if err != nil {
		t.Fatal(err)
	}

	returnedCheque = samePeer.getLastReceivedCheque()
	if returnedCheque == nil {
		t.Fatal("Could not find saved cheque")
	}

	if !returnedCheque.Equal(testCheque) {
		t.Fatal("Returned cheque was different")
	}
}

// TestPeerVerifyChequeProperties tests that verifyChequeProperties will accept a valid cheque
func TestPeerVerifyChequeProperties(t *testing.T) {
	swap, peer, clean := newTestSwapAndPeer(t, ownerKey)
	defer clean()

	testCheque := newTestCheque()
	testCheque.Signature = testChequeSig

	if err := testCheque.verifyChequeProperties(peer, swap.owner.address); err != nil {
		t.Fatalf("failed to verify cheque properties: %s", err.Error())
	}
}

// TestPeerVerifyChequeProperties tests that verifyChequeProperties will reject invalid cheques
func TestPeerVerifyChequePropertiesInvalidCheque(t *testing.T) {
	swap, peer, clean := newTestSwapAndPeer(t, ownerKey)
	defer clean()

	// cheque with an invalid signature
	testCheque := newTestCheque()
	testCheque.Signature = manipulateSignature(testChequeSig)
	if err := testCheque.verifyChequeProperties(peer, swap.owner.address); err == nil {
		t.Fatalf("accepted cheque with invalid signature")
	}

	// cheque with wrong contract
	testCheque = newTestCheque()
	testCheque.Contract = beneficiaryAddress
	testCheque.Signature, _ = testCheque.Sign(ownerKey)
	if err := testCheque.verifyChequeProperties(peer, swap.owner.address); err == nil {
		t.Fatalf("accepted cheque with wrong contract")
	}

	// cheque with wrong beneficiary
	testCheque = newTestCheque()
	testCheque.Beneficiary = ownerAddress
	testCheque.Signature, _ = testCheque.Sign(ownerKey)
	if err := testCheque.verifyChequeProperties(peer, swap.owner.address); err == nil {
		t.Fatalf("accepted cheque with wrong beneficiary")
	}
}

// TestPeerVerifyChequeAgainstLast tests that verifyChequeAgainstLast accepts a cheque with higher amount
func TestPeerVerifyChequeAgainstLast(t *testing.T) {
	increase := uint64(10)
	oldCheque := newTestCheque()
	newCheque := newTestCheque()

	newCheque.CumulativePayout = oldCheque.CumulativePayout + increase

	actualAmount, err := newCheque.verifyChequeAgainstLast(oldCheque, increase)
	if err != nil {
		t.Fatalf("failed to verify cheque compared to old cheque: %v", err)
	}

	if actualAmount != increase {
		t.Fatalf("wrong actual amount, expected: %d, was: %d", increase, actualAmount)
	}
}

// TestPeerVerifyChequeAgainstLastInvalid tests that verifyChequeAgainstLast rejects cheques with lower amount or an unexpected value
func TestPeerVerifyChequeAgainstLastInvalid(t *testing.T) {
	increase := uint64(10)

	// cheque with same or lower amount
	oldCheque := newTestCheque()
	newCheque := newTestCheque()

	if _, err := newCheque.verifyChequeAgainstLast(oldCheque, increase); err == nil {
		t.Fatal("accepted a cheque with same amount")
	}

	// cheque with amount != increase
	oldCheque = newTestCheque()
	newCheque = newTestCheque()
	newCheque.CumulativePayout = oldCheque.CumulativePayout + increase + 5

	if _, err := newCheque.verifyChequeAgainstLast(oldCheque, increase); err == nil {
		t.Fatal("accepted a cheque with unexpected amount")
	}
}

// TestPeerProcessAndVerifyCheque tests that processAndVerifyCheque accepts a valid cheque and also saves it
func TestPeerProcessAndVerifyCheque(t *testing.T) {
	swap, peer, clean := newTestSwapAndPeer(t, ownerKey)
	defer clean()

	// create test cheque and process
	cheque := newTestCheque()
	cheque.Signature, _ = cheque.Sign(ownerKey)

	actualAmount, err := swap.processAndVerifyCheque(cheque, peer)
	if err != nil {
		t.Fatalf("failed to process cheque: %s", err)
	}

	if actualAmount != cheque.CumulativePayout {
		t.Fatalf("computed wrong actual amount: was %d, expected: %d", actualAmount, cheque.CumulativePayout)
	}

	// verify that it was indeed saved
	if peer.getLastReceivedCheque().CumulativePayout != cheque.CumulativePayout {
		t.Fatalf("last received cheque has wrong cumulative payout, was: %d, expected: %d", peer.lastReceivedCheque.CumulativePayout, cheque.CumulativePayout)
	}

	// create another cheque with higher amount
	otherCheque := newTestCheque()
	otherCheque.CumulativePayout = cheque.CumulativePayout + 10
	otherCheque.Honey = 10
	otherCheque.Signature, _ = otherCheque.Sign(ownerKey)

	if _, err := swap.processAndVerifyCheque(otherCheque, peer); err != nil {
		t.Fatalf("failed to process cheque: %s", err)
	}

	// verify that it was indeed saved
	if peer.getLastReceivedCheque().CumulativePayout != otherCheque.CumulativePayout {
		t.Fatalf("last received cheque has wrong cumulative payout, was: %d, expected: %d", peer.lastReceivedCheque.CumulativePayout, otherCheque.CumulativePayout)
	}
}

// TestPeerProcessAndVerifyChequeInvalid verifies that processAndVerifyCheque does not accept cheques incompatible with the last cheque
// it first tries to process an invalid cheque
// then it processes a valid cheque
// then rejects one with lower amount
func TestPeerProcessAndVerifyChequeInvalid(t *testing.T) {
	swap, peer, clean := newTestSwapAndPeer(t, ownerKey)
	defer clean()

	// invalid cheque because wrong recipient
	cheque := newTestCheque()
	cheque.Beneficiary = ownerAddress
	cheque.Signature, _ = cheque.Sign(ownerKey)

	if _, err := swap.processAndVerifyCheque(cheque, peer); err == nil {
		t.Fatal("accecpted an invalid cheque as first cheque")
	}

	// valid cheque
	cheque = newTestCheque()
	cheque.Signature, _ = cheque.Sign(ownerKey)

	if _, err := swap.processAndVerifyCheque(cheque, peer); err != nil {
		t.Fatalf("failed to process cheque: %s", err)
	}

	if peer.getLastReceivedCheque().CumulativePayout != cheque.CumulativePayout {
		t.Fatalf("last received cheque has wrong cumulative payout, was: %d, expected: %d", peer.lastReceivedCheque.CumulativePayout, cheque.CumulativePayout)
	}

	// invalid cheque because amount is lower
	otherCheque := newTestCheque()
	otherCheque.CumulativePayout = cheque.CumulativePayout - 10
	otherCheque.Honey = 10
	otherCheque.Signature, _ = otherCheque.Sign(ownerKey)

	if _, err := swap.processAndVerifyCheque(otherCheque, peer); err == nil {
		t.Fatal("accepted a cheque with lower amount")
	}

	// check that no invalid cheque was saved
	if peer.getLastReceivedCheque().CumulativePayout != cheque.CumulativePayout {
		t.Fatalf("last received cheque has wrong cumulative payout, was: %d, expected: %d", peer.lastReceivedCheque.CumulativePayout, cheque.CumulativePayout)
	}
}

func TestSwapLogToFile(t *testing.T) {
	// create a log dir
	logDirDebitor, err := ioutil.TempDir("", "swap_test_log")
	log.Debug("creating swap log dir")
	if err != nil {
		t.Fatal(err)
	}
	defer os.RemoveAll(logDirDebitor)

	// set the log dir to the params
	params := newDefaultParams(t)
	params.LogPath = logDirDebitor

	testBackend := newTestBackend(t)
	defer testBackend.Close()
	// create both test swap accounts
	creditorSwap, storeDirCreditor := newBaseTestSwap(t, beneficiaryKey, testBackend)
	// we are only checking one of the two nodes for logs
	debitorSwap, storeDirDebitor := newBaseTestSwapWithParams(t, ownerKey, params, testBackend)

	clean := func() {
		creditorSwap.Close()
		debitorSwap.Close()
		os.RemoveAll(storeDirCreditor)
		os.RemoveAll(storeDirDebitor)
	}
	defer clean()

	testAmount := int64(DefaultPaymentThreshold + 42)

	ctx := context.Background()
	err = testDeploy(ctx, creditorSwap, big.NewInt(testAmount))
	if err != nil {
		t.Fatal(err)
	}
	err = testDeploy(ctx, debitorSwap, big.NewInt(0))
	if err != nil {
		t.Fatal(err)
	}

	// create Peer instances
	// NOTE: remember that these are peer instances representing each **a model of the remote peer** for every local node
	// so creditor is the model of the remote mode for the debitor! (and vice versa)
	cPeer := newDummyPeerWithSpec(Spec)
	dPeer := newDummyPeerWithSpec(Spec)
	creditor, err := debitorSwap.addPeer(cPeer.Peer, creditorSwap.owner.address, debitorSwap.GetParams().ContractAddress)
	if err != nil {
		t.Fatal(err)
	}
	debitor, err := creditorSwap.addPeer(dPeer.Peer, debitorSwap.owner.address, debitorSwap.GetParams().ContractAddress)
	if err != nil {
		t.Fatal(err)
	}

	// set balances arbitrarily
	debitor.setBalance(testAmount)
	creditor.setBalance(-testAmount)

	// setup the wait for mined transaction function for testing
	cleanup := setupContractTest()
	defer cleanup()

	// now simulate sending the cheque to the creditor from the debitor
	creditor.sendCheque()

	if logDirDebitor == "" {
		t.Fatal("Swap Log Dir is not defined")
	}

	files, err := ioutil.ReadDir(logDirDebitor)
	if err != nil {
		t.Fatal(err)
	}
	if len(files) == 0 {
		t.Fatalf("expected at least 1 file in the log directory, found none")
	}

	logFile := path.Join(logDirDebitor, files[0].Name())

	var b []byte
	b, err = ioutil.ReadFile(logFile)
	if err != nil {
		t.Fatal(err)
	}
	logString := string(b)
	if !strings.Contains(logString, "sending cheque") {
		t.Fatalf("expected the log to contain \"sending cheque\"")
	}
}

func TestPeerGetLastSentCumulativePayout(t *testing.T) {
	_, peer, clean := newTestSwapAndPeer(t, ownerKey)
	defer clean()

	if peer.getLastSentCumulativePayout() != 0 {
		t.Fatalf("last cumulative payout should be 0 in the beginning, was %d", peer.getLastSentCumulativePayout())
	}

	cheque := newTestCheque()
	if err := peer.setLastSentCheque(cheque); err != nil {
		t.Fatal(err)
	}

	if peer.getLastSentCumulativePayout() != cheque.CumulativePayout {
		t.Fatalf("last cumulative payout should be the payout of the last sent cheque, was: %d, expected %d", peer.getLastSentCumulativePayout(), cheque.CumulativePayout)
	}
}

func TestAvailableBalance(t *testing.T) {
	testBackend := newTestBackend(t)
	defer testBackend.Close()
	swap, clean := newTestSwap(t, ownerKey, testBackend)
	defer clean()
	cleanup := setupContractTest()
	defer cleanup()

	depositAmount := big.NewInt(9000 * int64(RetrieveRequestPrice))

	// deploy a chequebook
	err := testDeploy(context.TODO(), swap, depositAmount)
	if err != nil {
		t.Fatal(err)
	}
	// create a peer
	peer, err := swap.addPeer(newDummyPeerWithSpec(Spec).Peer, swap.owner.address, swap.GetParams().ContractAddress)
	if err != nil {
		t.Fatal(err)
	}

	// verify that available balance equals depositAmount (we deposit during deployment)
	availableBalance, err := swap.AvailableBalance()
	if err != nil {
		t.Fatal(err)
	}
	if availableBalance != depositAmount.Uint64() {
		t.Fatalf("availableBalance not equal to deposited amount. availableBalance: %d, depositAmount: %d", availableBalance, depositAmount)
	}
	// withdraw 50
	withdrawAmount := big.NewInt(50)
	netDeposit := depositAmount.Uint64() - withdrawAmount.Uint64()
	opts := bind.NewKeyedTransactor(swap.owner.privateKey)
	opts.Context = context.TODO()
	rec, err := swap.contract.Withdraw(opts, withdrawAmount)
	if err != nil {
		t.Fatal(err)
	}
	if rec.Status != types.ReceiptStatusSuccessful {
		t.Fatal("Transaction reverted")
	}

	// verify available balance
	availableBalance, err = swap.AvailableBalance()
	if err != nil {
		t.Fatal(err)
	}
	if availableBalance != netDeposit {
		t.Fatalf("availableBalance not equal to deposited minus withdraw. availableBalance: %d, deposit minus withdrawn: %d", availableBalance, depositAmount.Uint64()-withdrawAmount.Uint64())
	}

	// send a cheque worth 42
	chequeAmount := int64(42)
	// create a dummy peer. Note: the peer's contract address and the peers address are resp the swap contract and the swap owner
	peer.setBalance(-chequeAmount)
	if err = peer.sendCheque(); err != nil {
		t.Fatal(err)
	}

	availableBalance, err = swap.AvailableBalance()
	if err != nil {
		t.Fatal(err)
	}
	// verify available balance
	if availableBalance != (netDeposit - uint64(chequeAmount)) {
		t.Fatalf("availableBalance not equal to deposited minus withdraw. availableBalance: %d, deposit minus withdrawn: %d", availableBalance, depositAmount.Uint64()-withdrawAmount.Uint64())
	}

}

// dummyMsgRW implements MessageReader and MessageWriter
// but doesn't do anything. Useful for dummy message sends
type dummyMsgRW struct{}

// ReadMsg is from the MessageReader interface
func (d *dummyMsgRW) ReadMsg() (p2p.Msg, error) {
	return p2p.Msg{}, nil
}

// WriteMsg is from the MessageWriter interface
func (d *dummyMsgRW) WriteMsg(msg p2p.Msg) error {
	return nil
}<|MERGE_RESOLUTION|>--- conflicted
+++ resolved
@@ -510,11 +510,7 @@
 			name: "with wrong pass in",
 			configure: func(config *chequebookConfig) {
 				config.passIn = common.HexToAddress("0x4405415b2B8c9F9aA83E151637B8370000000000") // address without deployed chequebook
-<<<<<<< HEAD
-				config.expectedError = fmt.Errorf("contract validation for %v: %w", config.passIn.Hex(), swap.ErrNotDeployedByFactory)
-=======
-				config.expectedError = fmt.Errorf("contract validation for %v failed: %v", config.passIn.Hex(), cswap.ErrNotDeployedByFactory)
->>>>>>> 6e8f604f
+				config.expectedError = fmt.Errorf("contract validation for %v: %w", config.passIn.Hex(), cswap.ErrNotDeployedByFactory)
 			},
 			check: func(t *testing.T, config *chequebookConfig) {
 				// create SWAP
