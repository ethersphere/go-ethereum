--- conflicted
+++ resolved
@@ -157,16 +157,9 @@
 type swapAPI interface {
 	Balance(peer enode.ID) (int64, error)
 	Balances() (map[enode.ID]int64, error)
-<<<<<<< HEAD
 	Cheques() (map[enode.ID]*PeerCheques, error)
 	PeerCheques(peer enode.ID) (PeerCheques, error)
-=======
-	SentCheque(peer enode.ID) (cheque *Cheque, err error)
-	SentCheques() (map[enode.ID]*Cheque, error)
-	ReceivedCheque(peer enode.ID) (cheque *Cheque, err error)
-	ReceivedCheques() (map[enode.ID]*Cheque, error)
 	AvailableBalance() (uint64, error)
->>>>>>> 831a76e8
 }
 
 // API would be the API accessor for protocol methods
