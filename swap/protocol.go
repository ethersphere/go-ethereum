--- conflicted
+++ resolved
@@ -25,6 +25,8 @@
 	"github.com/ethereum/go-ethereum/p2p/enode"
 
 	"github.com/ethereum/go-ethereum/p2p"
+	"github.com/ethereum/go-ethereum/rpc"
+	contract "github.com/ethersphere/swarm/contracts/swap"
 	"github.com/ethersphere/swarm/p2p/protocols"
 )
 
@@ -56,6 +58,18 @@
 			Version: Spec.Version,
 			Length:  Spec.Length(),
 			Run:     s.run,
+		},
+	}
+}
+
+// APIs is a node.Service interface method
+func (s *Swap) APIs() []rpc.API {
+	return []rpc.API{
+		{
+			Namespace: "swap",
+			Version:   "1.0",
+			Service:   NewAPI(s),
+			Public:    false,
 		},
 	}
 }
@@ -138,8 +152,6 @@
 	defer s.peersLock.RUnlock()
 	peer := s.peers[id]
 	return peer
-<<<<<<< HEAD
-=======
 }
 
 type swapAPI interface {
@@ -162,5 +174,4 @@
 		swapAPI: s,
 		Params:  s.GetParams(),
 	}
->>>>>>> f229429a
 }