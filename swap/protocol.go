// Copyright 2019 The Swarm Authors
// This file is part of the Swarm library.
//
// The Swarm library is free software: you can redistribute it and/or modify
// it under the terms of the GNU Lesser General Public License as published by
// the Free Software Foundation, either version 3 of the License, or
// (at your option) any later version.
//
// The Swarm library is distributed in the hope that it will be useful,
// but WITHOUT ANY WARRANTY; without even the implied warranty of
// MERCHANTABILITY or FITNESS FOR A PARTICULAR PURPOSE. See the
// GNU Lesser General Public License for more details.
//
// You should have received a copy of the GNU Lesser General Public License
// along with the Swarm library. If not, see <http://www.gnu.org/licenses/>.

package swap

import (
	"context"
	"errors"

	"github.com/ethereum/go-ethereum/common"
	"github.com/ethereum/go-ethereum/log"
	"github.com/ethereum/go-ethereum/p2p/enode"

	"github.com/ethereum/go-ethereum/p2p"
	"github.com/ethereum/go-ethereum/rpc"
	contract "github.com/ethersphere/swarm/contracts/swap"
	"github.com/ethersphere/swarm/p2p/protocols"
)

var (
	// ErrEmptyAddressInSignature is used when the empty address is used for the chequebook in the handshake
	ErrEmptyAddressInSignature = errors.New("empty address in handshake")

	// ErrInvalidHandshakeMsg is used when the message received during handshake does not conform to the
	// structure of the HandshakeMsg
	ErrInvalidHandshakeMsg = errors.New("invalid handshake message")

	// Spec is the swap protocol specification
	Spec = &protocols.Spec{
		Name:       "swap",
		Version:    1,
		MaxMsgSize: 10 * 1024 * 1024,
		Messages: []interface{}{
			HandshakeMsg{},
			EmitChequeMsg{},
		},
	}
)

// Protocols is a node.Service interface method
func (s *Swap) Protocols() []p2p.Protocol {
	return []p2p.Protocol{
		{
			Name:    Spec.Name,
			Version: Spec.Version,
			Length:  Spec.Length(),
			Run:     s.run,
		},
	}
}

// APIs is a node.Service interface method
func (s *Swap) APIs() []rpc.API {
	return []rpc.API{
		{
			Namespace: "swap",
			Version:   "1.0",
			Service:   NewAPI(s),
			Public:    false,
		},
	}
}

// Start is a node.Service interface method
func (s *Swap) Start(server *p2p.Server) error {
	log.Info("Swap service started")
	return nil
}

// Stop is a node.Service interface method
func (s *Swap) Stop() error {
	log.Info("Swap service stopping")
	return s.Close()
}

// verifyHandshake verifies the chequebook address transmitted in the swap handshake
func (s *Swap) verifyHandshake(msg interface{}) error {
	handshake, ok := msg.(*HandshakeMsg)
	if !ok {
		return ErrInvalidHandshakeMsg
	}

	if (handshake.ContractAddress == common.Address{}) {
		return ErrEmptyAddressInSignature
	}

	return s.chequebookFactory.VerifyContract(handshake.ContractAddress)
}

// run is the actual swap protocol run method
func (s *Swap) run(p *p2p.Peer, rw p2p.MsgReadWriter) error {
	protoPeer := protocols.NewPeer(p, rw, Spec)

	handshake, err := protoPeer.Handshake(context.Background(), &HandshakeMsg{
		ContractAddress: s.GetParams().ContractAddress,
	}, s.verifyHandshake)
	if err != nil {
		return err
	}

	response, ok := handshake.(*HandshakeMsg)
	if !ok {
		return ErrInvalidHandshakeMsg
	}

	beneficiary, err := s.getContractOwner(context.Background(), response.ContractAddress)
	if err != nil {
		return err
	}

	swapPeer, err := s.addPeer(protoPeer, beneficiary, response.ContractAddress)
	if err != nil {
		return err
	}
	defer s.removePeer(swapPeer)

	return swapPeer.Run(s.handleMsg(swapPeer))
}

func (s *Swap) removePeer(p *Peer) {
	s.peersLock.Lock()
	defer s.peersLock.Unlock()
	delete(s.peers, p.ID())
}

func (s *Swap) addPeer(protoPeer *protocols.Peer, beneficiary common.Address, contractAddress common.Address) (*Peer, error) {
	s.peersLock.Lock()
	defer s.peersLock.Unlock()
	p, err := NewPeer(protoPeer, s, beneficiary, contractAddress)
	if err != nil {
		return nil, err
	}
	s.peers[p.ID()] = p
	return p, nil
}

func (s *Swap) getPeer(id enode.ID) *Peer {
	s.peersLock.RLock()
	defer s.peersLock.RUnlock()
	peer := s.peers[id]
	return peer
}

type swapAPI interface {
	Balance(peer enode.ID) (int64, error)
	Balances() (map[enode.ID]int64, error)
<<<<<<< HEAD
	Cheques() (map[enode.ID]map[string]*Cheque, error)
	PeerCheques(peer enode.ID) (map[string]*Cheque, error)
=======
	Cheques() (map[enode.ID]*PeerCheques, error)
	PeerCheques(peer enode.ID) (PeerCheques, error)
	AvailableBalance() (uint64, error)
>>>>>>> e34af5c5
}

// API would be the API accessor for protocol methods
type API struct {
	swapAPI
	*contract.Params
}

// NewAPI creates a new API instance
func NewAPI(s *Swap) *API {
	return &API{
		swapAPI: s,
		Params:  s.GetParams(),
	}
}<|MERGE_RESOLUTION|>--- conflicted
+++ resolved
@@ -157,14 +157,9 @@
 type swapAPI interface {
 	Balance(peer enode.ID) (int64, error)
 	Balances() (map[enode.ID]int64, error)
-<<<<<<< HEAD
-	Cheques() (map[enode.ID]map[string]*Cheque, error)
-	PeerCheques(peer enode.ID) (map[string]*Cheque, error)
-=======
 	Cheques() (map[enode.ID]*PeerCheques, error)
 	PeerCheques(peer enode.ID) (PeerCheques, error)
 	AvailableBalance() (uint64, error)
->>>>>>> e34af5c5
 }
 
 // API would be the API accessor for protocol methods
