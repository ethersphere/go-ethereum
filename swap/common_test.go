package swap

import (
	"context"
	"crypto/ecdsa"
	"crypto/rand"
	"errors"
	"io/ioutil"
	"math/big"
	mrand "math/rand"
	"os"
	"testing"

	"github.com/ethereum/go-ethereum/accounts/abi/bind"
	"github.com/ethereum/go-ethereum/accounts/abi/bind/backends"
	"github.com/ethereum/go-ethereum/common"
	"github.com/ethereum/go-ethereum/core"
	"github.com/ethereum/go-ethereum/core/types"
	"github.com/ethereum/go-ethereum/log"
	"github.com/ethereum/go-ethereum/p2p"
	"github.com/ethereum/go-ethereum/p2p/simulations/adapters"
	contractFactory "github.com/ethersphere/go-sw3/contracts-v0-2-0/simpleswapfactory"
	contract "github.com/ethersphere/swarm/contracts/swap"
	cswap "github.com/ethersphere/swarm/contracts/swap"
	"github.com/ethersphere/swarm/network"
	"github.com/ethersphere/swarm/p2p/protocols"
	"github.com/ethersphere/swarm/state"
	"github.com/ethersphere/swarm/swap/chain"
	mock "github.com/ethersphere/swarm/swap/chain/mock"
	"github.com/ethersphere/swarm/uint256"
)

// swapTestBackend encapsulates the SimulatedBackend and can offer
// additional properties for the tests
type swapTestBackend struct {
	*mock.TestBackend
	factoryAddress common.Address // address of the SimpleSwapFactory in the simulated network
	tokenAddress   common.Address // address of the token in the simulated network
}

var defaultBackend = backends.NewSimulatedBackend(core.GenesisAlloc{
	ownerAddress:       {Balance: big.NewInt(1000000000000000000)},
	beneficiaryAddress: {Balance: big.NewInt(1000000000000000000)},
}, 8000000)

// newTestBackend creates a new test backend instance
func newTestBackend(t *testing.T) *swapTestBackend {
	t.Helper()

	backend := mock.NewTestBackend(defaultBackend)
	// deploy the ERC20-contract
	// ignore receipt because if there is no error, we can assume everything is fine on a simulated backend
	tokenAddress, _, _, err := contractFactory.DeployERC20Mintable(bind.NewKeyedTransactor(ownerKey), backend)
	if err != nil {
		t.Fatal(err)
	}

	// deploy a SimpleSwapFactoy
	// ignore receipt because if there is no error, we can assume everything is fine on a simulated backend
	// ignore factory instance, because the address is all we need at this point
	factoryAddress, _, _, err := contractFactory.DeploySimpleSwapFactory(bind.NewKeyedTransactor(ownerKey), backend, tokenAddress)
	if err != nil {
		t.Fatal(err)
	}

	return &swapTestBackend{
		TestBackend:    backend,
		factoryAddress: factoryAddress,
		tokenAddress:   tokenAddress,
	}
}

// newDefaultParams creates a set of default params for tests
func newDefaultParams(t *testing.T) *Params {
	t.Helper()
	baseKey := make([]byte, 32)
	_, err := rand.Read(baseKey)
	if err != nil {
		t.Fatal(err)
	}
	return &Params{
		BaseAddrs:           network.NewBzzAddr(baseKey, nil),
		LogPath:             emptyLogPath,
		LogLevel:            DefaultSwapLogLevel, //Info level
		PaymentThreshold:    int64(DefaultPaymentThreshold),
		DisconnectThreshold: int64(DefaultDisconnectThreshold),
	}
}

// newBaseTestSwapWithParams creates a swap with the given params
func newBaseTestSwapWithParams(t *testing.T, key *ecdsa.PrivateKey, params *Params, backend *swapTestBackend) (*Swap, string) {
	t.Helper()
	dir, err := ioutil.TempDir("", "swap_test_store")
	if err != nil {
		t.Fatal(err)
	}
	stateStore, err := state.NewDBStore(dir)
	if err != nil {
		t.Fatal(err)
	}
	log.Debug("creating simulated backend")
	owner := createOwner(key)
	swapLogger := newSwapLogger(params.LogPath, params.LogLevel, params.BaseAddrs)
	factory, err := cswap.FactoryAt(backend.factoryAddress, backend)
	if err != nil {
		t.Fatal(err)
	}
<<<<<<< HEAD

	txqueue := chain.NewTxQueue(stateStore, "chain", &chain.DefaultTxSchedulerBackend{
		Backend: backend,
	}, owner.privateKey)
	swap := newSwapInstance(stateStore, owner, backend, 10, params, factory, txqueue)
=======
	swap := newSwapInstance(stateStore, owner, backend, 10, params, factory, swapLogger)
>>>>>>> 5c2988a3
	return swap, dir
}

// create a test swap account with a backend
// creates a stateStore for persistence and a Swap account
func newBaseTestSwap(t *testing.T, key *ecdsa.PrivateKey, backend *swapTestBackend) (*Swap, string) {
	params := newDefaultParams(t)
	return newBaseTestSwapWithParams(t, key, params, backend)
}

// create a test swap account with a backend
// creates a stateStore for persistence and a Swap account
// returns a cleanup function
func newTestSwap(t *testing.T, key *ecdsa.PrivateKey, backend *swapTestBackend) (*Swap, func()) {
	t.Helper()
	usedBackend := backend
	if backend == nil {
		usedBackend = newTestBackend(t)
	}
	swap, dir := newBaseTestSwap(t, key, usedBackend)
	swap.txScheduler.Start()
	clean := func() {
		swap.Close()
		// only close if created by newTestSwap to avoid double close
		if backend != nil {
			backend.Close()
		}
		os.RemoveAll(dir)
	}
	return swap, clean
}

type dummyPeer struct {
	*protocols.Peer
}

// creates a dummy protocols.Peer with dummy MsgReadWriter
func newDummyPeerWithSpec(spec *protocols.Spec) *dummyPeer {
	id := adapters.RandomNodeConfig().ID
	rw := &dummyMsgRW{}
	protoPeer := protocols.NewPeer(p2p.NewPeer(id, "testPeer", nil), rw, spec)
	dummy := &dummyPeer{
		Peer: protoPeer,
	}
	return dummy
}

// creates a dummy protocols.Peer with dummy MsgReadWriter
func newDummyPeer() *dummyPeer {
	return newDummyPeerWithSpec(nil)
}

// creates cheque structure for testing
func newTestCheque() *Cheque {
	cheque := &Cheque{
		ChequeParams: ChequeParams{
			Contract:         testChequeContract,
			CumulativePayout: uint256.FromUint64(42),
			Beneficiary:      beneficiaryAddress,
		},
		Honey: uint64(42),
	}

	return cheque
}

func newSignedTestCheque(testChequeContract common.Address, beneficiaryAddress common.Address, cumulativePayout *uint256.Uint256, signingKey *ecdsa.PrivateKey) (*Cheque, error) {
	cp := cumulativePayout.Value()
	cheque := &Cheque{
		ChequeParams: ChequeParams{
			Contract:         testChequeContract,
			CumulativePayout: cumulativePayout,
			Beneficiary:      beneficiaryAddress,
		},
		Honey: (&cp).Uint64(),
	}

	sig, err := cheque.Sign(signingKey)
	if err != nil {
		return nil, err
	}
	cheque.Signature = sig
	return cheque, nil
}

// creates a randomized cheque structure for testing
func newRandomTestCheque() *Cheque {
	amount := uint64(mrand.Intn(100))

	cheque := &Cheque{
		ChequeParams: ChequeParams{
			Contract:         testChequeContract,
			CumulativePayout: uint256.FromUint64(amount),
			Beneficiary:      beneficiaryAddress,
		},
		Honey: amount,
	}

	return cheque
}

// deploy for testing (needs simulated backend commit)
func testDeployWithPrivateKey(ctx context.Context, backend chain.Backend, privateKey *ecdsa.PrivateKey, ownerAddress common.Address, depositAmount *uint256.Uint256) (cswap.Contract, error) {
	opts := bind.NewKeyedTransactor(privateKey)
	opts.Context = ctx

	var stb *swapTestBackend
	var ok bool
	if stb, ok = backend.(*swapTestBackend); !ok {
		return nil, errors.New("not the expected test backend")
	}

	factory, err := cswap.FactoryAt(stb.factoryAddress, stb)
	if err != nil {
		return nil, err
	}

	contract, err := factory.DeploySimpleSwap(opts, ownerAddress, big.NewInt(int64(defaultHarddepositTimeoutDuration)))
	if err != nil {
		return nil, err
	}

	// send money into the new chequebook
	token, err := contractFactory.NewERC20Mintable(stb.tokenAddress, stb)
	if err != nil {
		return nil, err
	}

	deposit := depositAmount.Value()
	tx, err := token.Mint(bind.NewKeyedTransactor(ownerKey), contract.ContractParams().ContractAddress, &deposit)
	if err != nil {
		return nil, err
	}

	receipt, err := chain.WaitMined(ctx, stb, tx.Hash())
	if err != nil {
		return nil, err
	}

	if receipt.Status != 1 {
		return nil, errors.New("token transfer reverted")
	}

	return contract, nil
}

// deploy for testing (needs simulated backend commit)
func testDeploy(ctx context.Context, swap *Swap, depositAmount *uint256.Uint256) (err error) {
	swap.contract, err = testDeployWithPrivateKey(ctx, swap.backend, swap.owner.privateKey, swap.owner.address, depositAmount)
	return err
}

// newTestSwapAndPeer is a helper function to create a swap and a peer instance that fit together
// the owner of this swap is the beneficiaryAddress
// hence the owner of this swap would sign cheques with beneficiaryKey and receive cheques from ownerKey (or another party) which is NOT the owner of this swap
func newTestSwapAndPeer(t *testing.T, key *ecdsa.PrivateKey) (*Swap, *Peer, func()) {
	swap, clean := newTestSwap(t, key, nil)
	// owner address is the beneficiary (counterparty) for the peer
	// that's because we expect cheques we receive to be signed by the address we would issue cheques to
	peer, err := swap.addPeer(newDummyPeer().Peer, ownerAddress, testChequeContract)
	if err != nil {
		t.Fatal(err)
	}
	// we need to adjust the owner address on swap because we will issue cheques to beneficiaryAddress
	swap.owner.address = beneficiaryAddress
	return swap, peer, clean
}

// dummyMsgRW implements MessageReader and MessageWriter
// but doesn't do anything. Useful for dummy message sends
type dummyMsgRW struct{}

// ReadMsg is from the MessageReader interface
func (d *dummyMsgRW) ReadMsg() (p2p.Msg, error) {
	return p2p.Msg{}, nil
}

// WriteMsg is from the MessageWriter interface
func (d *dummyMsgRW) WriteMsg(msg p2p.Msg) error {
	return nil
}

// struct used by the testCashoutResultHandler
type cashChequeDoneData struct {
	request *CashoutRequest
	result  *contract.CashChequeResult
	receipt *types.Receipt
}

// testCashoutResultHandler is a CashoutResultHandler which writes to a channel after forwarding the result to swap
type testCashoutResultHandler struct {
	swap           *Swap
	cashChequeDone chan cashChequeDoneData
}

func newTestCashoutResultHandler(swap *Swap) *testCashoutResultHandler {
	return &testCashoutResultHandler{
		swap:           swap,
		cashChequeDone: make(chan cashChequeDoneData),
	}
}

// HandleCashoutResult forwards the result to swap if set and afterwards sends it to its channel
func (h *testCashoutResultHandler) HandleCashoutResult(request *CashoutRequest, result *contract.CashChequeResult, receipt *types.Receipt) error {
	if h.swap != nil {
		if err := h.swap.HandleCashoutResult(request, result, receipt); err != nil {
			return err
		}
	}
	h.cashChequeDone <- cashChequeDoneData{
		request: request,
		result:  result,
		receipt: receipt,
	}
	return nil
}

// helper function to override the cashoutHandler for a cashout processor of swap instance
func overrideCashoutResultHandler(swap *Swap) *testCashoutResultHandler {
	cashoutResultHandler := newTestCashoutResultHandler(swap)
	swap.cashoutProcessor.cashoutResultHandler = cashoutResultHandler
	return cashoutResultHandler
}<|MERGE_RESOLUTION|>--- conflicted
+++ resolved
@@ -105,15 +105,11 @@
 	if err != nil {
 		t.Fatal(err)
 	}
-<<<<<<< HEAD
 
 	txqueue := chain.NewTxQueue(stateStore, "chain", &chain.DefaultTxSchedulerBackend{
 		Backend: backend,
 	}, owner.privateKey)
-	swap := newSwapInstance(stateStore, owner, backend, 10, params, factory, txqueue)
-=======
-	swap := newSwapInstance(stateStore, owner, backend, 10, params, factory, swapLogger)
->>>>>>> 5c2988a3
+	swap := newSwapInstance(stateStore, owner, backend, 10, params, factory, txqueue, swapLogger)
 	return swap, dir
 }
 
