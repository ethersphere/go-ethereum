// Copyright 2014 The go-ethereum Authors
// This file is part of the go-ethereum library.
//
// The go-ethereum library is free software: you can redistribute it and/or modify
// it under the terms of the GNU Lesser General Public License as published by
// the Free Software Foundation, either version 3 of the License, or
// (at your option) any later version.
//
// The go-ethereum library is distributed in the hope that it will be useful,
// but WITHOUT ANY WARRANTY; without even the implied warranty of
// MERCHANTABILITY or FITNESS FOR A PARTICULAR PURPOSE. See the
// GNU Lesser General Public License for more details.
//
// You should have received a copy of the GNU Lesser General Public License
// along with the go-ethereum library. If not, see <http://www.gnu.org/licenses/>.

package whisper

import (
	"crypto/ecdsa"
	"sync"
	"time"

	"github.com/ethereum/go-ethereum/common"
	"github.com/ethereum/go-ethereum/crypto"
	"github.com/ethereum/go-ethereum/crypto/ecies"
	"github.com/ethereum/go-ethereum/event/filter"
	"github.com/ethereum/go-ethereum/logger"
	"github.com/ethereum/go-ethereum/logger/glog"
	"github.com/ethereum/go-ethereum/p2p"
	"gopkg.in/fatih/set.v0"
)

const (
	statusCode   = 0x00
	messagesCode = 0x01

	protocolVersion uint64 = 0x02
	protocolName           = "shh"

	signatureFlag   = byte(1 << 7)
	signatureLength = 65

	expirationCycle   = 800 * time.Millisecond
	transmissionCycle = 300 * time.Millisecond
)

const (
	DefaultTTL = 50 * time.Second
	DefaultPoW = 50 * time.Millisecond
)

type MessageEvent struct {
	To      *ecdsa.PrivateKey
	From    *ecdsa.PublicKey
	Message *Message
}

// Whisper represents a dark communication interface through the Ethereum
// network, using its very own P2P communication layer.
type Whisper struct {
	protocol p2p.Protocol
	filters  *filter.Filters

	keys map[string]*ecdsa.PrivateKey

	messages    map[common.Hash]*Envelope // Pool of messages currently tracked by this node
	expirations map[uint32]*set.SetNonTS  // Message expiration pool (TODO: something lighter)
	poolMu      sync.RWMutex              // Mutex to sync the message and expiration pools

	peers  map[*peer]struct{} // Set of currently active peers
	peerMu sync.RWMutex       // Mutex to sync the active peer set

	quit chan struct{}
}

// New creates a Whisper client ready to communicate through the Ethereum P2P
// network.
func New() *Whisper {
	whisper := &Whisper{
		filters:     filter.New(),
		keys:        make(map[string]*ecdsa.PrivateKey),
		messages:    make(map[common.Hash]*Envelope),
		expirations: make(map[uint32]*set.SetNonTS),
		peers:       make(map[*peer]struct{}),
		quit:        make(chan struct{}),
	}
	whisper.filters.Start()

	// p2p whisper sub protocol handler
	whisper.protocol = p2p.Protocol{
		Name:    protocolName,
		Version: uint(protocolVersion),
		Length:  2,
		Run:     whisper.handlePeer,
	}

	return whisper
}

// Protocols returns the whisper sub-protocols ran by this particular client.
func (self *Whisper) Protocols() []p2p.Protocol {
	return []p2p.Protocol{self.protocol}
}

// Version returns the whisper sub-protocols version number.
func (self *Whisper) Version() uint {
	return self.protocol.Version
}

// NewIdentity generates a new cryptographic identity for the client, and injects
// it into the known identities for message decryption.
func (self *Whisper) NewIdentity() *ecdsa.PrivateKey {
	key, err := crypto.GenerateKey()
	if err != nil {
		panic(err)
	}
	self.keys[string(crypto.FromECDSAPub(&key.PublicKey))] = key

	return key
}

// HasIdentity checks if the the whisper node is configured with the private key
// of the specified public pair.
func (self *Whisper) HasIdentity(key *ecdsa.PublicKey) bool {
	return self.keys[string(crypto.FromECDSAPub(key))] != nil
}

// GetIdentity retrieves the private key of the specified public identity.
func (self *Whisper) GetIdentity(key *ecdsa.PublicKey) *ecdsa.PrivateKey {
	return self.keys[string(crypto.FromECDSAPub(key))]
}

// Watch installs a new message handler to run in case a matching packet arrives
// from the whisper network.
func (self *Whisper) Watch(options Filter) int {
	filter := filterer{
		to:      string(crypto.FromECDSAPub(options.To)),
		from:    string(crypto.FromECDSAPub(options.From)),
		matcher: newTopicMatcher(options.Topics...),
		fn: func(data interface{}) {
			options.Fn(data.(*Message))
		},
	}
	return self.filters.Install(filter)
}

// Unwatch removes an installed message handler.
func (self *Whisper) Unwatch(id int) {
	self.filters.Uninstall(id)
}

// Send injects a message into the whisper send queue, to be distributed in the
// network in the coming cycles.
func (self *Whisper) Send(envelope *Envelope) error {
	return self.add(envelope)
}

// Start implements node.Service, starting the background data propagation thread
// of the Whisper protocol.
<<<<<<< HEAD
func (self *Whisper) Start() error {
=======
func (self *Whisper) Start(*p2p.Server) error {
>>>>>>> 2aa9cabf
	glog.V(logger.Info).Infoln("Whisper started")
	go self.update()
	return nil
}

// Stop implements node.Service, stopping the background data propagation thread
// of the Whisper protocol.
func (self *Whisper) Stop() error {
	close(self.quit)
	glog.V(logger.Info).Infoln("Whisper stopped")
	return nil
}

// Messages retrieves all the currently pooled messages matching a filter id.
func (self *Whisper) Messages(id int) []*Message {
	messages := make([]*Message, 0)
	if filter := self.filters.Get(id); filter != nil {
		for _, envelope := range self.messages {
			if message := self.open(envelope); message != nil {
				if self.filters.Match(filter, createFilter(message, envelope.Topics)) {
					messages = append(messages, message)
				}
			}
		}
	}
	return messages
}

// handlePeer is called by the underlying P2P layer when the whisper sub-protocol
// connection is negotiated.
func (self *Whisper) handlePeer(peer *p2p.Peer, rw p2p.MsgReadWriter) error {
	// Create the new peer and start tracking it
	whisperPeer := newPeer(self, peer, rw)

	self.peerMu.Lock()
	self.peers[whisperPeer] = struct{}{}
	self.peerMu.Unlock()

	defer func() {
		self.peerMu.Lock()
		delete(self.peers, whisperPeer)
		self.peerMu.Unlock()
	}()

	// Run the peer handshake and state updates
	if err := whisperPeer.handshake(); err != nil {
		return err
	}
	whisperPeer.start()
	defer whisperPeer.stop()

	// Read and process inbound messages directly to merge into client-global state
	for {
		// Fetch the next packet and decode the contained envelopes
		packet, err := rw.ReadMsg()
		if err != nil {
			return err
		}
		var envelopes []*Envelope
		if err := packet.Decode(&envelopes); err != nil {
			glog.V(logger.Info).Infof("%v: failed to decode envelope: %v", peer, err)
			continue
		}
		// Inject all envelopes into the internal pool
		for _, envelope := range envelopes {
			if err := self.add(envelope); err != nil {
				// TODO Punish peer here. Invalid envelope.
				glog.V(logger.Debug).Infof("%v: failed to pool envelope: %v", peer, err)
			}
			whisperPeer.mark(envelope)
		}
	}
}

// add inserts a new envelope into the message pool to be distributed within the
// whisper network. It also inserts the envelope into the expiration pool at the
// appropriate time-stamp.
func (self *Whisper) add(envelope *Envelope) error {
	self.poolMu.Lock()
	defer self.poolMu.Unlock()

	// short circuit when a received envelope has already expired
	if envelope.Expiry <= uint32(time.Now().Unix()) {
		return nil
	}

	// Insert the message into the tracked pool
	hash := envelope.Hash()
	if _, ok := self.messages[hash]; ok {
		glog.V(logger.Detail).Infof("whisper envelope already cached: %x\n", envelope)
		return nil
	}
	self.messages[hash] = envelope

	// Insert the message into the expiration pool for later removal
	if self.expirations[envelope.Expiry] == nil {
		self.expirations[envelope.Expiry] = set.NewNonTS()
	}
	if !self.expirations[envelope.Expiry].Has(hash) {
		self.expirations[envelope.Expiry].Add(hash)

		// Notify the local node of a message arrival
		go self.postEvent(envelope)
	}
	glog.V(logger.Detail).Infof("cached whisper envelope %x\n", envelope)

	return nil
}

// postEvent opens an envelope with the configured identities and delivers the
// message upstream from application processing.
func (self *Whisper) postEvent(envelope *Envelope) {
	if message := self.open(envelope); message != nil {
		self.filters.Notify(createFilter(message, envelope.Topics), message)
	}
}

// open tries to decrypt a whisper envelope with all the configured identities,
// returning the decrypted message and the key used to achieve it. If not keys
// are configured, open will return the payload as if non encrypted.
func (self *Whisper) open(envelope *Envelope) *Message {
	// Short circuit if no identity is set, and assume clear-text
	if len(self.keys) == 0 {
		if message, err := envelope.Open(nil); err == nil {
			return message
		}
	}
	// Iterate over the keys and try to decrypt the message
	for _, key := range self.keys {
		message, err := envelope.Open(key)
		if err == nil {
			message.To = &key.PublicKey
			return message
		} else if err == ecies.ErrInvalidPublicKey {
			return message
		}
	}
	// Failed to decrypt, don't return anything
	return nil
}

// createFilter creates a message filter to check against installed handlers.
func createFilter(message *Message, topics []Topic) filter.Filter {
	matcher := make([][]Topic, len(topics))
	for i, topic := range topics {
		matcher[i] = []Topic{topic}
	}
	return filterer{
		to:      string(crypto.FromECDSAPub(message.To)),
		from:    string(crypto.FromECDSAPub(message.Recover())),
		matcher: newTopicMatcher(matcher...),
	}
}

// update loops until the lifetime of the whisper node, updating its internal
// state by expiring stale messages from the pool.
func (self *Whisper) update() {
	// Start a ticker to check for expirations
	expire := time.NewTicker(expirationCycle)

	// Repeat updates until termination is requested
	for {
		select {
		case <-expire.C:
			self.expire()

		case <-self.quit:
			return
		}
	}
}

// expire iterates over all the expiration timestamps, removing all stale
// messages from the pools.
func (self *Whisper) expire() {
	self.poolMu.Lock()
	defer self.poolMu.Unlock()

	now := uint32(time.Now().Unix())
	for then, hashSet := range self.expirations {
		// Short circuit if a future time
		if then > now {
			continue
		}
		// Dump all expired messages and remove timestamp
		hashSet.Each(func(v interface{}) bool {
			delete(self.messages, v.(common.Hash))
			return true
		})
		self.expirations[then].Clear()
	}
}

// envelopes retrieves all the messages currently pooled by the node.
func (self *Whisper) envelopes() []*Envelope {
	self.poolMu.RLock()
	defer self.poolMu.RUnlock()

	envelopes := make([]*Envelope, 0, len(self.messages))
	for _, envelope := range self.messages {
		envelopes = append(envelopes, envelope)
	}
	return envelopes
}<|MERGE_RESOLUTION|>--- conflicted
+++ resolved
@@ -158,11 +158,7 @@
 
 // Start implements node.Service, starting the background data propagation thread
 // of the Whisper protocol.
-<<<<<<< HEAD
-func (self *Whisper) Start() error {
-=======
 func (self *Whisper) Start(*p2p.Server) error {
->>>>>>> 2aa9cabf
 	glog.V(logger.Info).Infoln("Whisper started")
 	go self.update()
 	return nil
