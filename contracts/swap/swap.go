--- conflicted
+++ resolved
@@ -24,6 +24,7 @@
 	"context"
 	"errors"
 	"math/big"
+	"time"
 
 	"github.com/ethereum/go-ethereum/accounts/abi/bind"
 	"github.com/ethereum/go-ethereum/common"
@@ -78,16 +79,10 @@
 }
 
 // Deploy a Swap contract
-<<<<<<< HEAD
-func (s *Swap) Deploy(auth *bind.TransactOpts, backend bind.ContractBackend, owner common.Address, harddepositTimeout *big.Int) (addr common.Address, tx *types.Transaction, err error) {
-	addr, tx, s.Instance, err = contract.DeploySimpleSwap(auth, backend, owner, harddepositTimeout)
-	return addr, tx, err
-=======
-func Deploy(auth *bind.TransactOpts, backend bind.ContractBackend, owner common.Address) (addr common.Address, s *Swap, tx *types.Transaction, err error) {
+func Deploy(auth *bind.TransactOpts, backend bind.ContractBackend, owner common.Address, harddepositTimeout time.Duration) (addr common.Address, s *Swap, tx *types.Transaction, err error) {
 	s = new()
-	addr, tx, s.Instance, err = contract.DeploySimpleSwap(auth, backend, owner)
+	addr, tx, s.Instance, err = contract.DeploySimpleSwap(auth, backend, owner, big.NewInt(int64(harddepositTimeout.Seconds())))
 	return addr, s, tx, err
->>>>>>> 32c88dc1
 }
 
 // ContractParams returns contract information
