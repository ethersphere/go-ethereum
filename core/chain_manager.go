--- conflicted
+++ resolved
@@ -95,9 +95,6 @@
 
 	bc.genesisBlock = bc.GetBlockByNumber(0)
 	if bc.genesisBlock == nil {
-<<<<<<< HEAD
-		return nil, ErrNoGenesis
-=======
 		reader, err := NewDefaultGenesisReader()
 		if err != nil {
 			return nil, err
@@ -107,7 +104,6 @@
 			return nil, err
 		}
 		glog.V(logger.Info).Infoln("WARNING: Wrote default ethereum genesis block")
->>>>>>> e1da1244
 	}
 
 	if err := bc.setLastState(); err != nil {
