--- conflicted
+++ resolved
@@ -21,8 +21,6 @@
 	"encoding/json"
 	"errors"
 
-	"github.com/syndtr/goleveldb/leveldb/util"
-
 	"github.com/syndtr/goleveldb/leveldb"
 	"github.com/syndtr/goleveldb/leveldb/storage"
 	"github.com/syndtr/goleveldb/leveldb/util"
@@ -37,11 +35,7 @@
 	Get(key string, i interface{}) (err error)
 	Put(key string, i interface{}) (err error)
 	Delete(key string) (err error)
-<<<<<<< HEAD
 	Iterate(prefix string, iterFunc iterFunction) (err error)
-=======
-	Iterate(prefix string, iterFunc func([]byte, []byte)) (err error)
->>>>>>> b6350612
 	Close() error
 }
 
@@ -113,7 +107,6 @@
 	return s.db.Delete([]byte(key), nil)
 }
 
-<<<<<<< HEAD
 // iterFunction is a function called on every key/value pair obtained
 // If true is returned in the stop variable, iteration will
 // stop, and by returning the error, that error will be
@@ -133,16 +126,6 @@
 			break
 		}
 	}
-=======
-// Iterate entries which has a specific prefix
-// The key and value may be modified in the iterFunc
-func (s *DBStore) Iterate(prefix string, iterFunc func([]byte, []byte)) (err error) {
-	iter := s.db.NewIterator(util.BytesPrefix([]byte(prefix)), nil)
-	for iter.Next() {
-		iterFunc(iter.Key(), iter.Value())
-	}
-	iter.Release()
->>>>>>> b6350612
 	return iter.Error()
 }
 
