// Copyright 2017 The go-ethereum Authors
// This file is part of the go-ethereum library.
//
// The go-ethereum library is free software: you can redistribute it and/or modify
// it under the terms of the GNU Lesser General Public License as published by
// the Free Software Foundation, either version 3 of the License, or
// (at your option) any later version.
//
// The go-ethereum library is distributed in the hope that it will be useful,
// but WITHOUT ANY WARRANTY; without even the implied warranty of
// MERCHANTABILITY or FITNESS FOR A PARTICULAR PURPOSE. See the
// GNU Lesser General Public License for more details.
//
// You should have received a copy of the GNU Lesser General Public License
// along with the go-ethereum library. If not, see <http://www.gnu.org/licenses/>.

package adapters

import (
	"crypto/rand"
	"errors"
	"fmt"
	"math"
	mrand "math/rand"
	"net"
	"os"
	"sync"
	"syscall"

	"github.com/ethereum/go-ethereum/event"
	"github.com/ethereum/go-ethereum/log"
	"github.com/ethereum/go-ethereum/node"
	"github.com/ethereum/go-ethereum/p2p"
	"github.com/ethereum/go-ethereum/p2p/discover"
	"github.com/ethereum/go-ethereum/rpc"
)

const (
	socketReadBuffer  = 5000 * 1024
	socketWriteBuffer = 5000 * 1024
)

// SimAdapter is a NodeAdapter which creates in-memory simulation nodes and
// connects them using net.Pipe or OS socket connections
type SimAdapter struct {
	pipe     func() (net.Conn, net.Conn, error)
	mtx      sync.RWMutex
	nodes    map[discover.NodeID]*SimNode
	services map[string]ServiceFunc
}

// NewSimAdapter creates a SimAdapter which is capable of running in-memory
// simulation nodes running any of the given services (the services to run on a
// particular node are passed to the NewNode function in the NodeConfig)
// the adapter uses a net.Pipe for in-memory simulated network connections
func NewSimAdapter(services map[string]ServiceFunc) *SimAdapter {
	return &SimAdapter{
		pipe:     netPipe,
		nodes:    make(map[discover.NodeID]*SimNode),
		services: services,
	}
}

// NewSocketAdapter creates a SimAdapter which is capable of running in-memory
// simulation nodes running any of the given services (the services to run on a
// particular node are passed to the NewNode function in the NodeConfig)
// the adapter uses a OS socketpairs for in-memory simulated network connections
func NewSocketAdapter(services map[string]ServiceFunc) *SimAdapter {
	return &SimAdapter{
		pipe:     socketPipe,
		nodes:    make(map[discover.NodeID]*SimNode),
		services: services,
	}
}

func NewTCPAdapter(services map[string]ServiceFunc) *SimAdapter {
	return &SimAdapter{
		pipe:     tcpPipe,
		nodes:    make(map[discover.NodeID]*SimNode),
		services: services,
	}
}

// Name returns the name of the adapter for logging purposes
func (s *SimAdapter) Name() string {
	return "sim-adapter"
}

// NewNode returns a new SimNode using the given config
func (s *SimAdapter) NewNode(config *NodeConfig) (Node, error) {
	s.mtx.Lock()
	defer s.mtx.Unlock()

	// check a node with the ID doesn't already exist
	id := config.ID
	if _, exists := s.nodes[id]; exists {
		return nil, fmt.Errorf("node already exists: %s", id)
	}

	// check the services are valid
	if len(config.Services) == 0 {
		return nil, errors.New("node must have at least one service")
	}
	for _, service := range config.Services {
		if _, exists := s.services[service]; !exists {
			return nil, fmt.Errorf("unknown node service %q", service)
		}
	}

	n, err := node.New(&node.Config{
		P2P: p2p.Config{
			PrivateKey:      config.PrivateKey,
			MaxPeers:        math.MaxInt32,
			NoDiscovery:     true,
			Dialer:          s,
			EnableMsgEvents: true,
		},
		NoUSB:  true,
		Logger: log.New("node.id", id.String()),
	})
	if err != nil {
		return nil, err
	}

	simNode := &SimNode{
		ID:      id,
		config:  config,
		node:    n,
		adapter: s,
		running: make(map[string]node.Service),
	}
	s.nodes[id] = simNode
	return simNode, nil
}

// Dial implements the p2p.NodeDialer interface by connecting to the node using
// an in-memory net.Pipe or OS socket connection
func (s *SimAdapter) Dial(dest *discover.Node) (conn net.Conn, err error) {
	node, ok := s.GetNode(dest.ID)
	if !ok {
		return nil, fmt.Errorf("unknown node: %s", dest.ID)
	}
	srv := node.Server()
	if srv == nil {
		return nil, fmt.Errorf("node not running: %s", dest.ID)
	}
	// SimAdapter.pipe is either net.Pipe (NewSimAdapter) or socketPipe (NewSocketAdapter)
	pipe1, pipe2, err := s.pipe()
	if err != nil {
		return nil, err
	}
	// this is simulated 'listening'
	// asynchronously call the dialed destintion node's p2p server
	// to set up connection on the 'listening' side
	go srv.SetupConn(pipe1, 0, nil)
	return pipe2, nil
}

// DialRPC implements the RPCDialer interface by creating an in-memory RPC
// client of the given node
func (s *SimAdapter) DialRPC(id discover.NodeID) (*rpc.Client, error) {
	node, ok := s.GetNode(id)
	if !ok {
		return nil, fmt.Errorf("unknown node: %s", id)
	}
	handler, err := node.node.RPCHandler()
	if err != nil {
		return nil, err
	}
	return rpc.DialInProc(handler), nil
}

// GetNode returns the node with the given ID if it exists
func (s *SimAdapter) GetNode(id discover.NodeID) (*SimNode, bool) {
	s.mtx.RLock()
	defer s.mtx.RUnlock()
	node, ok := s.nodes[id]
	return node, ok
}

// SimNode is an in-memory simulation node which connects to other nodes using
// net.Pipe or OS socket connection (see SimAdapter.Dial), running devp2p
// protocols directly over that pipe
type SimNode struct {
	lock         sync.RWMutex
	ID           discover.NodeID
	config       *NodeConfig
	adapter      *SimAdapter
	node         *node.Node
	running      map[string]node.Service
	client       *rpc.Client
	registerOnce sync.Once
}

// Addr returns the node's discovery address
func (self *SimNode) Addr() []byte {
	return []byte(self.Node().String())
}

// Node returns a discover.Node representing the SimNode
func (self *SimNode) Node() *discover.Node {
	return discover.NewNode(self.ID, net.IP{127, 0, 0, 1}, 30303, 30303)
}

// Client returns an rpc.Client which can be used to communicate with the
// underlying services (it is set once the node has started)
func (self *SimNode) Client() (*rpc.Client, error) {
	self.lock.RLock()
	defer self.lock.RUnlock()
	if self.client == nil {
		return nil, errors.New("node not started")
	}
	return self.client, nil
}

// ServeRPC serves RPC requests over the given connection by creating an
// in-memory client to the node's RPC server
func (self *SimNode) ServeRPC(conn net.Conn) error {
	handler, err := self.node.RPCHandler()
	if err != nil {
		return err
	}
	handler.ServeCodec(rpc.NewJSONCodec(conn), rpc.OptionMethodInvocation|rpc.OptionSubscriptions)
	return nil
}

// Snapshots creates snapshots of the services by calling the
// simulation_snapshot RPC method
func (self *SimNode) Snapshots() (map[string][]byte, error) {
	self.lock.RLock()
	services := make(map[string]node.Service, len(self.running))
	for name, service := range self.running {
		services[name] = service
	}
	self.lock.RUnlock()
	if len(services) == 0 {
		return nil, errors.New("no running services")
	}
	snapshots := make(map[string][]byte)
	for name, service := range services {
		if s, ok := service.(interface {
			Snapshot() ([]byte, error)
		}); ok {
			snap, err := s.Snapshot()
			if err != nil {
				return nil, err
			}
			snapshots[name] = snap
		}
	}
	return snapshots, nil
}

// Start registers the services and starts the underlying devp2p node
func (self *SimNode) Start(snapshots map[string][]byte) error {
	newService := func(name string) func(ctx *node.ServiceContext) (node.Service, error) {
		return func(nodeCtx *node.ServiceContext) (node.Service, error) {
			ctx := &ServiceContext{
				RPCDialer:   self.adapter,
				NodeContext: nodeCtx,
				Config:      self.config,
			}
			if snapshots != nil {
				ctx.Snapshot = snapshots[name]
			}
			serviceFunc := self.adapter.services[name]
			service, err := serviceFunc(ctx)
			if err != nil {
				return nil, err
			}
			self.running[name] = service
			return service, nil
		}
	}

	// ensure we only register the services once in the case of the node
	// being stopped and then started again
	var regErr error
	self.registerOnce.Do(func() {
		for _, name := range self.config.Services {
			if err := self.node.Register(newService(name)); err != nil {
				regErr = err
				return
			}
		}
	})
	if regErr != nil {
		return regErr
	}

	if err := self.node.Start(); err != nil {
		return err
	}

	// create an in-process RPC client
	handler, err := self.node.RPCHandler()
	if err != nil {
		return err
	}

	self.lock.Lock()
	self.client = rpc.DialInProc(handler)
	self.lock.Unlock()

	return nil
}

// Stop closes the RPC client and stops the underlying devp2p node
func (self *SimNode) Stop() error {
	self.lock.Lock()
	if self.client != nil {
		self.client.Close()
		self.client = nil
	}
	self.lock.Unlock()
	return self.node.Stop()
}

// Services returns a copy of the underlying services
func (self *SimNode) Services() []node.Service {
	self.lock.RLock()
	defer self.lock.RUnlock()
	services := make([]node.Service, 0, len(self.running))
	for _, service := range self.running {
		services = append(services, service)
	}
	return services
}

// Server returns the underlying p2p.Server
func (self *SimNode) Server() *p2p.Server {
	return self.node.Server()
}

// SubscribeEvents subscribes the given channel to peer events from the
// underlying p2p.Server
func (self *SimNode) SubscribeEvents(ch chan *p2p.PeerEvent) event.Subscription {
	srv := self.Server()
	if srv == nil {
		panic("node not running")
	}
	return srv.SubscribeEvents(ch)
}

// NodeInfo returns information about the node
func (self *SimNode) NodeInfo() *p2p.NodeInfo {
	server := self.Server()
	if server == nil {
		return &p2p.NodeInfo{
			ID:    self.ID.String(),
			Enode: self.Node().String(),
		}
	}
	return server.NodeInfo()
}

// socketPipe creates an in process full duplex pipe based on OS sockets
// credit to @lmars & Flynn
// https://github.com/flynn/flynn/blob/master/host/containerinit/init.go#L743-L749
// using this in large simulations requires raising OS's max open file limit
func socketPipe() (net.Conn, net.Conn, error) {
	pair, err := syscall.Socketpair(syscall.AF_UNIX, syscall.SOCK_STREAM, 0)
	if err != nil {
		return nil, nil, err
	}
	nameb := make([]byte, 8)
	_, err = rand.Read(nameb)
	if err != nil {
		return nil, nil, err
	}
	f1 := os.NewFile(uintptr(pair[0]), string(nameb)+".out")
	f2 := os.NewFile(uintptr(pair[1]), string(nameb)+".in")
	pipe1, err := net.FileConn(f1)
	if err != nil {
		return nil, nil, err
	}
	pipe2, err := net.FileConn(f2)
	if err != nil {
		return nil, nil, err
	}

	err = setSocketBuffer(pipe1)
	if err != nil {
		return nil, nil, err
	}

	err = setSocketBuffer(pipe2)
	if err != nil {
		return nil, nil, err
	}

	return pipe1, pipe2, nil
}

func setSocketBuffer(conn net.Conn) error {
	switch v := conn.(type) {
	case *net.UnixConn:
		err := v.SetReadBuffer(socketReadBuffer)
		if err != nil {
			return err
		}
		err = v.SetWriteBuffer(socketWriteBuffer)
		if err != nil {
			return err
		}
	}
	return nil
}

// netPipe wraps net.Pipe in a signature returning  an error
func netPipe() (net.Conn, net.Conn, error) {
	p1, p2 := net.Pipe()
	return p1, p2, nil
}

<<<<<<< HEAD
func tcpPipe() (net.Conn, net.Conn, error) {
	cl := make(chan net.Conn)
	cd := make(chan net.Conn)
	start := make(chan *net.TCPAddr)

	go func(listener chan net.Conn, start chan *net.TCPAddr) {
		found := false
		for !found {
			// assign random free port to current listener
			port := 8000 + mrand.Int()%2000
			endpoint := fmt.Sprintf("localhost:%d", port)

			// resolve
			addr, err := net.ResolveTCPAddr("tcp", endpoint)
			if err != nil {
				panic(err)
			}
			// listen
			l, err := net.ListenTCP("tcp", addr)
			if err != nil {
				continue
			}
			start <- addr
			found = true
			conn, err := l.AcceptTCP()
			if err != nil {
				panic(err)
			}
			listener <- conn
		}
	}(cl, start)

	go func(dialer chan net.Conn, start chan *net.TCPAddr) {
		addr := <-start
		c, err := net.DialTCP("tcp", nil, addr)
		if err != nil {
			panic(err)
		}
		dialer <- c
	}(cd, start)

	a := <-cl
	b := <-cd
	return a, b, nil
=======
// tcpPipe creates an in process full duplex pipe based on a localhost TCP socket
func tcpPipe() (net.Conn, net.Conn, error) {
	type result struct {
		conn net.Conn
		err  error
	}

	cl := make(chan result)
	cd := make(chan result)

	start := make(chan net.Addr)

	go func(res chan result, start chan net.Addr) {
		// resolve
		addr, err := net.ResolveTCPAddr("tcp", "localhost:0")
		if err != nil {
			res <- result{err: err}
			return
		}
		// listen
		l, err := net.ListenTCP("tcp", addr)
		if err != nil {
			res <- result{err: err}
			return
		}
		start <- l.Addr()
		c, err := l.AcceptTCP()
		if err != nil {
			res <- result{err: err}
			return
		}
		res <- result{conn: c}
	}(cl, start)

	go func(res chan result, start chan net.Addr) {
		addr := <-start
		c, err := net.DialTCP("tcp", nil, addr.(*net.TCPAddr))
		if err != nil {
			res <- result{err: err}
			return
		}
		res <- result{conn: c}
	}(cd, start)

	a := <-cl
	if a.err != nil {
		return nil, nil, a.err
	}
	b := <-cd
	if b.err != nil {
		return nil, nil, b.err
	}
	return a.conn, b.conn, nil
>>>>>>> 66312467
}<|MERGE_RESOLUTION|>--- conflicted
+++ resolved
@@ -21,7 +21,6 @@
 	"errors"
 	"fmt"
 	"math"
-	mrand "math/rand"
 	"net"
 	"os"
 	"sync"
@@ -413,52 +412,6 @@
 	return p1, p2, nil
 }
 
-<<<<<<< HEAD
-func tcpPipe() (net.Conn, net.Conn, error) {
-	cl := make(chan net.Conn)
-	cd := make(chan net.Conn)
-	start := make(chan *net.TCPAddr)
-
-	go func(listener chan net.Conn, start chan *net.TCPAddr) {
-		found := false
-		for !found {
-			// assign random free port to current listener
-			port := 8000 + mrand.Int()%2000
-			endpoint := fmt.Sprintf("localhost:%d", port)
-
-			// resolve
-			addr, err := net.ResolveTCPAddr("tcp", endpoint)
-			if err != nil {
-				panic(err)
-			}
-			// listen
-			l, err := net.ListenTCP("tcp", addr)
-			if err != nil {
-				continue
-			}
-			start <- addr
-			found = true
-			conn, err := l.AcceptTCP()
-			if err != nil {
-				panic(err)
-			}
-			listener <- conn
-		}
-	}(cl, start)
-
-	go func(dialer chan net.Conn, start chan *net.TCPAddr) {
-		addr := <-start
-		c, err := net.DialTCP("tcp", nil, addr)
-		if err != nil {
-			panic(err)
-		}
-		dialer <- c
-	}(cd, start)
-
-	a := <-cl
-	b := <-cd
-	return a, b, nil
-=======
 // tcpPipe creates an in process full duplex pipe based on a localhost TCP socket
 func tcpPipe() (net.Conn, net.Conn, error) {
 	type result struct {
@@ -512,5 +465,4 @@
 		return nil, nil, b.err
 	}
 	return a.conn, b.conn, nil
->>>>>>> 66312467
 }