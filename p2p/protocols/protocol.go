// Copyright 2017 The go-ethereum Authors
// This file is part of the go-ethereum library.
//
// The go-ethereum library is free software: you can redistribute it and/or modify
// it under the terms of the GNU Lesser General Public License as published by
// the Free Software Foundation, either version 3 of the License, or
// (at your option) any later version.
//
// The go-ethereum library is distributed in the hope that it will be useful,
// but WITHOUT ANY WARRANTY; without even the implied warranty of
// MERCHANTABILITY or FITNESS FOR A PARTICULAR PURPOSE. See the
// GNU Lesser General Public License for more details.
//
// You should have received a copy of the GNU Lesser General Public License
// along with the go-ethereum library. If not, see <http://www.gnu.org/licenses/>.

/*
Package protocols is an extension to p2p. It offers a user friendly simple way to define
devp2p subprotocols by abstracting away code standardly shared by protocols.

* automate assignments of code indexes to messages
* automate RLP decoding/encoding based on reflecting
* provide the forever loop to read incoming messages
* standardise error handling related to communication
* standardised	handshake negotiation
* TODO: automatic generation of wire protocol specification for peers

*/
package protocols

import (
	"context"
	"errors"
	"fmt"
	"io"
	"reflect"
	"sync"
	"time"

	"github.com/ethereum/go-ethereum/log"
	"github.com/ethereum/go-ethereum/metrics"
	"github.com/ethereum/go-ethereum/p2p"
	"github.com/ethereum/go-ethereum/rlp"
	"github.com/ethersphere/swarm/tracing"
)

// error codes used by this  protocol scheme
const (
	ErrMsgTooLong = iota
	ErrDecode
	ErrWrite
	ErrInvalidMsgCode
	ErrInvalidMsgType
	ErrHandshake
	ErrNoHandler
	ErrHandler
)

// error description strings associated with the codes
var errorToString = map[int]string{
	ErrMsgTooLong:     "Message too long",
	ErrDecode:         "Invalid message (RLP error)",
	ErrWrite:          "Error sending message",
	ErrInvalidMsgCode: "Invalid message code",
	ErrInvalidMsgType: "Invalid message type",
	ErrHandshake:      "Handshake error",
	ErrNoHandler:      "No handler registered error",
	ErrHandler:        "Message handler error",
}

/*
Error implements the standard go error interface.
Use:

  errorf(code, format, params ...interface{})

Prints as:

 <description>: <details>

where description is given by code in errorToString
and details is fmt.Sprintf(format, params...)

exported field Code can be checked
*/
type Error struct {
	Code    int
	message string
	format  string
	params  []interface{}
}

func (e Error) Error() (message string) {
	if len(e.message) == 0 {
		name, ok := errorToString[e.Code]
		if !ok {
			panic("invalid message code")
		}
		e.message = name
		if e.format != "" {
			e.message += ": " + fmt.Sprintf(e.format, e.params...)
		}
	}
	return e.message
}

func errorf(code int, format string, params ...interface{}) *Error {
	return &Error{
		Code:   code,
		format: format,
		params: params,
	}
}

// MsgPauser can be used to pause run execution
// IMPORTANT: should be used only for tests
type MsgPauser interface {
	Pause()
	Resume()
	Wait()
}

//For accounting, the design is to allow the Spec to describe which and how its messages are priced
//To access this functionality, we provide a Hook interface which will call accounting methods
//NOTE: there could be more such (horizontal) hooks in the future
type Hook interface {
	// A hook for applying accounting
	Apply(peer *Peer, costToLocalNode int64, size uint32) error
	// Run some validation before applying accounting
	Validate(peer *Peer, size uint32, msg interface{}, payer Payer) (int64, error)
}

// Spec is a protocol specification including its name and version as well as
// the types of messages which are exchanged
type Spec struct {
	// Name is the name of the protocol, often a three-letter word
	Name string

	// Version is the version number of the protocol
	Version uint

	// MaxMsgSize is the maximum accepted length of the message payload
	MaxMsgSize uint32

	// Messages is a list of message data types which this protocol uses, with
	// each message type being sent with its array index as the code (so
	// [&foo{}, &bar{}, &baz{}] would send foo, bar and baz with codes
	// 0, 1 and 2 respectively)
	// each message must have a single unique data type
	Messages []interface{}

	//hook for accounting (could be extended to multiple hooks in the future)
	Hook Hook

	initOnce sync.Once
	codes    map[reflect.Type]uint64
	types    map[uint64]reflect.Type

	// if the protocol does not allow extending the p2p msg to propagate context
	// even if context not disabled, context will propagate only tracing is enabled
	DisableContext bool
}

func (s *Spec) init() {
	s.initOnce.Do(func() {
		s.codes = make(map[reflect.Type]uint64, len(s.Messages))
		s.types = make(map[uint64]reflect.Type, len(s.Messages))
		for i, msg := range s.Messages {
			code := uint64(i)
			typ := reflect.TypeOf(msg)
			if typ.Kind() == reflect.Ptr {
				typ = typ.Elem()
			}
			s.codes[typ] = code
			s.types[code] = typ
		}
	})
}

// Length returns the number of message types in the protocol
func (s *Spec) Length() uint64 {
	return uint64(len(s.Messages))
}

// GetCode returns the message code of a type, and boolean second argument is
// false if the message type is not found
func (s *Spec) GetCode(msg interface{}) (uint64, bool) {
	s.init()
	typ := reflect.TypeOf(msg)
	if typ.Kind() == reflect.Ptr {
		typ = typ.Elem()
	}
	code, ok := s.codes[typ]
	return code, ok
}

// NewMsg construct a new message type given the code
func (s *Spec) NewMsg(code uint64) (interface{}, bool) {
	s.init()
	typ, ok := s.types[code]
	if !ok {
		return nil, false
	}
	return reflect.New(typ).Interface(), true
}

// Peer represents a remote peer or protocol instance that is running on a peer connection with
// a remote peer
type Peer struct {
<<<<<<< HEAD
	*p2p.Peer                         // the p2p.Peer object representing the remote
	rw              p2p.MsgReadWriter // p2p.MsgReadWriter to send messages to and read messages from
	spec            *Spec
	encode          func(context.Context, interface{}) (interface{}, int, error)
	decode          func(p2p.Msg) (context.Context, []byte, error)
	wg              sync.WaitGroup
	running         bool         // if running is true async go routines are dispatched in the event loop
	mtx             sync.RWMutex // guards running
	handleMsgPauser MsgPauser    //  message pauser, should be used only in tests
=======
	*p2p.Peer                   // the p2p.Peer object representing the remote
	rw        p2p.MsgReadWriter // p2p.MsgReadWriter to send messages to and read messages from
	spec      *Spec
	encode    func(context.Context, interface{}) (interface{}, int, error)
	decode    func(p2p.Msg) (context.Context, []byte, error)
	lock      sync.Mutex
>>>>>>> b3d07088
}

// NewPeer constructs a new peer
// this constructor is called by the p2p.Protocol#Run function
// the first two arguments are the arguments passed to p2p.Protocol.Run function
// the third argument is the Spec describing the protocol
func NewPeer(peer *p2p.Peer, rw p2p.MsgReadWriter, spec *Spec) *Peer {
	encode := encodeWithContext
	decode := decodeWithContext
	if spec == nil || spec.DisableContext || !tracing.Enabled {
		encode = encodeWithoutContext
		decode = decodeWithoutContext
	}
	return &Peer{
		Peer:   peer,
		rw:     rw,
		spec:   spec,
		encode: encode,
		decode: decode,
	}
}

// Run starts the forever loop that handles incoming messages.
// The handler argument is a function which is called for each message received
// from the remote peer, a returned error causes the loop to exit
// resulting in disconnection of the protocol
func (p *Peer) Run(handler func(ctx context.Context, msg interface{}) error) error {
	wait := p.run(handler)
	return wait()
}

// run receives messages from the peer and dispatches async routines to handle the messages
func (p *Peer) run(handler func(ctx context.Context, msg interface{}) error) func() error {
	p.mtx.Lock()
	p.running = true
	p.mtx.Unlock()

	errc := make(chan error)
	go func() {
		for {
			msg, err := p.readMsg()
			if err != nil {
				select {
				case errc <- err:
				default:
				}

				return
			}

			p.mtx.RLock()
			// if loop has been stopped, we don't dispatch any more async routines and discard (consume) the message
			if !p.running {
				_ = msg.Discard()
				p.mtx.RUnlock()
				continue
			}
			p.mtx.RUnlock()

			// handleMsgPauser should not be nil only in tests.
			// It does not use mutex lock protection and because of that
			// it must be set before the Registry is constructed and
			// reset when it is closed, in tests.
			// Production performance impact can be considered as
			// neglectable as nil check is a ns order operation.
			if p.handleMsgPauser != nil {
				p.handleMsgPauser.Wait()
			}

			p.wg.Add(1)
			go func() {
				defer p.wg.Done()
				err := p.handleMsg(msg, handler)
				if err != nil {
					select {
					case errc <- err:
					default:
					}
				}
			}()
		}
	}()

	return func() error {
		return <-errc
	}
}

func (p *Peer) readMsg() (p2p.Msg, error) {
	msg, err := p.rw.ReadMsg()
	if err != nil {
		if err != io.EOF {
			metrics.GetOrRegisterCounter("peer.readMsg.error", nil).Inc(1)
			log.Error("peer.readMsg", "err", err)
		}
	}
	return msg, err
}

// Drop disconnects a peer
func (p *Peer) Drop(reason string) {
	log.Info("dropping peer with DiscSubprotocolError", "peer", p.ID(), "reason", reason)
	p.Disconnect(p2p.DiscSubprotocolError)
}

// Stop stops the execution of new async jobs, and blocks until active jobs are finished or provided timeout passes.
// Returns nil if the active jobs are finished within the timeout duration, or error otherwise.
func (p *Peer) Stop(timeout time.Duration) error {
	p.mtx.Lock()
	p.running = false
	p.mtx.Unlock()

	done := make(chan bool)
	go func() {
		p.wg.Wait()
		close(done)
	}()

	select {
	case <-done:
	case <-time.After(timeout):
		log.Debug("shutting down peer with active handlers", p)
		return errors.New("shutdown timeout reached")
	}

	return nil
}

// Send takes a message, encodes it in RLP, finds the right message code and sends the
// message off to the peer
// this low level call will be wrapped by libraries providing routed or broadcast sends
// but often just used to forward and push messages to directly connected peers
func (p *Peer) Send(ctx context.Context, msg interface{}) error {
	defer metrics.GetOrRegisterResettingTimer("peer.send_t", nil).UpdateSince(time.Now())
	metrics.GetOrRegisterCounter("peer.send", nil).Inc(1)
	metrics.GetOrRegisterCounter(fmt.Sprintf("peer.send.%T", msg), nil).Inc(1)

	code, found := p.spec.GetCode(msg)
	if !found {
		return errorf(ErrInvalidMsgType, "%v", code)
	}

	wmsg, size, err := p.encode(ctx, msg)
	if err != nil {
		return err
	}

	// if size is not set by the wrapper, need to serialise
	if size == 0 {
		r, err := rlp.EncodeToBytes(msg)
		if err != nil {
			return err
		}
		size = len(r)
	}

	// if the accounting hook is set, do accounting logic
	if p.spec.Hook != nil {

		// let's lock, we want to avoid that after validating, a separate call might interfere
		p.lock.Lock()
		defer p.lock.Unlock()
		// validate that this operation would succeed...
		costToLocalNode, err := p.spec.Hook.Validate(p, uint32(size), wmsg, Sender)
		if err != nil {
			// ...because if it would fail, we return and don't send the message
			return err
		}
		// seems like accounting would succeed, thus send the message first...
		err = p2p.Send(p.rw, code, wmsg)
		if err != nil {
			return err
		}
		// ...and finally apply (write) the accounting change
		err = p.spec.Hook.Apply(p, costToLocalNode, uint32(size))
	} else {
		err = p2p.Send(p.rw, code, wmsg)
	}

	return err
}

// SetMsgPauser sets message pauser for this peer
// IMPORTANT: to be used only for testing
func (p *Peer) SetMsgPauser(pauser MsgPauser) {
	p.handleMsgPauser = pauser
}

// receive is a sync call that handles incoming message with provided message handler
func (p *Peer) receive(handler func(ctx context.Context, msg interface{}) error) error {
	msg, err := p.readMsg()
	if err != nil {
		return err
	}

	return p.handleMsg(msg, handler)
}

// handleMsg is handling message with provided handler. It:
// * checks message size,
// * checks for out-of-range message codes,
// * handles decoding with reflection,
// * call handlers as callbacks
func (p *Peer) handleMsg(msg p2p.Msg, handle func(ctx context.Context, msg interface{}) error) error {
	// make sure that the payload has been fully consumed
	defer msg.Discard()

	if msg.Size > p.spec.MaxMsgSize {
		return errorf(ErrMsgTooLong, "%v > %v", msg.Size, p.spec.MaxMsgSize)
	}

	val, ok := p.spec.NewMsg(msg.Code)
	if !ok {
		return errorf(ErrInvalidMsgCode, "%v", msg.Code)
	}

	ctx, msgBytes, err := p.decode(msg)
	if err != nil {
		return errorf(ErrDecode, "%v err=%v", msg.Code, err)
	}

	if err := rlp.DecodeBytes(msgBytes, val); err != nil {
		return errorf(ErrDecode, "<= %v: %v", msg, err)
	}
<<<<<<< HEAD
	// if the accounting hook is set, call it
=======

	// if the accounting hook is set, do accounting logic
>>>>>>> b3d07088
	if p.spec.Hook != nil {

		p.lock.Lock()
		defer p.lock.Unlock()

		size := uint32(len(msgBytes))

		// validate that the accounting call would succeed...
		costToLocalNode, err := p.spec.Hook.Validate(p, size, val, Receiver)
		if err != nil {
			// ...because if it would fail, we return and don't handle the message
			return err
		}

		// seems like accounting would be fine, so handle the message
		if err := handle(ctx, val); err != nil {
			return errorf(ErrHandler, "(msg code %v): %v", msg.Code, err)
		}

		// handling succeeded, finally apply accounting
		err = p.spec.Hook.Apply(p, costToLocalNode, size)
	} else {
		// call the registered handler callbacks
		// a registered callback take the decoded message as argument as an interface
		// which the handler is supposed to cast to the appropriate type
		// it is entirely safe not to check the cast in the handler since the handler is
		// chosen based on the proper type in the first place
		if err := handle(ctx, val); err != nil {
			return errorf(ErrHandler, "(msg code %v): %v", msg.Code, err)
		}
	}

<<<<<<< HEAD
	return nil
=======
	return err
>>>>>>> b3d07088
}

// Handshake negotiates a handshake on the peer connection
// * arguments
//   * context
//   * the local handshake to be sent to the remote peer
//   * function to be called on the remote handshake (can be nil)
// * expects a remote handshake back of the same type
// * the dialing peer needs to send the handshake first and then waits for remote
// * the listening peer waits for the remote handshake and then sends it
// returns the remote handshake and an error
func (p *Peer) Handshake(ctx context.Context, hs interface{}, verify func(interface{}) error) (interface{}, error) {
	if _, ok := p.spec.GetCode(hs); !ok {
		return nil, errorf(ErrHandshake, "unknown handshake message type: %T", hs)
	}

	var rhs interface{}
	errc := make(chan error, 2)

	send := func() { errc <- p.Send(ctx, hs) }
	receive := func() {
		errc <- p.receive(func(ctx context.Context, msg interface{}) error {
			rhs = msg
			if verify != nil {
				return verify(rhs)
			}
			return nil
		})
	}

	go func() {
		if p.Inbound() {
			receive()
			send()
		} else {
			send()
			receive()
		}
	}()

	for i := 0; i < 2; i++ {
		var err error
		select {
		case err = <-errc:
		case <-ctx.Done():
			err = ctx.Err()
		}
		if err != nil {
			return nil, errorf(ErrHandshake, err.Error())
		}
	}
	return rhs, nil
}

// HasCap returns true if Peer has a capability
// with provided name.
func (p *Peer) HasCap(capName string) (yes bool) {
	if p == nil || p.Peer == nil {
		return false
	}
	for _, c := range p.Caps() {
		if c.Name == capName {
			return true
		}
	}
	return false
}<|MERGE_RESOLUTION|>--- conflicted
+++ resolved
@@ -207,7 +207,6 @@
 // Peer represents a remote peer or protocol instance that is running on a peer connection with
 // a remote peer
 type Peer struct {
-<<<<<<< HEAD
 	*p2p.Peer                         // the p2p.Peer object representing the remote
 	rw              p2p.MsgReadWriter // p2p.MsgReadWriter to send messages to and read messages from
 	spec            *Spec
@@ -217,14 +216,7 @@
 	running         bool         // if running is true async go routines are dispatched in the event loop
 	mtx             sync.RWMutex // guards running
 	handleMsgPauser MsgPauser    //  message pauser, should be used only in tests
-=======
-	*p2p.Peer                   // the p2p.Peer object representing the remote
-	rw        p2p.MsgReadWriter // p2p.MsgReadWriter to send messages to and read messages from
-	spec      *Spec
-	encode    func(context.Context, interface{}) (interface{}, int, error)
-	decode    func(p2p.Msg) (context.Context, []byte, error)
-	lock      sync.Mutex
->>>>>>> b3d07088
+	lock            sync.Mutex
 }
 
 // NewPeer constructs a new peer
@@ -449,12 +441,8 @@
 	if err := rlp.DecodeBytes(msgBytes, val); err != nil {
 		return errorf(ErrDecode, "<= %v: %v", msg, err)
 	}
-<<<<<<< HEAD
-	// if the accounting hook is set, call it
-=======
 
 	// if the accounting hook is set, do accounting logic
->>>>>>> b3d07088
 	if p.spec.Hook != nil {
 
 		p.lock.Lock()
@@ -487,11 +475,7 @@
 		}
 	}
 
-<<<<<<< HEAD
-	return nil
-=======
 	return err
->>>>>>> b3d07088
 }
 
 // Handshake negotiates a handshake on the peer connection
