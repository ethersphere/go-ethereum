--- conflicted
+++ resolved
@@ -135,11 +135,7 @@
 			return nil, err
 		}
 		// create the accounting objects
-<<<<<<< HEAD
 		self.swap = swap.New(log.GetHandler(), swapStore, self.privateKey, self.config.Contract, self.backend)
-=======
-		self.swap = swap.New(swapStore, self.privateKey, self.backend)
->>>>>>> bbb86121
 		// start anonymous metrics collection
 		self.accountingMetrics = protocols.SetupAccountingMetrics(10*time.Second, filepath.Join(config.Path, "metrics.db"))
 	}
