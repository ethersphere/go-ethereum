// Copyright 2018 The go-ethereum Authors
// This file is part of the go-ethereum library.
//
// The go-ethereum library is free software: you can redistribute it and/or modify
// it under the terms of the GNU Lesser General Public License as published by
// the Free Software Foundation, either version 3 of the License, or
// (at your option) any later version.
//
// The go-ethereum library is distributed in the hope that it will be useful,
// but WITHOUT ANY WARRANTY; without even the implied warranty of
// MERCHANTABILITY or FITNESS FOR A PARTICULAR PURPOSE. See the
// GNU Lesser General Public License for more details.
//
// You should have received a copy of the GNU Lesser General Public License
// along with the go-ethereum library. If not, see <http://www.gnu.org/licenses/>.

package swarm

import (
	"bytes"
	"crypto/ecdsa"
	"errors"
	"fmt"
	"io"
	"net"
	"net/http"
	"path/filepath"
	"strconv"
	"strings"
	"time"
	"unicode"

	"github.com/ethereum/go-ethereum/accounts/abi/bind"
	"github.com/ethereum/go-ethereum/common"
	"github.com/ethereum/go-ethereum/ethclient"
	"github.com/ethereum/go-ethereum/metrics"
	"github.com/ethereum/go-ethereum/p2p"
	"github.com/ethereum/go-ethereum/rpc"
	"github.com/ethersphere/swarm/api"
	httpapi "github.com/ethersphere/swarm/api/http"
	"github.com/ethersphere/swarm/bzzeth"
	"github.com/ethersphere/swarm/chunk"
	"github.com/ethersphere/swarm/contracts/ens"
	"github.com/ethersphere/swarm/fuse"
	"github.com/ethersphere/swarm/log"
	"github.com/ethersphere/swarm/network"
	"github.com/ethersphere/swarm/network/retrieval"
	"github.com/ethersphere/swarm/network/stream"
	"github.com/ethersphere/swarm/oldpss"
	oldpssmessage "github.com/ethersphere/swarm/oldpss/message"
	"github.com/ethersphere/swarm/p2p/protocols"
	"github.com/ethersphere/swarm/prod"
	"github.com/ethersphere/swarm/pss"
	"github.com/ethersphere/swarm/pushsync"
	"github.com/ethersphere/swarm/state"
	"github.com/ethersphere/swarm/storage"
	"github.com/ethersphere/swarm/storage/feed"
	"github.com/ethersphere/swarm/storage/localstore"
	"github.com/ethersphere/swarm/storage/mock"
	"github.com/ethersphere/swarm/storage/pin"
	"github.com/ethersphere/swarm/swap"
	"github.com/ethersphere/swarm/tracing"
	rnsconfig "github.com/rnsdomains/rns-go-lib/config"
	rnsresolver "github.com/rnsdomains/rns-go-lib/resolver"
)

var (
	updateGaugesPeriod = 5 * time.Second
	startCounter       = metrics.NewRegisteredCounter("stack/start", nil)
	stopCounter        = metrics.NewRegisteredCounter("stack/stop", nil)
	uptimeGauge        = metrics.NewRegisteredGauge("stack/uptime", nil)
)

// Swarm abstracts the complete Swarm stack
type Swarm struct {
	config            *api.Config        // swarm configuration
	api               *api.API           // high level api layer (fs/manifest)
	dns               api.Resolver       // DNS registrar
	rns               api.Resolver       // RNS registrar
	fileStore         *storage.FileStore // distributed preimage archive, the local API to the storage with document level storage/retrieval support
	streamer          *stream.Registry
	retrieval         *retrieval.Retrieval
	bzz               *network.Bzz // the logistic manager
	bzzEth            *bzzeth.BzzEth
	privateKey        *ecdsa.PrivateKey
	netStore          *storage.NetStore
	sfs               *fuse.SwarmFS // need this to cleanup all the active mounts on node exit
	pss               *pss.Pss
	oldpss            *oldpss.Pss
	pushSync          *pushsync.Pusher
	storer            *pushsync.Storer
	swap              *swap.Swap
	stateStore        *state.DBStore
	tags              *chunk.Tags
	accountingMetrics *protocols.AccountingMetrics
	cleanupFuncs      []func() error
	pinAPI            *pin.API // API object implements all pinning related commands
	inspector         *api.Inspector

	tracerClose io.Closer
}

// NewSwarm creates a new swarm service instance
// implements node.Service
// If mockStore is not nil, it will be used as the storage for chunk data.
// MockStore should be used only for testing.
func NewSwarm(config *api.Config, mockStore *mock.NodeStore) (self *Swarm, err error) {
	if bytes.Equal(common.FromHex(config.PublicKey), storage.ZeroAddr) {
		return nil, fmt.Errorf("empty public key")
	}
	if bytes.Equal(common.FromHex(config.BzzKey), storage.ZeroAddr) {
		return nil, fmt.Errorf("empty bzz key")
	}

	self = &Swarm{
		config:       config,
		privateKey:   config.ShiftPrivateKey(),
		cleanupFuncs: []func() error{},
	}
	log.Debug("Setting up Swarm service components")

	bzzconfig := &network.BzzConfig{
		NetworkID:    config.NetworkID,
		Address:      network.NewBzzAddr(common.FromHex(config.BzzKey), []byte(config.Enode.URLv4())),
		HiveParams:   config.HiveParams,
		LightNode:    config.LightNodeEnabled,
		BootnodeMode: config.BootnodeMode,
		SyncEnabled:  config.SyncEnabled,
	}

	// Swap initialization
	if config.SwapEnabled {
		// for now, Swap can only be enabled in a whitelisted network
		if self.config.NetworkID != swap.AllowedNetworkID {
			return nil, fmt.Errorf("swap can only be enabled under BZZ Network ID %d, found Network ID %d instead", swap.AllowedNetworkID, self.config.NetworkID)
		}
		swapParams := &swap.Params{
			BaseAddrs:           bzzconfig.Address,
			LogPath:             self.config.SwapLogPath,
			LogLevel:            self.config.SwapLogLevel,
			DisconnectThreshold: int64(self.config.SwapDisconnectThreshold),
			PaymentThreshold:    int64(self.config.SwapPaymentThreshold),
		}

		// create the accounting objects
		self.swap, err = swap.New(
			self.config.Path,
			self.privateKey,
			self.config.SwapBackendURL,
			swapParams,
			self.config.Contract,
			self.config.SwapSkipDeposit,
			self.config.SwapDepositAmount,
			self.config.SwapChequebookFactory,
		)
		if err != nil {
			return nil, err
		}
		// start anonymous metrics collection
		self.accountingMetrics = protocols.SetupAccountingMetrics(10*time.Second, filepath.Join(config.Path, "metrics.db"))
	}

	config.HiveParams.Discovery = true

	if config.DisableAutoConnect {
		config.HiveParams.DisableAutoConnect = true
	}

	self.stateStore, err = state.NewDBStore(filepath.Join(config.Path, "state-store.db"))
	if err != nil {
		return
	}

	// set up high level api
	var resolver *api.MultiResolver
	if len(config.EnsAPIs) > 0 {
		opts := []api.MultiResolverOption{}
		for _, c := range config.EnsAPIs {
			tld, endpoint, addr := parseResolverAPIAddress(c)
			r, err := newEnsClient(endpoint, addr, config, self.privateKey)
			if err != nil {
				return nil, err
			}
			opts = append(opts, api.MultiResolverOptionWithResolver(r, tld))

		}
		resolver = api.NewMultiResolver(opts...)
		self.dns = resolver
	}
	if config.RnsAPI != "" {
		var contractAddress string
		_, endpoint, addr := parseResolverAPIAddress(config.RnsAPI)
		if !bytes.Equal(addr.Bytes(), common.Address{}.Bytes()) {
			contractAddress = addr.String()
		}
		rnsconfig.SetConfiguration(endpoint, contractAddress)
		self.rns = api.ResolverFunc(rnsresolver.ResolveDomainContent)
	}

	// check that we are not in the old database schema
	// if so - fail and exit
	isLegacy := localstore.IsLegacyDatabase(config.ChunkDbPath)

	if isLegacy {
		return nil, errors.New("Legacy database format detected! Please read the migration announcement at: https://github.com/ethersphere/swarm/blob/master/docs/Migration-v0.3-to-v0.4.md")
	}

	var feedsHandler *feed.Handler
	fhParams := &feed.HandlerParams{}

	feedsHandler = feed.NewHandler(fhParams)
	self.tags = chunk.NewTags()
	err = self.stateStore.Get("tags", self.tags)
	if err != nil {
		if err == state.ErrNotFound {
			self.tags = chunk.NewTags()
		} else {
			return nil, err
		}
	} else {
		log.Info("loaded saved tags successfully from state store")
	}

	to := network.NewKademlia(
		common.FromHex(config.BzzKey),
		network.NewKadParams(),
	)

	localStore, err := localstore.New(config.ChunkDbPath, config.BaseKey, &localstore.Options{
		MockStore:    mockStore,
		Capacity:     config.DbCapacity,
		Tags:         self.tags,
		PutToGCCheck: to.IsWithinDepth,
	})
	if err != nil {
		return nil, err
	}
	cav := storage.NewContentAddressValidator(storage.MakeHashFunc(storage.DefaultHash))
	lstore := chunk.NewValidatorStore(
		localStore,
		cav,
		feedsHandler,
	)

	self.netStore = storage.NewNetStore(lstore, bzzconfig.Address)
	self.retrieval = retrieval.New(to, self.netStore, bzzconfig.Address, self.swap)
	self.netStore.RemoteGet = self.retrieval.RequestFromPeers

	feedsHandler.SetStore(self.netStore)

	syncing := true
	if !config.SyncEnabled || config.LightNodeEnabled || config.BootnodeMode {
		syncing = false
	}

	syncProvider := stream.NewSyncProvider(self.netStore, to, bzzconfig.Address, syncing, false)
	self.streamer = stream.New(self.stateStore, bzzconfig.Address, syncProvider)

	// Swarm Hash Merklised Chunking for Arbitrary-length Document/File storage
	lnetStore := storage.NewLNetStore(self.netStore)
	self.fileStore = storage.NewFileStore(lnetStore, localStore, self.config.FileStoreParams, self.tags)

	log.Debug("Setup local storage")
	self.bzz = network.NewBzz(bzzconfig, to, self.stateStore, stream.Spec, self.retrieval.Spec(), self.streamer.Run, self.retrieval.Run)
	self.bzzEth = bzzeth.New(self.netStore, to)

	// Pss = postal service over swarm (devp2p over bzz)
	self.oldpss, err = oldpss.New(to, config.OldPss)
	if err != nil {
		return nil, err
	}
	if oldpss.IsActiveHandshake {
		oldpss.SetHandshakeController(self.oldpss, oldpss.NewHandshakeParams())
	}

	if config.PushSyncEnabled {
		// expire time for push-sync messages should be lower than regular chat-like messages to avoid network flooding
		pubsub := oldpss.NewPubSub(self.oldpss, 20*time.Second)
		self.pushSync = pushsync.NewPusher(localStore, pubsub, self.tags)
		self.storer = pushsync.NewStorer(self.netStore, pubsub)
	}

	self.pss = pss.NewPss(localStore, self.tags)

	if self.config.GlobalPinner {
<<<<<<< HEAD
		lstore.WithDeliverCallback(self.pss.NewDeliverFunc(lstore, *cav))
		// repairFunc takes care of re-uploading a globally pinned chunk to the network
		// TODO: move this anonymous function into the prod package
		repairFunc := func(m trojan.Message) {
			chAddr := m.Payload
			lstore.Set(context.Background(), chunk.ModeSetReUpload, chAddr)
		}
		self.pss.Register(prod.RecoveryTopic, repairFunc)
		recoverFunc := prod.NewRecoveryHook(self.pss.Send, feedsHandler)
		self.netStore.WithRecoveryCallback(recoverFunc)
=======
		// add callback to inspect valid chunks for trojan messages
		lstore.WithDeliverCallback(self.pss.Deliver)
		// register function for chunk repair upon receiving a trojan message
		repairHandler := prod.NewRepairHandler(lstore)
		self.pss.Register(prod.RecoveryTopic, repairHandler)
>>>>>>> 2053e098
	}

	// add recovery callback for content repair
	recoverFunc := prod.NewRecoveryHook(self.pss.Send, feedsHandler)
	self.netStore.WithRecoveryCallback(recoverFunc)

	self.api = api.NewAPI(self.fileStore, self.dns, self.rns, feedsHandler, self.privateKey, self.tags)

	if config.EnablePinning {
		// Instantiate the pinAPI object with the already opened localstore
		self.pinAPI = pin.NewAPI(localStore, self.stateStore, self.config.FileStoreParams, self.tags, self.api)
	}
	self.sfs = fuse.NewSwarmFS(self.api)
	log.Debug("Initialized FUSE filesystem")
	self.inspector = api.NewInspector(self.api, self.bzz.Hive, self.netStore, self.streamer, localStore)

	return self, nil
}

// parseResolverAPIAddress parses string according to format
// [tld:][contract-addr@]url and returns ClientConfig structure
// with endpoint, contract address and TLD.
func parseResolverAPIAddress(s string) (tld, endpoint string, addr common.Address) {
	isAllLetterString := func(s string) bool {
		for _, r := range s {
			if !unicode.IsLetter(r) {
				return false
			}
		}
		return true
	}
	endpoint = s
	if i := strings.Index(endpoint, ":"); i > 0 {
		if isAllLetterString(endpoint[:i]) && len(endpoint) > i+2 && endpoint[i+1:i+3] != "//" {
			tld = endpoint[:i]
			endpoint = endpoint[i+1:]
		}
	}
	if i := strings.Index(endpoint, "@"); i > 0 {
		addr = common.HexToAddress(endpoint[:i])
		endpoint = endpoint[i+1:]
	}
	return
}

// ensClient provides functionality for api.ResolveValidator
type ensClient struct {
	*ens.ENS
	*ethclient.Client
}

// newEnsClient creates a new ENS client for that is a consumer of
// a ENS API on a specific endpoint. It is used as a helper function
// for creating multiple resolvers in NewSwarm function.
func newEnsClient(endpoint string, addr common.Address, config *api.Config, privkey *ecdsa.PrivateKey) (*ensClient, error) {
	log.Info("connecting to ENS API", "url", endpoint)
	client, err := rpc.Dial(endpoint)
	if err != nil {
		return nil, fmt.Errorf("error connecting to ENS API %s: %s", endpoint, err)
	}
	ethClient := ethclient.NewClient(client)

	ensRoot := config.EnsRoot
	if addr != (common.Address{}) {
		ensRoot = addr
	} else {
		ensRoot = ens.Address
	}
	transactOpts := bind.NewKeyedTransactor(privkey)
	dns, err := ens.NewENS(transactOpts, ensRoot, ethClient)
	if err != nil {
		return nil, err
	}
	log.Debug(fmt.Sprintf("-> Swarm Domain Name Registrar %v @ address %v", endpoint, ensRoot.Hex()))
	return &ensClient{
		ENS:    dns,
		Client: ethClient,
	}, err
}

/*
Start is called when the stack is started
* starts the network kademlia hive peer management
* (starts netStore level 0 api)
* starts DPA level 1 api (chunking -> store/retrieve requests)
* (starts level 2 api)
* starts http proxy server
* registers url scheme handlers for bzz, etc
* TODO: start subservices like sword, swear, swarmdns
*/
// implements the node.Service interface
func (s *Swarm) Start(srv *p2p.Server) error {
	startTime := time.Now()

	s.tracerClose = tracing.Closer

	// update uaddr to correct enode
	newaddr := s.bzz.UpdateLocalAddr([]byte(srv.Self().URLv4()))
	log.Info("Updated bzz local addr", "oaddr", fmt.Sprintf("%x", newaddr.OAddr), "uaddr", fmt.Sprintf("%s", newaddr.UAddr))

	log.Info("Starting bzz service")

	err := s.bzz.Start(srv)
	if err != nil {
		log.Error("bzz failed", "err", err)
		return err
	}
	log.Info("Swarm network started", "bzzaddr", fmt.Sprintf("%x", s.bzz.Hive.BaseAddr()))

	err = s.bzzEth.Start(srv)
	if err != nil {
		return err
	}

	if s.oldpss != nil {
		s.oldpss.Start(srv)
	}
	// start swarm http proxy server
	if s.config.Port != "" {
		addr := net.JoinHostPort(s.config.ListenAddr, s.config.Port)
		server := httpapi.NewServer(s.api, s.pinAPI, s.config.Cors)

		if s.config.Cors != "" {
			log.Info("Swarm HTTP proxy CORS headers", "allowedOrigins", s.config.Cors)
		}

		go func() {
			// We need to use net.Listen because the addr could be on port '0',
			// which means that the OS will allocate a port for us
			listener, err := net.Listen("tcp", addr)
			if err != nil {
				log.Error("Could not open a port for Swarm HTTP proxy", "err", err.Error())
				return
			}
			s.config.Port = strconv.Itoa(listener.Addr().(*net.TCPAddr).Port)
			log.Info("Starting Swarm HTTP proxy", "port", s.config.Port)

			err = http.Serve(listener, server)
			if err != nil {
				log.Error("Could not start Swarm HTTP proxy", "err", err.Error())
			}
		}()
	}

	doneC := make(chan struct{})

	s.cleanupFuncs = append(s.cleanupFuncs, func() error {
		close(doneC)
		return nil
	})

	go func(time.Time) {
		for {
			select {
			case <-time.After(updateGaugesPeriod):
				uptimeGauge.Update(time.Since(startTime).Nanoseconds())
			case <-doneC:
				return
			}
		}
	}(startTime)

	startCounter.Inc(1)
	if err := s.streamer.Start(srv); err != nil {
		return err
	}
	return s.retrieval.Start(srv)
}

// Stop stops all component services.
// Implements the node.Service interface.
func (s *Swarm) Stop() error {
	if s.tracerClose != nil {
		err := s.tracerClose.Close()
		tracing.FinishSpans()
		if err != nil {
			return err
		}
	}

	if s.pushSync != nil {
		s.pushSync.Close()
	}

	if s.oldpss != nil {
		s.oldpss.Stop()
	}
	if s.swap != nil {
		s.swap.Stop()
	}
	if s.accountingMetrics != nil {
		s.accountingMetrics.Close()
	}

	if err := s.streamer.Stop(); err != nil {
		log.Error("streamer stop", "err", err)
	}
	if err := s.retrieval.Stop(); err != nil {
		log.Error("retrieval stop", "err", err)
	}

	if s.tags != nil {
		err := s.stateStore.Put("tags", s.tags)
		if err != nil {
			log.Error("had an error persisting tags", "err", err)
		}
	}

	if s.storer != nil {
		s.storer.Close()
	}

	if s.netStore != nil {
		s.netStore.Close()
	}
	s.sfs.Stop()
	stopCounter.Inc(1)

	err := s.bzzEth.Stop()
	if err != nil {
		log.Error("error during bzz-eth shutdown", "err", err)
	}

	err = s.bzz.Stop()
	if s.stateStore != nil {
		s.stateStore.Close()
	}

	for _, cleanF := range s.cleanupFuncs {
		err = cleanF()
		if err != nil {
			log.Error("encountered an error while running cleanup function", "err", err)
			break
		}
	}
	return err
}

// Protocols implements the node.Service interface
func (s *Swarm) Protocols() (protos []p2p.Protocol) {
	if s.config.BootnodeMode {
		protos = append(protos, s.bzz.Protocols()...)
	} else {
		protos = append(protos, s.bzz.Protocols()...)
		protos = append(protos, s.bzzEth.Protocols()...)
		if s.oldpss != nil {
			protos = append(protos, s.oldpss.Protocols()...)
		}

		if s.swap != nil {
			protos = append(protos, s.swap.Protocols()...)
		}
	}
	return
}

// APIs returns the RPC API descriptors the Swarm implementation offers
// implements node.Service
func (s *Swarm) APIs() []rpc.API {
	apis := []rpc.API{
		// public APIs
		{
			Namespace: "bzz",
			Version:   "4.0",
			Service:   &Info{s.config},
			Public:    true,
		},
		// admin APIs
		{
			Namespace: "bzz",
			Version:   "4.0",
			Service:   s.inspector,
			Public:    false,
		},
		{
			Namespace: "swarmfs",
			Version:   fuse.SwarmFSVersion,
			Service:   s.sfs,
			Public:    false,
		},
		{
			Namespace: "accounting",
			Version:   protocols.AccountingVersion,
			Service:   protocols.NewAccountingApi(s.accountingMetrics),
			Public:    false,
		},
	}

	apis = append(apis, s.bzz.APIs()...)

	// this is a workaround disabling syncing altogether from a node but
	// must be changed when multiple stream implementations are at hand
	if s.config.SyncEnabled {
		apis = append(apis, s.streamer.APIs()...)
	}
	apis = append(apis, s.bzzEth.APIs()...)

	if s.oldpss != nil {
		apis = append(apis, s.oldpss.APIs()...)
	}

	if s.config.SwapEnabled {
		apis = append(apis, s.swap.APIs()...)
	}

	return apis
}

// RegisterPssProtocol adds a devp2p protocol to the swarm node's Pss instance
func (s *Swarm) RegisterPssProtocol(topic *oldpssmessage.Topic, spec *protocols.Spec, targetprotocol *p2p.Protocol, options *oldpss.ProtocolParams) (*oldpss.Protocol, error) {
	return oldpss.RegisterProtocol(s.oldpss, topic, spec, targetprotocol, options)
}

// Info represents the current Swarm node's configuration
type Info struct {
	*api.Config
}

// Info returns the current Swarm configuration
func (i *Info) Info() *Info {
	return i
}<|MERGE_RESOLUTION|>--- conflicted
+++ resolved
@@ -283,24 +283,11 @@
 	self.pss = pss.NewPss(localStore, self.tags)
 
 	if self.config.GlobalPinner {
-<<<<<<< HEAD
+		// add callback to inspect valid chunks for trojan messages
 		lstore.WithDeliverCallback(self.pss.NewDeliverFunc(lstore, *cav))
-		// repairFunc takes care of re-uploading a globally pinned chunk to the network
-		// TODO: move this anonymous function into the prod package
-		repairFunc := func(m trojan.Message) {
-			chAddr := m.Payload
-			lstore.Set(context.Background(), chunk.ModeSetReUpload, chAddr)
-		}
-		self.pss.Register(prod.RecoveryTopic, repairFunc)
-		recoverFunc := prod.NewRecoveryHook(self.pss.Send, feedsHandler)
-		self.netStore.WithRecoveryCallback(recoverFunc)
-=======
-		// add callback to inspect valid chunks for trojan messages
-		lstore.WithDeliverCallback(self.pss.Deliver)
 		// register function for chunk repair upon receiving a trojan message
 		repairHandler := prod.NewRepairHandler(lstore)
 		self.pss.Register(prod.RecoveryTopic, repairHandler)
->>>>>>> 2053e098
 	}
 
 	// add recovery callback for content repair
