--- conflicted
+++ resolved
@@ -530,20 +530,6 @@
 		apis = append(apis, s.ps.APIs()...)
 	}
 
-<<<<<<< HEAD
-	if s.config.SwapEnabled {
-		// TODO: Does this blong in the bzz protocol?
-		// Swap public API
-		swapPublicApi := rpc.API{
-			Namespace: "bzz",
-			Version:   "3.0",
-			Service:   &Info{s.config, s.swap.GetParams()},
-			Public:    true,
-		}
-
-		apis = append(apis, swapPublicApi)
-	}
-=======
 	var swapService *Info
 	if s.config.SwapEnabled {
 		// Swap public API
@@ -561,25 +547,15 @@
 
 	apis = append(apis, swapPublicApi)
 
->>>>>>> 88ff40f4
 	return apis
 }
 
 // DeploySwap ensures that Swap is set up on chain.
 func (s *Swarm) DeploySwap(ctx context.Context) error {
 	err := s.swap.Deploy(ctx, s.backend, s.config.Path)
-<<<<<<< HEAD
-	if err != nil {
-		return err
-	}
-	//TODO: original message, what's this "resetting all connections in the hive"?
-	//log.Info(fmt.Sprintf("new swap contract deployed (%v): saving config file, resetting all connections in the hive", s.config.Swap.Contract.Hex()))
-	return nil
-=======
 	return err
 	//TODO: original message, what's this "resetting all connections in the hive"?
 	//log.Info(fmt.Sprintf("new swap contract deployed (%v): saving config file, resetting all connections in the hive", s.config.Swap.Contract.Hex()))
->>>>>>> 88ff40f4
 }
 
 // RegisterPssProtocol adds a devp2p protocol to the swarm node's Pss instance
