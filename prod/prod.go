// Copyright 2020 The Swarm Authors
// This file is part of the Swarm library.
//
// The Swarm library is free software: you can redistribute it and/or modify
// it under the terms of the GNU Lesser General Public License as published by
// the Free Software Foundation, either version 3 of the License, or
// (at your option) any later version.
//
// The Swarm library is distributed in the hope that it will be useful,
// but WITHOUT ANY WARRANTY; without even the implied warranty of
// MERCHANTABILITY or FITNESS FOR A PARTICULAR PURPOSE. See the
// GNU Lesser General Public License for more details.
//
// You should have received a copy of the GNU Lesser General Public License
// along with the Swarm library. If not, see <http://www.gnu.org/licenses/>.

package prod

import (
	"context"
	"encoding/hex"
	"encoding/json"
	"errors"
	"time"

	"github.com/ethereum/go-ethereum/common"
<<<<<<< HEAD
=======
	"github.com/ethereum/go-ethereum/crypto"
>>>>>>> 0f0f40c4
	"github.com/ethersphere/swarm/chunk"
	"github.com/ethersphere/swarm/log"
	"github.com/ethersphere/swarm/pss"
	"github.com/ethersphere/swarm/pss/trojan"
	"github.com/ethersphere/swarm/storage/feed"
	"github.com/ethersphere/swarm/storage/feed/lookup"
)

// RecoveryTopicText is the string used to construct the recovery topic
const RecoveryTopicText = "RECOVERY"

// RecoveryTopic is the topic used for repairing globally pinned chunks
var RecoveryTopic = trojan.NewTopic(RecoveryTopicText)

// ErrPublisher is returned when the publisher string cannot be decoded into bytes
var ErrPublisher = errors.New("failed to decode publisher")

// ErrPubKey is returned when the publisher bytes cannot be decompressed as a public key
var ErrPubKey = errors.New("failed to decompress public key")

// ErrFeedLookup is returned when the recovery feed cannot be successefully looked up
var ErrFeedLookup = errors.New("failed to look up recovery feed")

// ErrFeedContent is returned when there is a failure to retrieve content from the recovery feed
var ErrFeedContent = errors.New("failed to get content for recovery feed")

// ErrTargets is returned when there is a failure to unmarshal the feed content as a trojan.Targets variable
var ErrTargets = errors.New("failed to unmarshal targets in recovery feed content")

// RecoveryHook defines code to be executed upon failing to retrieve pinned chunks
type RecoveryHook func(ctx context.Context, chunkAddress chunk.Address) error

// sender is the function call for sending trojan chunks
type sender func(ctx context.Context, targets trojan.Targets, topic trojan.Topic, payload []byte) (*pss.Monitor, error)

// NewRecoveryHook returns a new RecoveryHook with the sender function defined
func NewRecoveryHook(send sender, handler feed.GenericHandler, publisher string) RecoveryHook {
	return func(ctx context.Context, chunkAddress chunk.Address) error {
<<<<<<< HEAD
		log.Debug("gp recovery hook triggered", "chunk", hex.EncodeToString(chunkAddress))
		targets, err := getPinners(ctx, handler)
=======
		targets, err := getPinners(ctx, handler, publisher)
>>>>>>> 0f0f40c4
		if err != nil {
			log.Debug("gp error recovering targets", "error", err.Error())
			return err
		}
		for _, t := range targets {
			log.Debug("gp target found", "target", t)
		}
		payload := chunkAddress

		// TODO: returned monitor should be made use of
		if _, err := send(ctx, targets, RecoveryTopic, payload); err != nil {
			return err
		}
		return nil
	}
}

// NewRepairHandler creates a repair function to re-upload globally pinned chunks to the network with the given store
func NewRepairHandler(s *chunk.ValidatorStore) pss.Handler {
	return func(m trojan.Message) {
		chAddr := m.Payload
		s.Set(context.Background(), chunk.ModeSetReUpload, chAddr)
	}
}

// getPinners returns the specific target pinners for a corresponding chunk
<<<<<<< HEAD
func getPinners(ctx context.Context, handler feed.GenericHandler) (trojan.Targets, error) {
	// TODO: obtain fallback Publisher from cli flag if no Publisher found in Manifest
	// get feed user from publisher
	publisher, _ := ctx.Value("publisher").(string)
	log.Debug("gp ctx getpinners", "ctx", ctx)
	log.Debug("gp getPinner", "publisher", publisher)
	/* 	publisherBytes, err := hex.DecodeString(publisher)
	   	if err != nil {
	   		return nil, ErrPublisher
	   	}
	   	pubKey, err := crypto.DecompressPubkey(publisherBytes)
	   	if err != nil {
	   		return nil, ErrPubKey
	   	}
	   	addr := crypto.PubkeyToAddress(*pubKey) */
	addr := common.HexToAddress(publisher)
	log.Debug("gp getPinners", "address", addr.String())
=======
func getPinners(ctx context.Context, handler feed.GenericHandler, publisher string) (trojan.Targets, error) {
	// query feed using recovery topic and publisher
	feedContent, err := queryRecoveryFeed(ctx, RecoveryTopicText, publisher, handler)
	if err != nil {
		return nil, err
	}

	// extract targets from feed content
	targets := new(trojan.Targets)
	if err := json.Unmarshal(feedContent, targets); err != nil {
		return nil, ErrTargets
	}
>>>>>>> 0f0f40c4

	return *targets, nil
}

// queryRecoveryFeed attempts to create a feed topic and user, and query a feed based on these to fetch its content
func queryRecoveryFeed(ctx context.Context, topicText string, publisher string, handler feed.GenericHandler) ([]byte, error) {
	topic, user, err := getFeedTopicAndUser(topicText, publisher)
	if err != nil {
		return nil, err
	}
	return getFeedContent(ctx, handler, topic, user)
}

// getFeedTopicAndUser creates a feed topic and user from the given topic text and publisher strings
func getFeedTopicAndUser(topicText string, publisher string) (feed.Topic, common.Address, error) {
	// get feed topic from topic text
	topic, err := feed.NewTopic(topicText, nil)
	if err != nil {
		return feed.Topic{}, common.Address{}, err
	}
	// get feed user from publisher
	user, err := publisherToAddress(publisher)
	if err != nil {
		return feed.Topic{}, common.Address{}, err
	}
	return topic, user, nil
}

// getFeedContent creates a feed with the given topic and user, and attempts to fetch its content using the given handler
func getFeedContent(ctx context.Context, handler feed.GenericHandler, topic feed.Topic, user common.Address) ([]byte, error) {
	fd := feed.Feed{
		Topic: topic,
		User:  user,
	}
	query := feed.NewQueryLatest(&fd, lookup.NoClue)
	ctx, cancel := context.WithTimeout(ctx, 100*time.Millisecond)
	defer cancel()

	_, err := handler.Lookup(ctx, query)
	// feed should still be queried even if there are no updates
	if err != nil && err.Error() != "no feed updates found" {
		return nil, ErrFeedLookup
	}

	_, content, err := handler.GetContent(&fd)
	if err != nil {
		return nil, ErrFeedContent
	}

	return content, nil
}

// publisherToAddress derives an address based on the given publisher string
func publisherToAddress(publisher string) (common.Address, error) {
	publisherBytes, err := hex.DecodeString(publisher)
	if err != nil {
		return common.Address{}, ErrPublisher
	}
	pubKey, err := crypto.DecompressPubkey(publisherBytes)
	if err != nil {
		return common.Address{}, ErrPubKey
	}
	return crypto.PubkeyToAddress(*pubKey), nil
}<|MERGE_RESOLUTION|>--- conflicted
+++ resolved
@@ -24,10 +24,7 @@
 	"time"
 
 	"github.com/ethereum/go-ethereum/common"
-<<<<<<< HEAD
-=======
 	"github.com/ethereum/go-ethereum/crypto"
->>>>>>> 0f0f40c4
 	"github.com/ethersphere/swarm/chunk"
 	"github.com/ethersphere/swarm/log"
 	"github.com/ethersphere/swarm/pss"
@@ -66,12 +63,8 @@
 // NewRecoveryHook returns a new RecoveryHook with the sender function defined
 func NewRecoveryHook(send sender, handler feed.GenericHandler, publisher string) RecoveryHook {
 	return func(ctx context.Context, chunkAddress chunk.Address) error {
-<<<<<<< HEAD
 		log.Debug("gp recovery hook triggered", "chunk", hex.EncodeToString(chunkAddress))
-		targets, err := getPinners(ctx, handler)
-=======
 		targets, err := getPinners(ctx, handler, publisher)
->>>>>>> 0f0f40c4
 		if err != nil {
 			log.Debug("gp error recovering targets", "error", err.Error())
 			return err
@@ -98,26 +91,9 @@
 }
 
 // getPinners returns the specific target pinners for a corresponding chunk
-<<<<<<< HEAD
-func getPinners(ctx context.Context, handler feed.GenericHandler) (trojan.Targets, error) {
-	// TODO: obtain fallback Publisher from cli flag if no Publisher found in Manifest
-	// get feed user from publisher
-	publisher, _ := ctx.Value("publisher").(string)
-	log.Debug("gp ctx getpinners", "ctx", ctx)
+func getPinners(ctx context.Context, handler feed.GenericHandler, publisher string) (trojan.Targets, error) {
 	log.Debug("gp getPinner", "publisher", publisher)
-	/* 	publisherBytes, err := hex.DecodeString(publisher)
-	   	if err != nil {
-	   		return nil, ErrPublisher
-	   	}
-	   	pubKey, err := crypto.DecompressPubkey(publisherBytes)
-	   	if err != nil {
-	   		return nil, ErrPubKey
-	   	}
-	   	addr := crypto.PubkeyToAddress(*pubKey) */
-	addr := common.HexToAddress(publisher)
-	log.Debug("gp getPinners", "address", addr.String())
-=======
-func getPinners(ctx context.Context, handler feed.GenericHandler, publisher string) (trojan.Targets, error) {
+
 	// query feed using recovery topic and publisher
 	feedContent, err := queryRecoveryFeed(ctx, RecoveryTopicText, publisher, handler)
 	if err != nil {
@@ -129,7 +105,6 @@
 	if err := json.Unmarshal(feedContent, targets); err != nil {
 		return nil, ErrTargets
 	}
->>>>>>> 0f0f40c4
 
 	return *targets, nil
 }
