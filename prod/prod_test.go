// Copyright 2020 The Swarm Authors
// This file is part of the Swarm library.
//
// The Swarm library is free software: you can redistribute it and/or modify
// it under the terms of the GNU Lesser General Public License as published by
// the Free Software Foundation, either version 3 of the License, or
// (at your option) any later version.
//
// The Swarm library is distributed in the hope that it will be useful,
// but WITHOUT ANY WARRANTY; without even the implied warranty of
// MERCHANTABILITY or FITNESS FOR A PARTICULAR PURPOSE. See the
// GNU Lesser General Public License for more details.
//
// You should have received a copy of the GNU Lesser General Public License
// along with the Swarm library. If not, see <http://www.gnu.org/licenses/>.

package prod

import (
	"context"
	"crypto/rand"
	"encoding/json"
	"testing"
	"time"

	"github.com/ethereum/go-ethereum/crypto"
	"github.com/ethersphere/swarm/chunk"
	ctest "github.com/ethersphere/swarm/chunk/testing"
	"github.com/ethersphere/swarm/log"
	"github.com/ethersphere/swarm/network"
	"github.com/ethersphere/swarm/network/retrieval"
	"github.com/ethersphere/swarm/pss"
	psstest "github.com/ethersphere/swarm/pss/testing"
	"github.com/ethersphere/swarm/pss/trojan"
	"github.com/ethersphere/swarm/storage"
	"github.com/ethersphere/swarm/storage/feed"
)

// TestRecoveryHook tests that a recovery hook can be created and called
func TestRecoveryHook(t *testing.T) {
	// test variables needed to be correctly set for any recovery hook to reach the sender func
	chunkAddr := ctest.GenerateTestRandomChunk().Address()
<<<<<<< HEAD
	ctx := context.Background()
=======
	publisher := "0xedC69a0F0E81394bb08F90F89e35F93287E99dc1"
	ctx := context.WithValue(context.Background(), "publisher", publisher)
>>>>>>> 56f0aae6
	handler := newTestRecoveryFeedsHandler(t)
	publisher := "0226f213613e843a413ad35b40f193910d26eb35f00154afcde9ded57479a6224a"

	// setup the sender
	hookWasCalled := false // test variable to check if hook is called
	testSender := func(ctx context.Context, targets trojan.Targets, topic trojan.Topic, payload []byte) (*pss.Monitor, error) {
		hookWasCalled = true
		return nil, nil
	}

	// create recovery hook and call it
	recoveryHook := NewRecoveryHook(testSender, handler, publisher)
	if err := recoveryHook(ctx, chunkAddr); err != nil {
		t.Fatal(err)
	}

	if hookWasCalled != true {
		t.Fatalf("recovery hook was not called")
	}
}

// RecoveryHookTestCase is a struct used as test cases for the TestRecoveryHookCalls func
type RecoveryHookTestCase struct {
	name           string
	publisher      string
	feedsHandler   feed.GenericHandler
	expectsFailure bool
}

// TestRecoveryHookCalls verifies that recovery hooks are being called as expected when net store attempts to get a chunk
func TestRecoveryHookCalls(t *testing.T) {
	// generate test chunk, store and publisher
	netStore := newTestNetStore(t)
	c := ctest.GenerateTestRandomChunk()
	ref := c.Address()
	p := "0xbE165fe06c03e4387F79615b7A0b79d535e8D325"

	// test cases variables
<<<<<<< HEAD
	dummyPublisher := ""
	recoveryPublisher := "0226f213613e843a413ad35b40f193910d26eb35f00154afcde9ded57479a6224a"
=======
	dummyContext := context.Background() // has no publisher
	publisherContext := context.WithValue(context.Background(), "publisher", p)
>>>>>>> 56f0aae6
	dummyHandler := feed.NewDummyHandler() // returns empty content for feed
	feedsHandler := newTestRecoveryFeedsHandler(t)

	for _, tc := range []RecoveryHookTestCase{
		{
			name:           "no publisher, no feed content",
			publisher:      dummyPublisher,
			feedsHandler:   dummyHandler,
			expectsFailure: true,
		},
		{
			name:           "publisher set, no feed content",
			publisher:      recoveryPublisher,
			feedsHandler:   dummyHandler,
			expectsFailure: true,
		},
		{
			name:           "feed content set, no publisher",
			publisher:      dummyPublisher,
			feedsHandler:   feedsHandler,
			expectsFailure: true,
		},
		{
			name:           "publisher and feed content set",
			publisher:      recoveryPublisher,
			feedsHandler:   feedsHandler,
			expectsFailure: false,
		},
	} {
		t.Run(tc.name, func(t *testing.T) {
			hookWasCalled := make(chan bool, 1) // channel to check if hook is called

			// setup recovery hook
			testHook := func(ctx context.Context, targets trojan.Targets, topic trojan.Topic, payload []byte) (*pss.Monitor, error) {
				hookWasCalled <- true
				return nil, nil
			}
			recoverFunc := NewRecoveryHook(testHook, tc.feedsHandler, tc.publisher)

			// set hook in net store
			netStore.WithRecoveryCallback(recoverFunc)

			// fetch test chunk
			netStore.Get(context.Background(), chunk.ModeGetRequest, storage.NewRequest(ref))

			// checks whether the callback is invoked or the test case times out
			select {
			case <-hookWasCalled:
				if !tc.expectsFailure {
					return
				}
				t.Fatal("recovery hook was unexpectedly called")
			case <-time.After(100 * time.Millisecond):
				if tc.expectsFailure {
					return
				}
				t.Fatal("recovery hook was not called when expected")
			}
		})
	}
}

// newTestNetStore creates a test store with a set RemoteGet func
func newTestNetStore(t *testing.T) *storage.NetStore {
	// generate address
	baseKey := make([]byte, 32)
	_, err := rand.Read(baseKey)
	if err != nil {
		t.Fatal(err)
	}
	baseAddress := network.NewBzzAddr(baseKey, baseKey)

	// generate net store
	tags := chunk.NewTags()
	localStore := psstest.NewMockLocalStore(t, tags)
	lstore := chunk.NewValidatorStore(
		localStore,
		storage.NewContentAddressValidator(storage.MakeHashFunc(storage.DefaultHash)),
	)
	netStore := storage.NewNetStore(lstore, baseAddress)

	// generate retrieval
	kad := network.NewKademlia(baseAddress.Over(), network.NewKadParams())
	ret := retrieval.New(kad, netStore, baseAddress, nil)

	// set retrieval on netstore and return
	netStore.RemoteGet = ret.RequestFromPeers
	return netStore
}

// newTestRecoveryFeedsHandler returns a DummyHandler with binary content which can be correctly unmarshalled
func newTestRecoveryFeedsHandler(t *testing.T) *feed.DummyHandler {
	h := feed.NewDummyHandler()

	// test targets
	t1 := trojan.Target([]byte{57, 120})
	t2 := trojan.Target([]byte{209, 156})
	t3 := trojan.Target([]byte{156, 38})
	targets := trojan.Targets([]trojan.Target{t1, t2, t3})

	// marshal into bytes and set as mock feed content
	b, err := json.Marshal(targets)
	if err != nil {
		t.Fatal(err)
	}
	h.SetContent(b)

	return h
}

func testPubKey(t *testing.T) {
	// investigate this failure
	pub := "04de1909c84d13508a06bb2e75bdd80382a8d308ddfce35ea6e51f47fe2e9c5a2861f8792c61d2a09308625de82afe45bbee6a2b2189aa29df8c87e299e4e19d65"
	ecdsaPub, err := crypto.UnmarshalPubkey([]byte(pub))
	if err != nil {
		t.Fatal(err)
	}
	pubcompressed := crypto.CompressPubkey(ecdsaPub)
	log.Debug(string(pubcompressed))
}<|MERGE_RESOLUTION|>--- conflicted
+++ resolved
@@ -23,10 +23,8 @@
 	"testing"
 	"time"
 
-	"github.com/ethereum/go-ethereum/crypto"
 	"github.com/ethersphere/swarm/chunk"
 	ctest "github.com/ethersphere/swarm/chunk/testing"
-	"github.com/ethersphere/swarm/log"
 	"github.com/ethersphere/swarm/network"
 	"github.com/ethersphere/swarm/network/retrieval"
 	"github.com/ethersphere/swarm/pss"
@@ -40,14 +38,9 @@
 func TestRecoveryHook(t *testing.T) {
 	// test variables needed to be correctly set for any recovery hook to reach the sender func
 	chunkAddr := ctest.GenerateTestRandomChunk().Address()
-<<<<<<< HEAD
-	ctx := context.Background()
-=======
 	publisher := "0xedC69a0F0E81394bb08F90F89e35F93287E99dc1"
 	ctx := context.WithValue(context.Background(), "publisher", publisher)
->>>>>>> 56f0aae6
 	handler := newTestRecoveryFeedsHandler(t)
-	publisher := "0226f213613e843a413ad35b40f193910d26eb35f00154afcde9ded57479a6224a"
 
 	// setup the sender
 	hookWasCalled := false // test variable to check if hook is called
@@ -57,7 +50,7 @@
 	}
 
 	// create recovery hook and call it
-	recoveryHook := NewRecoveryHook(testSender, handler, publisher)
+	recoveryHook := NewRecoveryHook(testSender, handler)
 	if err := recoveryHook(ctx, chunkAddr); err != nil {
 		t.Fatal(err)
 	}
@@ -70,7 +63,7 @@
 // RecoveryHookTestCase is a struct used as test cases for the TestRecoveryHookCalls func
 type RecoveryHookTestCase struct {
 	name           string
-	publisher      string
+	ctx            context.Context
 	feedsHandler   feed.GenericHandler
 	expectsFailure bool
 }
@@ -84,38 +77,33 @@
 	p := "0xbE165fe06c03e4387F79615b7A0b79d535e8D325"
 
 	// test cases variables
-<<<<<<< HEAD
-	dummyPublisher := ""
-	recoveryPublisher := "0226f213613e843a413ad35b40f193910d26eb35f00154afcde9ded57479a6224a"
-=======
 	dummyContext := context.Background() // has no publisher
 	publisherContext := context.WithValue(context.Background(), "publisher", p)
->>>>>>> 56f0aae6
 	dummyHandler := feed.NewDummyHandler() // returns empty content for feed
 	feedsHandler := newTestRecoveryFeedsHandler(t)
 
 	for _, tc := range []RecoveryHookTestCase{
 		{
 			name:           "no publisher, no feed content",
-			publisher:      dummyPublisher,
+			ctx:            dummyContext,
 			feedsHandler:   dummyHandler,
 			expectsFailure: true,
 		},
 		{
 			name:           "publisher set, no feed content",
-			publisher:      recoveryPublisher,
+			ctx:            publisherContext,
 			feedsHandler:   dummyHandler,
 			expectsFailure: true,
 		},
 		{
 			name:           "feed content set, no publisher",
-			publisher:      dummyPublisher,
+			ctx:            dummyContext,
 			feedsHandler:   feedsHandler,
 			expectsFailure: true,
 		},
 		{
 			name:           "publisher and feed content set",
-			publisher:      recoveryPublisher,
+			ctx:            publisherContext,
 			feedsHandler:   feedsHandler,
 			expectsFailure: false,
 		},
@@ -128,13 +116,13 @@
 				hookWasCalled <- true
 				return nil, nil
 			}
-			recoverFunc := NewRecoveryHook(testHook, tc.feedsHandler, tc.publisher)
+			recoverFunc := NewRecoveryHook(testHook, tc.feedsHandler)
 
 			// set hook in net store
 			netStore.WithRecoveryCallback(recoverFunc)
 
 			// fetch test chunk
-			netStore.Get(context.Background(), chunk.ModeGetRequest, storage.NewRequest(ref))
+			netStore.Get(tc.ctx, chunk.ModeGetRequest, storage.NewRequest(ref))
 
 			// checks whether the callback is invoked or the test case times out
 			select {
@@ -199,15 +187,4 @@
 	h.SetContent(b)
 
 	return h
-}
-
-func testPubKey(t *testing.T) {
-	// investigate this failure
-	pub := "04de1909c84d13508a06bb2e75bdd80382a8d308ddfce35ea6e51f47fe2e9c5a2861f8792c61d2a09308625de82afe45bbee6a2b2189aa29df8c87e299e4e19d65"
-	ecdsaPub, err := crypto.UnmarshalPubkey([]byte(pub))
-	if err != nil {
-		t.Fatal(err)
-	}
-	pubcompressed := crypto.CompressPubkey(ecdsaPub)
-	log.Debug(string(pubcompressed))
 }