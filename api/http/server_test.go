// Copyright 2017 The go-ethereum Authors
// This file is part of the go-ethereum library.
//
// The go-ethereum library is free software: you can redistribute it and/or modify
// it under the terms of the GNU Lesser General Public License as published by
// the Free Software Foundation, either version 3 of the License, or
// (at your option) any later version.
//
// The go-ethereum library is distributed in the hope that it will be useful,
// but WITHOUT ANY WARRANTY; without even the implied warranty of
// MERCHANTABILITY or FITNESS FOR A PARTICULAR PURPOSE. See the
// GNU Lesser General Public License for more details.
//
// You should have received a copy of the GNU Lesser General Public License
// along with the go-ethereum library. If not, see <http://www.gnu.org/licenses/>.

package http

import (
	"archive/tar"
	"bytes"
	"context"
	"encoding/hex"
	"encoding/json"
	"errors"
	"flag"
	"fmt"
	"io"
	"io/ioutil"
	"math/big"
	"mime/multipart"
	"net/http"
	"net/url"
	"os"
	"path"
	"strconv"
	"strings"
	"testing"
	"time"

	"github.com/ethereum/go-ethereum/common"
	"github.com/ethereum/go-ethereum/core/types"
	"github.com/ethereum/go-ethereum/crypto"
	"github.com/ethereum/go-ethereum/log"
	"github.com/ethersphere/swarm/api"
	"github.com/ethersphere/swarm/chunk"
	"github.com/ethersphere/swarm/storage"
	"github.com/ethersphere/swarm/storage/feed"
	"github.com/ethersphere/swarm/storage/feed/lookup"
	"github.com/ethersphere/swarm/storage/pin"
	"github.com/ethersphere/swarm/testutil"
)

func init() {
	loglevel := flag.Int("loglevel", 2, "loglevel")
	flag.Parse()
	log.Root().SetHandler(log.CallerFileHandler(log.LvlFilterHandler(log.Lvl(*loglevel), log.StreamHandler(os.Stderr, log.TerminalFormat(true)))))
}

func serverFunc(api *api.API, pinAPI *pin.API) TestServer {
	return NewServer(api, pinAPI, "")
}

func newTestSigner() (*feed.GenericSigner, error) {
	privKey, err := crypto.HexToECDSA("deadbeefdeadbeefdeadbeefdeadbeefdeadbeefdeadbeefdeadbeefdeadbeef")
	if err != nil {
		return nil, err
	}
	return feed.NewGenericSigner(privKey), nil
}

<<<<<<< HEAD
// TestGetTag uploads a file, retrieves the tag using http GET and check if it matches
func TestGetTagUsingHash(t *testing.T) {
=======
// TestPinUnpinAPI function tests the pinning and unpinning through HTTP API.
// It does the following
//    1) upload a file
//    2) pin file using HTTP API
//    3) list all the files using HTTP API and check if the pinned file is present
//    4) unpin the pinned file
//    5) list pinned files and check if the unpinned files is not there anymore
func TestPinUnpinAPI(t *testing.T) {
	// Initialize Swarm test server
>>>>>>> 265f0fdc
	srv := NewTestSwarmServer(t, serverFunc, nil, nil)
	defer srv.Close()

	// upload a file
	data := testutil.RandomBytes(1, 10000)
<<<<<<< HEAD
	resp, err := http.Post(fmt.Sprintf("%s/bzz-raw:/", srv.URL), "text/plain", bytes.NewReader([]byte(data)))
	if err != nil {
		t.Fatal(err)
	}
	defer resp.Body.Close()
	if resp.StatusCode != http.StatusOK {
		t.Fatalf("err %s", resp.Status)
	}
	rootHash, err := ioutil.ReadAll(resp.Body)
	if err != nil {
		t.Fatal(err)
	}

	// get the tag for the above upload using root hash of the file
	getBzzURL := fmt.Sprintf("%s/bzz-tag:/%s", srv.URL, string(rootHash))
	getResp, err := http.Get(getBzzURL)
	if err != nil {
		t.Fatal(err)
	}
	defer getResp.Body.Close()
	if getResp.StatusCode != http.StatusOK {
		t.Fatalf("err %s", getResp.Status)
	}
	retrievedData, err := ioutil.ReadAll(getResp.Body)
	if err != nil {
		t.Fatal(err)
	}
	tag := &chunk.Tag{}
	err = json.Unmarshal(retrievedData, &tag)
	if err != nil {
		t.Fatal(err)
	}

	// check if the tag has valid values
	rcvdAddress, err := hex.DecodeString(string(rootHash))
	if err != nil {
		t.Fatal(err)
	}
	if !bytes.Equal(tag.Address, rcvdAddress) {
		t.Fatalf("retrieved address mismatch, expected %x, got %x", rcvdAddress, tag.Address)
	}

	if tag.Total() != 4 {
		t.Fatalf("retrieved total tag count mismatch, expected %x, got %x", 4, tag.Total())
	}

	if !strings.HasPrefix(tag.Name, "unnamed_tag_") {
		t.Fatalf("retrieved name prefix mismatch, expected %x, got %x", "unnamed_tag_", tag.Name)
	}

}

// TestGetTag uploads a file, retrieves the tag using http GET and check if it matches
func TestGetTagUsingTagId(t *testing.T) {
	srv := NewTestSwarmServer(t, serverFunc, nil, nil)
	defer srv.Close()

	// upload a file
	data := testutil.RandomBytes(1, 10000)
	resp, err := http.Post(fmt.Sprintf("%s/bzz-raw:/", srv.URL), "text/plain", bytes.NewReader([]byte(data)))
	if err != nil {
		t.Fatal(err)
	}
	defer resp.Body.Close()
	if resp.StatusCode != http.StatusOK {
		t.Fatalf("err %s", resp.Status)
	}
	rootHash, err := ioutil.ReadAll(resp.Body)
	if err != nil {
		t.Fatal(err)
	}
	tidString := resp.Header.Get(TagHeaderName)

	// get the tag of the above upload using the tagId
	getBzzURL := fmt.Sprintf("%s/bzz-tag:/?Id=%s", srv.URL, tidString)
	getResp, err := http.Get(getBzzURL)
	if err != nil {
		t.Fatal(err)
	}
	defer getResp.Body.Close()
	if getResp.StatusCode != http.StatusOK {
		t.Fatalf("err %s", getResp.Status)
	}
	retrievedData, err := ioutil.ReadAll(getResp.Body)
	if err != nil {
		t.Fatal(err)
	}
	tag := &chunk.Tag{}
	err = json.Unmarshal(retrievedData, &tag)
	if err != nil {
		t.Fatal(err)
	}

	// check if the received tags has valid values
	rcvdAddress, err := hex.DecodeString(string(rootHash))
	if err != nil {
		t.Fatal(err)
	}
	if !bytes.Equal(tag.Address, rcvdAddress) {
		t.Fatalf("retrieved address mismatch, expected %x, got %x", rcvdAddress, tag.Address)
	}

	if tag.Total() != 4 {
		t.Fatalf("retrieved total tag count mismatch, expected %x, got %x", 4, tag.Total())
	}

	if !strings.HasPrefix(tag.Name, "unnamed_tag_") {
		t.Fatalf("retrieved name prefix mismatch, expected %x, got %x", "unnamed_tag_", tag.Name)
	}

=======
	rootHash := uploadFile(t, srv, data)

	// pin it
	pinFile(t, srv, rootHash)

	// get the list of files pinned
	pinnedInfo := listPinnedFiles(t, srv)
	listInfos := make([]pin.PinInfo, 0)
	err := json.Unmarshal(pinnedInfo, &listInfos)
	if err != nil {
		t.Fatal(err)
	}

	// Check if the pinned file is present in the list pin command
	fileInfo := listInfos[0]
	if hex.EncodeToString(fileInfo.Address) != string(rootHash) {
		t.Fatalf("roothash not in list of pinned files")
	}
	if !fileInfo.IsRaw {
		t.Fatalf("pinned file is not raw")
	}
	if fileInfo.PinCounter != 1 {
		t.Fatalf("pin counter is not 1")
	}
	if fileInfo.FileSize != uint64(len(data)) {
		t.Fatalf("data size mismatch, expected %x, got %x", len(data), fileInfo.FileSize)
	}

	// unpin it
	unpinFile(t, srv, rootHash)

	// get the list of files pinned again
	unpinnedInfo := listPinnedFiles(t, srv)
	listInfosUnpin := make([]pin.PinInfo, 0)
	err = json.Unmarshal(unpinnedInfo, &listInfosUnpin)
	if err != nil {
		t.Fatal(err)
	}

	// Check if the pinned file is not present in the list pin command
	if len(listInfosUnpin) != 0 {
		t.Fatalf("roothash is in list of pinned files")
	}
>>>>>>> 265f0fdc
}

// Test the transparent resolving of feed updates with bzz:// scheme
//
// First upload data to bzz:, and store the Swarm hash to the resulting manifest in a feed update.
// This effectively uses a feed to store a pointer to content rather than the content itself
// Retrieving the update with the Swarm hash should return the manifest pointing directly to the data
// and raw retrieve of that hash should return the data
func TestBzzWithFeed(t *testing.T) {

	signer, _ := newTestSigner()

	// Initialize Swarm test server
	srv := NewTestSwarmServer(t, serverFunc, nil, nil)
	defer srv.Close()

	// put together some data for our test:
	dataBytes := []byte(`
	//
	// Create some data our manifest will point to. Data that could be very big and wouldn't fit in a feed update.
	// So what we are going to do is upload it to Swarm bzz:// and obtain a **manifest hash** pointing to it:
	//
	// MANIFEST HASH --> DATA
	//
	// Then, we store that **manifest hash** into a Swarm Feed update. Once we have done this,
	// we can use the **feed manifest hash** in bzz:// instead, this way: bzz://feed-manifest-hash.
	//
	// FEED MANIFEST HASH --> MANIFEST HASH --> DATA
	//
	// Given that we can update the feed at any time with a new **manifest hash** but the **feed manifest hash**
	// stays constant, we have effectively created a fixed address to changing content. (Applause)
	//
	// FEED MANIFEST HASH (the same) --> MANIFEST HASH(2) --> DATA(2) ...
	//
	`)

	// POST data to bzz and get back a content-addressed **manifest hash** pointing to it.
	resp, err := http.Post(fmt.Sprintf("%s/bzz:/", srv.URL), "text/plain", bytes.NewReader(dataBytes))
	if err != nil {
		t.Fatal(err)
	}

	defer resp.Body.Close()
	if resp.StatusCode != http.StatusOK {
		t.Fatalf("err %s", resp.Status)
	}
	manifestAddressHex, err := ioutil.ReadAll(resp.Body)

	if err != nil {
		t.Fatal(err)
	}

	manifestAddress := common.FromHex(string(manifestAddressHex))

	log.Info("added data", "manifest", string(manifestAddressHex))

	// At this point we have uploaded the data and have a manifest pointing to it
	// Now store that manifest address in a feed update.
	// We also want a feed manifest, so we can use it to refer to the feed.

	// First, create a topic for our feed:
	topic, _ := feed.NewTopic("interesting topic indeed", nil)

	// Create a feed update request:
	updateRequest := feed.NewFirstRequest(topic)

	// Store the **manifest address** as data into the feed update.
	updateRequest.SetData(manifestAddress)

	// Sign the update
	if err := updateRequest.Sign(signer); err != nil {
		t.Fatal(err)
	}
	log.Info("added data", "data", common.ToHex(manifestAddress))

	// Build the feed update http request:
	feedUpdateURL, err := url.Parse(fmt.Sprintf("%s/bzz-feed:/", srv.URL))
	if err != nil {
		t.Fatal(err)
	}
	query := feedUpdateURL.Query()
	body := updateRequest.AppendValues(query) // this adds all query parameters and returns the data to be posted
	query.Set("manifest", "1")                // indicate we want a feed manifest back
	feedUpdateURL.RawQuery = query.Encode()

	// submit the feed update request to Swarm
	resp, err = http.Post(feedUpdateURL.String(), "application/octet-stream", bytes.NewReader(body))
	if err != nil {
		t.Fatal(err)
	}
	defer resp.Body.Close()
	if resp.StatusCode != http.StatusOK {
		t.Fatalf("err %s", resp.Status)
	}

	feedManifestAddressHex, err := ioutil.ReadAll(resp.Body)
	if err != nil {
		t.Fatal(err)
	}
	feedManifestAddress := &storage.Address{}
	err = json.Unmarshal(feedManifestAddressHex, feedManifestAddress)
	if err != nil {
		t.Fatalf("data %s could not be unmarshaled: %v", feedManifestAddressHex, err)
	}

	correctManifestAddrHex := "747c402e5b9dc715a25a4393147512167bab018a007fad7cdcd9adc7fce1ced2"
	if feedManifestAddress.Hex() != correctManifestAddrHex {
		t.Fatalf("Response feed manifest address mismatch, expected '%s', got '%s'", correctManifestAddrHex, feedManifestAddress.Hex())
	}

	// get bzz manifest transparent feed update resolve
	getBzzURL := fmt.Sprintf("%s/bzz:/%s", srv.URL, feedManifestAddress)
	resp, err = http.Get(getBzzURL)
	if err != nil {
		t.Fatal(err)
	}
	defer resp.Body.Close()
	if resp.StatusCode != http.StatusOK {
		t.Fatalf("err %s", resp.Status)
	}
	retrievedData, err := ioutil.ReadAll(resp.Body)
	if err != nil {
		t.Fatal(err)
	}
	if !bytes.Equal(retrievedData, dataBytes) {
		t.Fatalf("retrieved data mismatch, expected %x, got %x", dataBytes, retrievedData)
	}
}

// Test Swarm feeds using the raw update methods
func TestBzzFeed(t *testing.T) {
	srv := NewTestSwarmServer(t, serverFunc, nil, nil)
	signer, _ := newTestSigner()

	defer srv.Close()

	// data of update 1
	update1Data := testutil.RandomBytes(1, 666)
	update1Timestamp := srv.CurrentTime
	//data for update 2
	update2Data := []byte("foo")

	topic, _ := feed.NewTopic("foo.eth", nil)
	updateRequest := feed.NewFirstRequest(topic)
	updateRequest.SetData(update1Data)

	if err := updateRequest.Sign(signer); err != nil {
		t.Fatal(err)
	}

	// creates feed and sets update 1
	testUrl, err := url.Parse(fmt.Sprintf("%s/bzz-feed:/", srv.URL))
	if err != nil {
		t.Fatal(err)
	}
	urlQuery := testUrl.Query()
	body := updateRequest.AppendValues(urlQuery) // this adds all query parameters
	urlQuery.Set("manifest", "1")                // indicate we want a manifest back
	testUrl.RawQuery = urlQuery.Encode()

	resp, err := http.Post(testUrl.String(), "application/octet-stream", bytes.NewReader(body))
	if err != nil {
		t.Fatal(err)
	}
	defer resp.Body.Close()
	if resp.StatusCode != http.StatusOK {
		t.Fatalf("err %s", resp.Status)
	}
	b, err := ioutil.ReadAll(resp.Body)
	if err != nil {
		t.Fatal(err)
	}
	rsrcResp := &storage.Address{}
	err = json.Unmarshal(b, rsrcResp)
	if err != nil {
		t.Fatalf("data %s could not be unmarshaled: %v", b, err)
	}

	correctManifestAddrHex := "bb056a5264c295c2b0f613c8409b9c87ce9d71576ace02458160df4cc894210b"
	if rsrcResp.Hex() != correctManifestAddrHex {
		t.Fatalf("Response feed manifest mismatch, expected '%s', got '%s'", correctManifestAddrHex, rsrcResp.Hex())
	}

	// get the manifest
	testRawUrl := fmt.Sprintf("%s/bzz-raw:/%s", srv.URL, rsrcResp)
	resp, err = http.Get(testRawUrl)
	if err != nil {
		t.Fatal(err)
	}
	defer resp.Body.Close()
	if resp.StatusCode != http.StatusOK {
		t.Fatalf("err %s", resp.Status)
	}
	b, err = ioutil.ReadAll(resp.Body)
	if err != nil {
		t.Fatal(err)
	}
	manifest := &api.Manifest{}
	err = json.Unmarshal(b, manifest)
	if err != nil {
		t.Fatal(err)
	}
	if len(manifest.Entries) != 1 {
		t.Fatalf("Manifest has %d entries", len(manifest.Entries))
	}
	correctFeedHex := "0x666f6f2e65746800000000000000000000000000000000000000000000000000c96aaa54e2d44c299564da76e1cd3184a2386b8d"
	if manifest.Entries[0].Feed.Hex() != correctFeedHex {
		t.Fatalf("Expected manifest Feed '%s', got '%s'", correctFeedHex, manifest.Entries[0].Feed.Hex())
	}

	// take the chance to have bzz: crash on resolving a feed update that does not contain
	// a swarm hash:
	testBzzUrl := fmt.Sprintf("%s/bzz:/%s", srv.URL, rsrcResp)
	resp, err = http.Get(testBzzUrl)
	if err != nil {
		t.Fatal(err)
	}
	defer resp.Body.Close()
	if resp.StatusCode == http.StatusOK {
		t.Fatal("Expected error status since feed update does not contain a Swarm hash. Received 200 OK")
	}
	_, err = ioutil.ReadAll(resp.Body)
	if err != nil {
		t.Fatal(err)
	}

	// get non-existent name, should fail
	testBzzResUrl := fmt.Sprintf("%s/bzz-feed:/bar", srv.URL)
	resp, err = http.Get(testBzzResUrl)
	if err != nil {
		t.Fatal(err)
	}

	if resp.StatusCode != http.StatusNotFound {
		t.Fatalf("Expected get non-existent feed manifest to fail with StatusNotFound (404), got %d", resp.StatusCode)
	}

	resp.Body.Close()

	// get latest update through bzz-feed directly
	log.Info("get update latest = 1.1", "addr", correctManifestAddrHex)
	testBzzResUrl = fmt.Sprintf("%s/bzz-feed:/%s", srv.URL, correctManifestAddrHex)
	resp, err = http.Get(testBzzResUrl)
	if err != nil {
		t.Fatal(err)
	}
	defer resp.Body.Close()
	if resp.StatusCode != http.StatusOK {
		t.Fatalf("err %s", resp.Status)
	}
	b, err = ioutil.ReadAll(resp.Body)
	if err != nil {
		t.Fatal(err)
	}
	if !bytes.Equal(update1Data, b) {
		t.Fatalf("Expected body '%x', got '%x'", update1Data, b)
	}

	// update 2
	// Move the clock ahead 1 second
	srv.CurrentTime++
	log.Info("update 2")

	// 1.- get metadata about this feed
	testBzzResUrl = fmt.Sprintf("%s/bzz-feed:/%s/", srv.URL, correctManifestAddrHex)
	resp, err = http.Get(testBzzResUrl + "?meta=1")
	if err != nil {
		t.Fatal(err)
	}
	defer resp.Body.Close()
	if resp.StatusCode != http.StatusOK {
		t.Fatalf("Get feed metadata returned %s", resp.Status)
	}
	b, err = ioutil.ReadAll(resp.Body)
	if err != nil {
		t.Fatal(err)
	}
	updateRequest = &feed.Request{}
	if err = updateRequest.UnmarshalJSON(b); err != nil {
		t.Fatalf("Error decoding feed metadata: %s", err)
	}
	updateRequest.SetData(update2Data)
	if err = updateRequest.Sign(signer); err != nil {
		t.Fatal(err)
	}
	testUrl, err = url.Parse(fmt.Sprintf("%s/bzz-feed:/", srv.URL))
	if err != nil {
		t.Fatal(err)
	}
	urlQuery = testUrl.Query()
	body = updateRequest.AppendValues(urlQuery) // this adds all query parameters
	goodQueryParameters := urlQuery.Encode()    // save the query parameters for a second attempt

	// create bad query parameters in which the signature is missing
	urlQuery.Del("signature")
	testUrl.RawQuery = urlQuery.Encode()

	// 1st attempt with bad query parameters in which the signature is missing
	resp, err = http.Post(testUrl.String(), "application/octet-stream", bytes.NewReader(body))
	if err != nil {
		t.Fatal(err)
	}
	defer resp.Body.Close()
	expectedCode := http.StatusBadRequest
	if resp.StatusCode != expectedCode {
		t.Fatalf("Update returned %s. Expected %d", resp.Status, expectedCode)
	}

	// 2nd attempt with bad query parameters in which the signature is of incorrect length
	urlQuery.Set("signature", "0xabcd") // should be 130 hex chars
	resp, err = http.Post(testUrl.String(), "application/octet-stream", bytes.NewReader(body))
	if err != nil {
		t.Fatal(err)
	}
	defer resp.Body.Close()
	expectedCode = http.StatusBadRequest
	if resp.StatusCode != expectedCode {
		t.Fatalf("Update returned %s. Expected %d", resp.Status, expectedCode)
	}

	// 3rd attempt, with good query parameters:
	testUrl.RawQuery = goodQueryParameters
	resp, err = http.Post(testUrl.String(), "application/octet-stream", bytes.NewReader(body))
	if err != nil {
		t.Fatal(err)
	}
	defer resp.Body.Close()
	expectedCode = http.StatusOK
	if resp.StatusCode != expectedCode {
		t.Fatalf("Update returned %s. Expected %d", resp.Status, expectedCode)
	}

	// get latest update through bzz-feed directly
	log.Info("get update 1.2")
	testBzzResUrl = fmt.Sprintf("%s/bzz-feed:/%s", srv.URL, correctManifestAddrHex)
	resp, err = http.Get(testBzzResUrl)
	if err != nil {
		t.Fatal(err)
	}
	defer resp.Body.Close()
	if resp.StatusCode != http.StatusOK {
		t.Fatalf("err %s", resp.Status)
	}
	b, err = ioutil.ReadAll(resp.Body)
	if err != nil {
		t.Fatal(err)
	}
	if !bytes.Equal(update2Data, b) {
		t.Fatalf("Expected body '%x', got '%x'", update2Data, b)
	}

	// test manifest-less queries
	log.Info("get first update in update1Timestamp via direct query")
	query := feed.NewQuery(&updateRequest.Feed, update1Timestamp, lookup.NoClue)

	urlq, err := url.Parse(fmt.Sprintf("%s/bzz-feed:/", srv.URL))
	if err != nil {
		t.Fatal(err)
	}

	values := urlq.Query()
	query.AppendValues(values) // this adds feed query parameters
	urlq.RawQuery = values.Encode()
	resp, err = http.Get(urlq.String())
	if err != nil {
		t.Fatal(err)
	}
	defer resp.Body.Close()
	if resp.StatusCode != http.StatusOK {
		t.Fatalf("err %s", resp.Status)
	}
	b, err = ioutil.ReadAll(resp.Body)
	if err != nil {
		t.Fatal(err)
	}
	if !bytes.Equal(update1Data, b) {
		t.Fatalf("Expected body '%x', got '%x'", update1Data, b)
	}

}

func TestBzzGetPath(t *testing.T) {
	testBzzGetPath(false, t)
	testBzzGetPath(true, t)
}

func testBzzGetPath(encrypted bool, t *testing.T) {
	var err error

	testmanifest := []string{
		`{"entries":[{"path":"b","hash":"011b4d03dd8c01f1049143cf9c4c817e4b167f1d1b83e5c6f0f10d89ba1e7bce","contentType":"","status":0},{"path":"c","hash":"011b4d03dd8c01f1049143cf9c4c817e4b167f1d1b83e5c6f0f10d89ba1e7bce","contentType":"","status":0}]}`,
		`{"entries":[{"path":"a","hash":"011b4d03dd8c01f1049143cf9c4c817e4b167f1d1b83e5c6f0f10d89ba1e7bce","contentType":"","status":0},{"path":"b/","hash":"<key0>","contentType":"application/bzz-manifest+json","status":0}]}`,
		`{"entries":[{"path":"a/","hash":"<key1>","contentType":"application/bzz-manifest+json","status":0}]}`,
	}

	testrequests := make(map[string]int)
	testrequests["/"] = 2
	testrequests["/a/"] = 1
	testrequests["/a/b/"] = 0
	testrequests["/x"] = 0
	testrequests[""] = 0

	expectedfailrequests := []string{"", "/x"}

	reader := [3]*bytes.Reader{}

	addr := [3]storage.Address{}

	srv := NewTestSwarmServer(t, serverFunc, nil, nil)
	defer srv.Close()

	for i, mf := range testmanifest {
		reader[i] = bytes.NewReader([]byte(mf))
		var wait func(context.Context) error
		ctx := context.TODO()
		addr[i], wait, err = srv.FileStore.Store(ctx, reader[i], int64(len(mf)), encrypted)
		if err != nil {
			t.Fatal(err)
		}
		for j := i + 1; j < len(testmanifest); j++ {
			testmanifest[j] = strings.Replace(testmanifest[j], fmt.Sprintf("<key%v>", i), addr[i].Hex(), -1)
		}
		err = wait(ctx)
		if err != nil {
			t.Fatal(err)
		}
	}

	rootRef := addr[2].Hex()

	_, err = http.Get(srv.URL + "/bzz-raw:/" + rootRef + "/a")
	if err != nil {
		t.Fatalf("Failed to connect to proxy: %v", err)
	}

	for k, v := range testrequests {
		var resp *http.Response
		var respbody []byte

		url := srv.URL + "/bzz-raw:/"
		if k != "" {
			url += rootRef + "/" + k[1:] + "?content_type=text/plain"
		}
		resp, err = http.Get(url)
		if err != nil {
			t.Fatalf("Request failed: %v", err)
		}
		defer resp.Body.Close()
		respbody, err = ioutil.ReadAll(resp.Body)
		if err != nil {
			t.Fatalf("Error while reading response body: %v", err)
		}

		if string(respbody) != testmanifest[v] {
			isexpectedfailrequest := false

			for _, r := range expectedfailrequests {
				if k == r {
					isexpectedfailrequest = true
				}
			}
			if !isexpectedfailrequest {
				t.Fatalf("Response body does not match, expected: %v, got %v", testmanifest[v], string(respbody))
			}
		}
	}

	for k, v := range testrequests {
		var resp *http.Response
		var respbody []byte

		url := srv.URL + "/bzz-hash:/"
		if k != "" {
			url += rootRef + "/" + k[1:]
		}
		resp, err = http.Get(url)
		if err != nil {
			t.Fatalf("Request failed: %v", err)
		}
		defer resp.Body.Close()
		respbody, err = ioutil.ReadAll(resp.Body)
		if err != nil {
			t.Fatalf("Read request body: %v", err)
		}

		if string(respbody) != addr[v].Hex() {
			isexpectedfailrequest := false

			for _, r := range expectedfailrequests {
				if k == r {
					isexpectedfailrequest = true
				}
			}
			if !isexpectedfailrequest {
				t.Fatalf("Response body does not match, expected: %v, got %v", addr[v], string(respbody))
			}
		}
	}

	ref := addr[2].Hex()

	for _, c := range []struct {
		path          string
		json          string
		pageFragments []string
	}{
		{
			path: "/",
			json: `{"common_prefixes":["a/"]}`,
			pageFragments: []string{
				fmt.Sprintf("Swarm index of bzz:/%s/", ref),
				`<a class="normal-link" href="a/">a/</a>`,
			},
		},
		{
			path: "/a/",
			json: `{"common_prefixes":["a/b/"],"entries":[{"hash":"011b4d03dd8c01f1049143cf9c4c817e4b167f1d1b83e5c6f0f10d89ba1e7bce","path":"a/a","mod_time":"0001-01-01T00:00:00Z"}]}`,
			pageFragments: []string{
				fmt.Sprintf("Swarm index of bzz:/%s/a/", ref),
				`<a class="normal-link" href="b/">b/</a>`,
				fmt.Sprintf(`<a class="normal-link" href="/bzz:/%s/a/a">a</a>`, ref),
			},
		},
		{
			path: "/a/b/",
			json: `{"entries":[{"hash":"011b4d03dd8c01f1049143cf9c4c817e4b167f1d1b83e5c6f0f10d89ba1e7bce","path":"a/b/b","mod_time":"0001-01-01T00:00:00Z"},{"hash":"011b4d03dd8c01f1049143cf9c4c817e4b167f1d1b83e5c6f0f10d89ba1e7bce","path":"a/b/c","mod_time":"0001-01-01T00:00:00Z"}]}`,
			pageFragments: []string{
				fmt.Sprintf("Swarm index of bzz:/%s/a/b/", ref),
				fmt.Sprintf(`<a class="normal-link" href="/bzz:/%s/a/b/b">b</a>`, ref),
				fmt.Sprintf(`<a class="normal-link" href="/bzz:/%s/a/b/c">c</a>`, ref),
			},
		},
		{
			path: "/x",
		},
		{
			path: "",
		},
	} {
		k := c.path
		url := srv.URL + "/bzz-list:/"
		if k != "" {
			url += rootRef + "/" + k[1:]
		}
		t.Run("json list "+c.path, func(t *testing.T) {
			resp, err := http.Get(url)
			if err != nil {
				t.Fatalf("HTTP request: %v", err)
			}
			defer resp.Body.Close()
			respbody, err := ioutil.ReadAll(resp.Body)
			if err != nil {
				t.Fatalf("Read response body: %v", err)
			}

			body := strings.TrimSpace(string(respbody))
			if body != c.json {
				isexpectedfailrequest := false

				for _, r := range expectedfailrequests {
					if k == r {
						isexpectedfailrequest = true
					}
				}
				if !isexpectedfailrequest {
					t.Errorf("Response list body %q does not match, expected: %v, got %v", k, c.json, body)
				}
			}
		})
		t.Run("html list "+c.path, func(t *testing.T) {
			req, err := http.NewRequest(http.MethodGet, url, nil)
			if err != nil {
				t.Fatalf("New request: %v", err)
			}
			req.Header.Set("Accept", "text/html")
			resp, err := http.DefaultClient.Do(req)
			if err != nil {
				t.Fatalf("HTTP request: %v", err)
			}
			defer resp.Body.Close()
			b, err := ioutil.ReadAll(resp.Body)
			if err != nil {
				t.Fatalf("Read response body: %v", err)
			}

			body := string(b)

			for _, f := range c.pageFragments {
				if !strings.Contains(body, f) {
					isexpectedfailrequest := false

					for _, r := range expectedfailrequests {
						if k == r {
							isexpectedfailrequest = true
						}
					}
					if !isexpectedfailrequest {
						t.Errorf("Response list body %q does not contain %q: body %q", k, f, body)
					}
				}
			}
		})
	}

	nonhashtests := []string{
		srv.URL + "/bzz:/name",
		srv.URL + "/bzz-immutable:/nonhash",
		srv.URL + "/bzz-raw:/nonhash",
		srv.URL + "/bzz-list:/nonhash",
		srv.URL + "/bzz-hash:/nonhash",
	}

	nonhashresponses := []string{
		`cannot resolve name: no DNS to resolve name: "name"`,
		`cannot resolve nonhash: no DNS to resolve name: "nonhash"`,
		`cannot resolve nonhash: no DNS to resolve name: "nonhash"`,
		`cannot resolve nonhash: no DNS to resolve name: "nonhash"`,
		`cannot resolve nonhash: no DNS to resolve name: "nonhash"`,
	}

	for i, url := range nonhashtests {
		var resp *http.Response
		var respbody []byte

		resp, err = http.Get(url)

		if err != nil {
			t.Fatalf("Request failed: %v", err)
		}
		defer resp.Body.Close()
		respbody, err = ioutil.ReadAll(resp.Body)
		if err != nil {
			t.Fatalf("ReadAll failed: %v", err)
		}
		if !strings.Contains(string(respbody), nonhashresponses[i]) {
			t.Fatalf("Non-Hash response body does not match, expected: %v, got: %v", nonhashresponses[i], string(respbody))
		}
	}
}

func TestBzzTar(t *testing.T) {
	testBzzTar(false, t)
	testBzzTar(true, t)
}

func testBzzTar(encrypted bool, t *testing.T) {
	srv := NewTestSwarmServer(t, serverFunc, nil, nil)
	defer srv.Close()
	fileNames := []string{"tmp1.txt", "tmp2.lock", "tmp3.rtf"}
	fileContents := []string{"tmp1textfilevalue", "tmp2lockfilelocked", "tmp3isjustaplaintextfile"}

	buf := &bytes.Buffer{}
	tw := tar.NewWriter(buf)
	defer tw.Close()

	for i, v := range fileNames {
		size := int64(len(fileContents[i]))
		hdr := &tar.Header{
			Name:    v,
			Mode:    0644,
			Size:    size,
			ModTime: time.Now(),
			Xattrs: map[string]string{
				"user.swarm.content-type": "text/plain",
			},
		}
		if err := tw.WriteHeader(hdr); err != nil {
			t.Fatal(err)
		}

		// copy the file into the tar stream
		n, err := io.Copy(tw, bytes.NewBufferString(fileContents[i]))
		if err != nil {
			t.Fatal(err)
		} else if n != size {
			t.Fatal("size mismatch")
		}
	}

	//post tar stream
	url := srv.URL + "/bzz:/"
	if encrypted {
		url = url + encryptAddr
	}
	req, err := http.NewRequest("POST", url, buf)
	if err != nil {
		t.Fatal(err)
	}
	req.Header.Add("Content-Type", "application/x-tar")
	req.Header.Add(TagHeaderName, "test-upload")
	client := &http.Client{}
	resp2, err := client.Do(req)
	if err != nil {
		t.Fatal(err)
	}
	if resp2.StatusCode != http.StatusOK {
		t.Fatalf("err %s", resp2.Status)
	}

	// check that the tag was written correctly
	tag := srv.Tags.All()[0]
	testutil.CheckTag(t, tag, 4, 4, 0, 4)

	swarmHash, err := ioutil.ReadAll(resp2.Body)
	resp2.Body.Close()
	if err != nil {
		t.Fatal(err)
	}

	// now do a GET to get a tarball back
	req, err = http.NewRequest("GET", fmt.Sprintf(srv.URL+"/bzz:/%s", string(swarmHash)), nil)
	if err != nil {
		t.Fatal(err)
	}
	req.Header.Add("Accept", "application/x-tar")
	resp2, err = client.Do(req)
	if err != nil {
		t.Fatal(err)
	}
	defer resp2.Body.Close()

	if h := resp2.Header.Get("Content-Type"); h != "application/x-tar" {
		t.Fatalf("Content-Type header expected: application/x-tar, got: %s", h)
	}

	expectedFileName := string(swarmHash) + ".tar"
	expectedContentDisposition := fmt.Sprintf("inline; filename=\"%s\"", expectedFileName)
	if h := resp2.Header.Get("Content-Disposition"); h != expectedContentDisposition {
		t.Fatalf("Content-Disposition header expected: %s, got: %s", expectedContentDisposition, h)
	}

	file, err := ioutil.TempFile("", "swarm-downloaded-tarball")
	if err != nil {
		t.Fatal(err)
	}
	defer os.Remove(file.Name())
	_, err = io.Copy(file, resp2.Body)
	if err != nil {
		t.Fatalf("error getting tarball: %v", err)
	}
	file.Sync()
	file.Close()

	tarFileHandle, err := os.Open(file.Name())
	if err != nil {
		t.Fatal(err)
	}
	tr := tar.NewReader(tarFileHandle)

	for {
		hdr, err := tr.Next()
		if err == io.EOF {
			break
		} else if err != nil {
			t.Fatalf("error reading tar stream: %s", err)
		}
		bb := make([]byte, hdr.Size)
		_, err = tr.Read(bb)
		if err != nil && err != io.EOF {
			t.Fatal(err)
		}
		passed := false
		for i, v := range fileNames {
			if v == hdr.Name {
				if string(bb) == fileContents[i] {
					passed = true
					break
				}
			}
		}
		if !passed {
			t.Fatalf("file %s did not pass content assertion", hdr.Name)
		}
	}

	// now check the tags endpoint
}

// TestBzzCorrectTagEstimate checks that the HTTP middleware sets the total number of chunks
// in the tag according to an estimate from the HTTP request Content-Length header divided
// by chunk size (4096). It is needed to be checked BEFORE chunking is done, therefore
// concurrency was introduced to slow down the HTTP request
func TestBzzCorrectTagEstimate(t *testing.T) {
	srv := NewTestSwarmServer(t, serverFunc, nil, nil)
	defer srv.Close()

	for _, v := range []struct {
		toEncrypt bool
		expChunks int64
	}{
		{toEncrypt: false, expChunks: 248},
		{toEncrypt: true, expChunks: 250},
	} {
		pr, pw := io.Pipe()

		ctx, cancel := context.WithCancel(context.Background())
		defer cancel()
		addr := ""
		if v.toEncrypt {
			addr = encryptAddr
		}
		req, err := http.NewRequest("POST", srv.URL+"/bzz:/"+addr, pr)
		if err != nil {
			t.Fatal(err)
		}

		req = req.WithContext(ctx)
		req.ContentLength = 1000000
		req.Header.Add(TagHeaderName, "1000000")

		go func() {
			for {
				select {
				case <-ctx.Done():
					return
				case <-time.After(1 * time.Millisecond):
					_, err := pw.Write([]byte{0})
					if err != nil {
						t.Error(err)
					}
				}
			}
		}()
		go func() {
			transport := http.DefaultTransport
			_, err := transport.RoundTrip(req)
			if err != nil {
				t.Error(err)
			}
		}()
		done := false
		for !done {
			switch len(srv.Tags.All()) {
			case 0:
				<-time.After(10 * time.Millisecond)
			case 1:
				tag := srv.Tags.All()[0]
				testutil.CheckTag(t, tag, 0, 0, 0, v.expChunks)
				srv.Tags.Delete(tag.Uid)
				done = true
			}
		}
	}
}

// TestBzzRootRedirect tests that getting the root path of a manifest without
// a trailing slash gets redirected to include the trailing slash so that
// relative URLs work as expected.
func TestBzzRootRedirect(t *testing.T) {
	testBzzRootRedirect(false, t)
}
func TestBzzRootRedirectEncrypted(t *testing.T) {
	testBzzRootRedirect(true, t)
}

func testBzzRootRedirect(toEncrypt bool, t *testing.T) {
	srv := NewTestSwarmServer(t, serverFunc, nil, nil)
	defer srv.Close()

	// create a manifest with some data at the root path
	data := []byte("data")
	headers := map[string]string{"Content-Type": "text/plain"}
	res, hash := httpDo("POST", srv.URL+"/bzz:/", bytes.NewReader(data), headers, false, t)
	if res.StatusCode != http.StatusOK {
		t.Fatalf("unexpected status code from server %d want %d", res.StatusCode, http.StatusOK)
	}

	// define a CheckRedirect hook which ensures there is only a single
	// redirect to the correct URL
	redirected := false
	httpClient := http.Client{
		CheckRedirect: func(req *http.Request, via []*http.Request) error {
			if redirected {
				return errors.New("too many redirects")
			}
			redirected = true
			expectedPath := "/bzz:/" + hash + "/"
			if req.URL.Path != expectedPath {
				return fmt.Errorf("expected redirect to %q, got %q", expectedPath, req.URL.Path)
			}
			return nil
		},
	}

	// perform the GET request and assert the response
	res, err := httpClient.Get(srv.URL + "/bzz:/" + hash)
	if err != nil {
		t.Fatal(err)
	}
	defer res.Body.Close()
	if !redirected {
		t.Fatal("expected GET /bzz:/<hash> to redirect to /bzz:/<hash>/ but it didn't")
	}
	gotData, err := ioutil.ReadAll(res.Body)
	if err != nil {
		t.Fatal(err)
	}
	if !bytes.Equal(gotData, data) {
		t.Fatalf("expected response to equal %q, got %q", data, gotData)
	}
}

func TestMethodsNotAllowed(t *testing.T) {
	srv := NewTestSwarmServer(t, serverFunc, nil, nil)
	defer srv.Close()
	databytes := "bar"
	for _, c := range []struct {
		url  string
		code int
	}{
		{
			url:  fmt.Sprintf("%s/bzz-list:/", srv.URL),
			code: http.StatusMethodNotAllowed,
		}, {
			url:  fmt.Sprintf("%s/bzz-hash:/", srv.URL),
			code: http.StatusMethodNotAllowed,
		},
		{
			url:  fmt.Sprintf("%s/bzz-immutable:/", srv.URL),
			code: http.StatusMethodNotAllowed,
		},
	} {
		res, _ := http.Post(c.url, "text/plain", bytes.NewReader([]byte(databytes)))
		if res.StatusCode != c.code {
			t.Fatalf("should have failed. requested url: %s, expected code %d, got %d", c.url, c.code, res.StatusCode)
		}
	}

}

func httpDo(httpMethod string, url string, reqBody io.Reader, headers map[string]string, verbose bool, t *testing.T) (*http.Response, string) {
	// Build the Request
	req, err := http.NewRequest(httpMethod, url, reqBody)
	if err != nil {
		t.Fatal(err)
	}
	for key, value := range headers {
		req.Header.Set(key, value)
	}
	if verbose {
		t.Log(req.Method, req.URL, req.Header, req.Body)
	}

	// Send Request out
	httpClient := &http.Client{}
	res, err := httpClient.Do(req)
	if err != nil {
		t.Fatal(err)
	}

	// Read the HTTP Body
	buffer, err := ioutil.ReadAll(res.Body)
	if err != nil {
		t.Fatal(err)
	}
	defer res.Body.Close()
	body := string(buffer)

	return res, body
}

func TestGet(t *testing.T) {
	srv := NewTestSwarmServer(t, serverFunc, nil, nil)
	defer srv.Close()

	for _, testCase := range []struct {
		uri                string
		method             string
		headers            map[string]string
		expectedStatusCode int
		assertResponseBody string
		verbose            bool
	}{
		{
			uri:                fmt.Sprintf("%s/", srv.URL),
			method:             "GET",
			headers:            map[string]string{"Accept": "text/html"},
			expectedStatusCode: http.StatusOK,
			assertResponseBody: "Swarm provides censorship resistant storage and communication infrastructure for a sovereign digital society",
			verbose:            false,
		},
		{
			uri:                fmt.Sprintf("%s/", srv.URL),
			method:             "GET",
			headers:            map[string]string{"Accept": "application/json"},
			expectedStatusCode: http.StatusOK,
			assertResponseBody: "Swarm: Please request a valid ENS or swarm hash with the appropriate bzz scheme",
			verbose:            false,
		},
		{
			uri:                fmt.Sprintf("%s/robots.txt", srv.URL),
			method:             "GET",
			headers:            map[string]string{"Accept": "text/html"},
			expectedStatusCode: http.StatusOK,
			assertResponseBody: "User-agent: *\nDisallow: /",
			verbose:            false,
		},
		{
			uri:                fmt.Sprintf("%s/nonexistent_path", srv.URL),
			method:             "GET",
			headers:            map[string]string{},
			expectedStatusCode: http.StatusNotFound,
			verbose:            false,
		},
		{
			uri:                fmt.Sprintf("%s/bzz:asdf/", srv.URL),
			method:             "GET",
			headers:            map[string]string{},
			expectedStatusCode: http.StatusNotFound,
			verbose:            false,
		},
		{
			uri:                fmt.Sprintf("%s/tbz2/", srv.URL),
			method:             "GET",
			headers:            map[string]string{},
			expectedStatusCode: http.StatusNotFound,
			verbose:            false,
		},
		{
			uri:                fmt.Sprintf("%s/bzz-rack:/", srv.URL),
			method:             "GET",
			headers:            map[string]string{},
			expectedStatusCode: http.StatusNotFound,
			verbose:            false,
		},
		{
			uri:                fmt.Sprintf("%s/bzz-ls", srv.URL),
			method:             "GET",
			headers:            map[string]string{},
			expectedStatusCode: http.StatusNotFound,
			verbose:            false,
		}} {
		t.Run("GET "+testCase.uri, func(t *testing.T) {
			res, body := httpDo(testCase.method, testCase.uri, nil, testCase.headers, testCase.verbose, t)
			if res.StatusCode != testCase.expectedStatusCode {
				t.Fatalf("expected status code %d but got %d", testCase.expectedStatusCode, res.StatusCode)
			}
			if testCase.assertResponseBody != "" && !strings.Contains(body, testCase.assertResponseBody) {
				t.Fatalf("expected response to be: %s but got: %s", testCase.assertResponseBody, body)
			}
		})
	}
}

func TestModify(t *testing.T) {
	srv := NewTestSwarmServer(t, serverFunc, nil, nil)
	defer srv.Close()
	headers := map[string]string{"Content-Type": "text/plain"}
	res, hash := httpDo("POST", srv.URL+"/bzz:/", bytes.NewReader([]byte("data")), headers, false, t)
	if res.StatusCode != http.StatusOK {
		t.Fatalf("unexpected status code from server %d want %d", res.StatusCode, http.StatusOK)
	}

	for _, testCase := range []struct {
		uri                   string
		method                string
		headers               map[string]string
		requestBody           []byte
		expectedStatusCode    int
		assertResponseBody    string
		assertResponseHeaders map[string]string
		verbose               bool
	}{
		{
			uri:                fmt.Sprintf("%s/bzz:/%s", srv.URL, hash),
			method:             "DELETE",
			headers:            map[string]string{},
			expectedStatusCode: http.StatusOK,
			assertResponseBody: "8b634aea26eec353ac0ecbec20c94f44d6f8d11f38d4578a4c207a84c74ef731",
			verbose:            false,
		},
		{
			uri:                fmt.Sprintf("%s/bzz:/%s", srv.URL, hash),
			method:             "PUT",
			headers:            map[string]string{},
			expectedStatusCode: http.StatusMethodNotAllowed,
			verbose:            false,
		},
		{
			uri:                fmt.Sprintf("%s/bzz-raw:/%s", srv.URL, hash),
			method:             "PUT",
			headers:            map[string]string{},
			expectedStatusCode: http.StatusMethodNotAllowed,
			verbose:            false,
		},
		{
			uri:                fmt.Sprintf("%s/bzz:/%s", srv.URL, hash),
			method:             "PATCH",
			headers:            map[string]string{},
			expectedStatusCode: http.StatusMethodNotAllowed,
			verbose:            false,
		},
		{
			uri:                   fmt.Sprintf("%s/bzz-raw:/", srv.URL),
			method:                "POST",
			headers:               map[string]string{},
			requestBody:           []byte("POSTdata"),
			expectedStatusCode:    http.StatusOK,
			assertResponseHeaders: map[string]string{"Content-Length": "64"},
			verbose:               false,
		},
		{
			uri:                   fmt.Sprintf("%s/bzz-raw:/encrypt", srv.URL),
			method:                "POST",
			headers:               map[string]string{},
			requestBody:           []byte("POSTdata"),
			expectedStatusCode:    http.StatusOK,
			assertResponseHeaders: map[string]string{"Content-Length": "128"},
			verbose:               false,
		},
	} {
		t.Run(testCase.method+" "+testCase.uri, func(t *testing.T) {
			reqBody := bytes.NewReader(testCase.requestBody)
			res, body := httpDo(testCase.method, testCase.uri, reqBody, testCase.headers, testCase.verbose, t)

			if res.StatusCode != testCase.expectedStatusCode {
				t.Fatalf("expected status code %d but got %d, %s", testCase.expectedStatusCode, res.StatusCode, body)
			}
			if testCase.assertResponseBody != "" && !strings.Contains(body, testCase.assertResponseBody) {
				t.Log(body)
				t.Fatalf("expected response %s but got %s", testCase.assertResponseBody, body)
			}
			for key, value := range testCase.assertResponseHeaders {
				if res.Header.Get(key) != value {
					t.Logf("expected %s=%s in HTTP response header but got %s", key, value, res.Header.Get(key))
				}
			}
		})
	}
}

func TestMultiPartUpload(t *testing.T) {
	// POST /bzz:/ Content-Type: multipart/form-data
	verbose := false
	// Setup Swarm
	srv := NewTestSwarmServer(t, serverFunc, nil, nil)
	defer srv.Close()

	url := fmt.Sprintf("%s/bzz:/", srv.URL)

	buf := new(bytes.Buffer)
	form := multipart.NewWriter(buf)
	form.WriteField("name", "John Doe")
	file1, _ := form.CreateFormFile("cv", "cv.txt")
	file1.Write([]byte("John Doe's Credentials"))
	file2, _ := form.CreateFormFile("profile_picture", "profile.jpg")
	file2.Write([]byte("imaginethisisjpegdata"))
	form.Close()

	headers := map[string]string{
		"Content-Type":   form.FormDataContentType(),
		"Content-Length": strconv.Itoa(buf.Len()),
	}
	res, body := httpDo("POST", url, buf, headers, verbose, t)

	if res.StatusCode != http.StatusOK {
		t.Fatalf("expected POST multipart/form-data to return 200, but it returned %d", res.StatusCode)
	}
	if len(body) != 64 {
		t.Fatalf("expected POST multipart/form-data to return a 64 char manifest but the answer was %d chars long", len(body))
	}
}

// TestBzzGetFileWithResolver tests fetching a file using a mocked ENS resolver
func TestBzzGetFileWithResolver(t *testing.T) {
	resolver := newTestResolveValidator("")
	srv := NewTestSwarmServer(t, serverFunc, resolver, nil)
	defer srv.Close()
	fileNames := []string{"dir1/tmp1.txt", "dir2/tmp2.lock", "dir3/tmp3.rtf"}
	fileContents := []string{"tmp1textfilevalue", "tmp2lockfilelocked", "tmp3isjustaplaintextfile"}

	buf := &bytes.Buffer{}
	tw := tar.NewWriter(buf)

	for i, v := range fileNames {
		size := len(fileContents[i])
		hdr := &tar.Header{
			Name:    v,
			Mode:    0644,
			Size:    int64(size),
			ModTime: time.Now(),
			Xattrs: map[string]string{
				"user.swarm.content-type": "text/plain",
			},
		}
		if err := tw.WriteHeader(hdr); err != nil {
			t.Fatal(err)
		}

		// copy the file into the tar stream
		n, err := io.WriteString(tw, fileContents[i])
		if err != nil {
			t.Fatal(err)
		} else if n != size {
			t.Fatal("size mismatch")
		}
	}

	if err := tw.Close(); err != nil {
		t.Fatal(err)
	}

	//post tar stream
	url := srv.URL + "/bzz:/"

	req, err := http.NewRequest("POST", url, buf)
	if err != nil {
		t.Fatal(err)
	}
	req.Header.Add("Content-Type", "application/x-tar")
	client := &http.Client{}
	serverResponse, err := client.Do(req)
	if err != nil {
		t.Fatal(err)
	}
	if serverResponse.StatusCode != http.StatusOK {
		t.Fatalf("err %s", serverResponse.Status)
	}
	swarmHash, err := ioutil.ReadAll(serverResponse.Body)
	serverResponse.Body.Close()
	if err != nil {
		t.Fatal(err)
	}
	// set the resolved hash to be the swarm hash of what we've just uploaded
	hash := common.HexToHash(string(swarmHash))
	resolver.hash = &hash
	for _, v := range []struct {
		addr                string
		path                string
		expectedStatusCode  int
		expectedContentType string
		expectedFileName    string
	}{
		{
			addr:                string(swarmHash),
			path:                fileNames[0],
			expectedStatusCode:  http.StatusOK,
			expectedContentType: "text/plain",
			expectedFileName:    path.Base(fileNames[0]),
		},
		{
			addr:                "somebogusensname",
			path:                fileNames[0],
			expectedStatusCode:  http.StatusOK,
			expectedContentType: "text/plain",
			expectedFileName:    path.Base(fileNames[0]),
		},
	} {
		req, err := http.NewRequest("GET", fmt.Sprintf(srv.URL+"/bzz:/%s/%s", v.addr, v.path), nil)
		if err != nil {
			t.Fatal(err)
		}
		serverResponse, err := client.Do(req)
		if err != nil {
			t.Fatal(err)
		}
		defer serverResponse.Body.Close()
		if serverResponse.StatusCode != v.expectedStatusCode {
			t.Fatalf("expected %d, got %d", v.expectedStatusCode, serverResponse.StatusCode)
		}

		if h := serverResponse.Header.Get("Content-Type"); h != v.expectedContentType {
			t.Fatalf("Content-Type header expected: %s, got %s", v.expectedContentType, h)
		}

		expectedContentDisposition := fmt.Sprintf("inline; filename=\"%s\"", v.expectedFileName)
		if h := serverResponse.Header.Get("Content-Disposition"); h != expectedContentDisposition {
			t.Fatalf("Content-Disposition header expected: %s, got: %s", expectedContentDisposition, h)
		}

	}
}

// TestCalculateNumberOfChunks is a unit test for the chunk-number-according-to-content-length
// calculation
func TestCalculateNumberOfChunks(t *testing.T) {

	//test cases:
	for _, tc := range []struct{ len, chunks int64 }{
		{len: 1000, chunks: 1},
		{len: 5000, chunks: 3},
		{len: 10000, chunks: 4},
		{len: 100000, chunks: 26},
		{len: 1000000, chunks: 248},
		{len: 325839339210, chunks: 79550620 + 621490 + 4856 + 38 + 1},
	} {
		res := calculateNumberOfChunks(tc.len, false)
		if res != tc.chunks {
			t.Fatalf("expected result for %d bytes to be %d got %d", tc.len, tc.chunks, res)
		}
	}
}

// TestCalculateNumberOfChunksEncrypted is a unit test for the chunk-number-according-to-content-length
// calculation with encryption (branching factor=64)
func TestCalculateNumberOfChunksEncrypted(t *testing.T) {

	//test cases:
	for _, tc := range []struct{ len, chunks int64 }{
		{len: 1000, chunks: 1},
		{len: 5000, chunks: 3},
		{len: 10000, chunks: 4},
		{len: 100000, chunks: 26},
		{len: 1000000, chunks: 245 + 4 + 1},
		{len: 325839339210, chunks: 79550620 + 1242979 + 19422 + 304 + 5 + 1},
	} {
		res := calculateNumberOfChunks(tc.len, true)
		if res != tc.chunks {
			t.Fatalf("expected result for %d bytes to be %d got %d", tc.len, tc.chunks, res)
		}
	}
}

// testResolver implements the Resolver interface and either returns the given
// hash if it is set, or returns a "name not found" error
type testResolveValidator struct {
	hash *common.Hash
}

func newTestResolveValidator(addr string) *testResolveValidator {
	r := &testResolveValidator{}
	if addr != "" {
		hash := common.HexToHash(addr)
		r.hash = &hash
	}
	return r
}

func (t *testResolveValidator) Resolve(addr string) (common.Hash, error) {
	if t.hash == nil {
		return common.Hash{}, fmt.Errorf("DNS name not found: %q", addr)
	}
	return *t.hash, nil
}

func (t *testResolveValidator) Owner(node [32]byte) (addr common.Address, err error) {
	return
}

func (t *testResolveValidator) HeaderByNumber(context.Context, *big.Int) (header *types.Header, err error) {
	return
}

func uploadFile(t *testing.T, srv *TestSwarmServer, data []byte) []byte {
	t.Helper()
	resp, err := http.Post(fmt.Sprintf("%s/bzz-raw:/", srv.URL), "text/plain", bytes.NewReader(data))
	if err != nil {
		t.Fatal(err)
	}
	defer resp.Body.Close()
	if resp.StatusCode != http.StatusOK {
		t.Fatalf("err %s", resp.Status)
	}
	rootHash, err := ioutil.ReadAll(resp.Body)
	if err != nil {
		t.Fatal(err)
	}
	return rootHash
}

func pinFile(t *testing.T, srv *TestSwarmServer, rootHash []byte) []byte {
	t.Helper()
	pinResp, err := http.Post(fmt.Sprintf("%s/bzz-pin:/%s?raw=true", srv.URL, string(rootHash)), "text/plain", bytes.NewReader([]byte("")))
	if err != nil {
		t.Fatal(err)
	}
	defer pinResp.Body.Close()
	if pinResp.StatusCode != http.StatusOK {
		t.Fatalf("err %s", pinResp.Status)
	}
	pinMessage, err := ioutil.ReadAll(pinResp.Body)
	if err != nil {
		t.Fatal(err)
	}
	return pinMessage
}

func listPinnedFiles(t *testing.T, srv *TestSwarmServer) []byte {
	t.Helper()
	getPinURL := fmt.Sprintf("%s/bzz-pin:/", srv.URL)
	listResp, err := http.Get(getPinURL)
	if err != nil {
		t.Fatal(err)
	}
	defer listResp.Body.Close()
	if listResp.StatusCode != http.StatusOK {
		t.Fatalf("err %s", listResp.Status)
	}
	pinnedInfo, err := ioutil.ReadAll(listResp.Body)
	if err != nil {
		t.Fatal(err)
	}
	return pinnedInfo
}

func unpinFile(t *testing.T, srv *TestSwarmServer, rootHash []byte) []byte {
	t.Helper()
	req, err := http.NewRequest("DELETE", fmt.Sprintf("%s/bzz-pin:/%s", srv.URL, string(rootHash)), nil)
	if err != nil {
		t.Fatal(err)
	}
	unpinResp, err := http.DefaultClient.Do(req)
	if err != nil {
		t.Fatal(err)
	}
	defer unpinResp.Body.Close()
	if unpinResp.StatusCode != http.StatusOK {
		t.Fatalf("err %s", unpinResp.Status)
	}
	unpinMessage, err := ioutil.ReadAll(unpinResp.Body)
	if err != nil {
		t.Fatal(err)
	}
	return unpinMessage
}<|MERGE_RESOLUTION|>--- conflicted
+++ resolved
@@ -69,10 +69,125 @@
 	return feed.NewGenericSigner(privKey), nil
 }
 
-<<<<<<< HEAD
 // TestGetTag uploads a file, retrieves the tag using http GET and check if it matches
 func TestGetTagUsingHash(t *testing.T) {
-=======
+	srv := NewTestSwarmServer(t, serverFunc, nil, nil)
+	defer srv.Close()
+
+	// upload a file
+	data := testutil.RandomBytes(1, 10000)
+	resp, err := http.Post(fmt.Sprintf("%s/bzz-raw:/", srv.URL), "text/plain", bytes.NewReader([]byte(data)))
+	if err != nil {
+		t.Fatal(err)
+	}
+	defer resp.Body.Close()
+	if resp.StatusCode != http.StatusOK {
+		t.Fatalf("err %s", resp.Status)
+	}
+	rootHash, err := ioutil.ReadAll(resp.Body)
+	if err != nil {
+		t.Fatal(err)
+	}
+
+	// get the tag for the above upload using root hash of the file
+	getBzzURL := fmt.Sprintf("%s/bzz-tag:/%s", srv.URL, string(rootHash))
+	getResp, err := http.Get(getBzzURL)
+	if err != nil {
+		t.Fatal(err)
+	}
+	defer getResp.Body.Close()
+	if getResp.StatusCode != http.StatusOK {
+		t.Fatalf("err %s", getResp.Status)
+	}
+	retrievedData, err := ioutil.ReadAll(getResp.Body)
+	if err != nil {
+		t.Fatal(err)
+	}
+	tag := &chunk.Tag{}
+	err = json.Unmarshal(retrievedData, &tag)
+	if err != nil {
+		t.Fatal(err)
+	}
+
+	// check if the tag has valid values
+	rcvdAddress, err := hex.DecodeString(string(rootHash))
+	if err != nil {
+		t.Fatal(err)
+	}
+	if !bytes.Equal(tag.Address, rcvdAddress) {
+		t.Fatalf("retrieved address mismatch, expected %x, got %x", rcvdAddress, tag.Address)
+	}
+
+	if tag.Total() != 4 {
+		t.Fatalf("retrieved total tag count mismatch, expected %x, got %x", 4, tag.Total())
+	}
+
+	if !strings.HasPrefix(tag.Name, "unnamed_tag_") {
+		t.Fatalf("retrieved name prefix mismatch, expected %x, got %x", "unnamed_tag_", tag.Name)
+	}
+
+}
+
+// TestGetTag uploads a file, retrieves the tag using http GET and check if it matches
+func TestGetTagUsingTagId(t *testing.T) {
+	srv := NewTestSwarmServer(t, serverFunc, nil, nil)
+	defer srv.Close()
+
+	// upload a file
+	data := testutil.RandomBytes(1, 10000)
+	resp, err := http.Post(fmt.Sprintf("%s/bzz-raw:/", srv.URL), "text/plain", bytes.NewReader([]byte(data)))
+	if err != nil {
+		t.Fatal(err)
+	}
+	defer resp.Body.Close()
+	if resp.StatusCode != http.StatusOK {
+		t.Fatalf("err %s", resp.Status)
+	}
+	rootHash, err := ioutil.ReadAll(resp.Body)
+	if err != nil {
+		t.Fatal(err)
+	}
+	tidString := resp.Header.Get(TagHeaderName)
+
+	// get the tag of the above upload using the tagId
+	getBzzURL := fmt.Sprintf("%s/bzz-tag:/?Id=%s", srv.URL, tidString)
+	getResp, err := http.Get(getBzzURL)
+	if err != nil {
+		t.Fatal(err)
+	}
+	defer getResp.Body.Close()
+	if getResp.StatusCode != http.StatusOK {
+		t.Fatalf("err %s", getResp.Status)
+	}
+	retrievedData, err := ioutil.ReadAll(getResp.Body)
+	if err != nil {
+		t.Fatal(err)
+	}
+	tag := &chunk.Tag{}
+	err = json.Unmarshal(retrievedData, &tag)
+	if err != nil {
+		t.Fatal(err)
+	}
+
+	// check if the received tags has valid values
+	rcvdAddress, err := hex.DecodeString(string(rootHash))
+	if err != nil {
+		t.Fatal(err)
+	}
+	if !bytes.Equal(tag.Address, rcvdAddress) {
+		t.Fatalf("retrieved address mismatch, expected %x, got %x", rcvdAddress, tag.Address)
+	}
+
+	if tag.Total() != 4 {
+		t.Fatalf("retrieved total tag count mismatch, expected %x, got %x", 4, tag.Total())
+	}
+
+	if !strings.HasPrefix(tag.Name, "unnamed_tag_") {
+		t.Fatalf("retrieved name prefix mismatch, expected %x, got %x", "unnamed_tag_", tag.Name)
+	}
+
+}
+
 // TestPinUnpinAPI function tests the pinning and unpinning through HTTP API.
 // It does the following
 //    1) upload a file
@@ -82,124 +197,11 @@
 //    5) list pinned files and check if the unpinned files is not there anymore
 func TestPinUnpinAPI(t *testing.T) {
 	// Initialize Swarm test server
->>>>>>> 265f0fdc
 	srv := NewTestSwarmServer(t, serverFunc, nil, nil)
 	defer srv.Close()
 
 	// upload a file
 	data := testutil.RandomBytes(1, 10000)
-<<<<<<< HEAD
-	resp, err := http.Post(fmt.Sprintf("%s/bzz-raw:/", srv.URL), "text/plain", bytes.NewReader([]byte(data)))
-	if err != nil {
-		t.Fatal(err)
-	}
-	defer resp.Body.Close()
-	if resp.StatusCode != http.StatusOK {
-		t.Fatalf("err %s", resp.Status)
-	}
-	rootHash, err := ioutil.ReadAll(resp.Body)
-	if err != nil {
-		t.Fatal(err)
-	}
-
-	// get the tag for the above upload using root hash of the file
-	getBzzURL := fmt.Sprintf("%s/bzz-tag:/%s", srv.URL, string(rootHash))
-	getResp, err := http.Get(getBzzURL)
-	if err != nil {
-		t.Fatal(err)
-	}
-	defer getResp.Body.Close()
-	if getResp.StatusCode != http.StatusOK {
-		t.Fatalf("err %s", getResp.Status)
-	}
-	retrievedData, err := ioutil.ReadAll(getResp.Body)
-	if err != nil {
-		t.Fatal(err)
-	}
-	tag := &chunk.Tag{}
-	err = json.Unmarshal(retrievedData, &tag)
-	if err != nil {
-		t.Fatal(err)
-	}
-
-	// check if the tag has valid values
-	rcvdAddress, err := hex.DecodeString(string(rootHash))
-	if err != nil {
-		t.Fatal(err)
-	}
-	if !bytes.Equal(tag.Address, rcvdAddress) {
-		t.Fatalf("retrieved address mismatch, expected %x, got %x", rcvdAddress, tag.Address)
-	}
-
-	if tag.Total() != 4 {
-		t.Fatalf("retrieved total tag count mismatch, expected %x, got %x", 4, tag.Total())
-	}
-
-	if !strings.HasPrefix(tag.Name, "unnamed_tag_") {
-		t.Fatalf("retrieved name prefix mismatch, expected %x, got %x", "unnamed_tag_", tag.Name)
-	}
-
-}
-
-// TestGetTag uploads a file, retrieves the tag using http GET and check if it matches
-func TestGetTagUsingTagId(t *testing.T) {
-	srv := NewTestSwarmServer(t, serverFunc, nil, nil)
-	defer srv.Close()
-
-	// upload a file
-	data := testutil.RandomBytes(1, 10000)
-	resp, err := http.Post(fmt.Sprintf("%s/bzz-raw:/", srv.URL), "text/plain", bytes.NewReader([]byte(data)))
-	if err != nil {
-		t.Fatal(err)
-	}
-	defer resp.Body.Close()
-	if resp.StatusCode != http.StatusOK {
-		t.Fatalf("err %s", resp.Status)
-	}
-	rootHash, err := ioutil.ReadAll(resp.Body)
-	if err != nil {
-		t.Fatal(err)
-	}
-	tidString := resp.Header.Get(TagHeaderName)
-
-	// get the tag of the above upload using the tagId
-	getBzzURL := fmt.Sprintf("%s/bzz-tag:/?Id=%s", srv.URL, tidString)
-	getResp, err := http.Get(getBzzURL)
-	if err != nil {
-		t.Fatal(err)
-	}
-	defer getResp.Body.Close()
-	if getResp.StatusCode != http.StatusOK {
-		t.Fatalf("err %s", getResp.Status)
-	}
-	retrievedData, err := ioutil.ReadAll(getResp.Body)
-	if err != nil {
-		t.Fatal(err)
-	}
-	tag := &chunk.Tag{}
-	err = json.Unmarshal(retrievedData, &tag)
-	if err != nil {
-		t.Fatal(err)
-	}
-
-	// check if the received tags has valid values
-	rcvdAddress, err := hex.DecodeString(string(rootHash))
-	if err != nil {
-		t.Fatal(err)
-	}
-	if !bytes.Equal(tag.Address, rcvdAddress) {
-		t.Fatalf("retrieved address mismatch, expected %x, got %x", rcvdAddress, tag.Address)
-	}
-
-	if tag.Total() != 4 {
-		t.Fatalf("retrieved total tag count mismatch, expected %x, got %x", 4, tag.Total())
-	}
-
-	if !strings.HasPrefix(tag.Name, "unnamed_tag_") {
-		t.Fatalf("retrieved name prefix mismatch, expected %x, got %x", "unnamed_tag_", tag.Name)
-	}
-
-=======
 	rootHash := uploadFile(t, srv, data)
 
 	// pin it
@@ -243,7 +245,7 @@
 	if len(listInfosUnpin) != 0 {
 		t.Fatalf("roothash is in list of pinned files")
 	}
->>>>>>> 265f0fdc
+
 }
 
 // Test the transparent resolving of feed updates with bzz:// scheme
