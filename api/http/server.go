--- conflicted
+++ resolved
@@ -67,14 +67,10 @@
 	getTagFail      = metrics.NewRegisteredCounter("api.http.get.tag.fail", nil)
 )
 
-<<<<<<< HEAD
-const TagHeaderName = "x-swarm-tag"
-=======
 const (
-	SwarmTagHeaderName = "x-swarm-tag" // Presence of this in header indicates the tag
-	PinHeaderName      = "x-swarm-pin" // Presence of this in header indicates pinning required
+	TagHeaderName = "x-swarm-tag"
+	PinHeaderName = "x-swarm-pin" // Presence of this in header indicates pinning required
 )
->>>>>>> b6350612
 
 type methodHandler map[string]http.Handler
 
