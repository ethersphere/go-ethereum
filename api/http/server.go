--- conflicted
+++ resolved
@@ -62,16 +62,9 @@
 	getFileFail     = metrics.NewRegisteredCounter("api.http.get.file.fail", nil)
 	getListCount    = metrics.NewRegisteredCounter("api.http.get.list.count", nil)
 	getListFail     = metrics.NewRegisteredCounter("api.http.get.list.fail", nil)
-<<<<<<< HEAD
 	getTagCount     = metrics.NewRegisteredCounter("api.http.get.tag.count", nil)
 	getTagNotFound  = metrics.NewRegisteredCounter("api.http.get.tag.notfound", nil)
 	getTagFail      = metrics.NewRegisteredCounter("api.http.get.tag.fail", nil)
-)
-
-const (
-	TagHeaderName = "x-swarm-tag"
-	PinHeaderName = "x-swarm-pin" // Presence of this in header indicates pinning required
-=======
 	getPinCount     = metrics.NewRegisteredCounter("api.http.get.pin.count", nil)
 	getPinFail      = metrics.NewRegisteredCounter("api.http.get.pin.fail", nil)
 	postPinCount    = metrics.NewRegisteredCounter("api.http.post.pin.count", nil)
@@ -81,12 +74,10 @@
 )
 
 const (
-	SwarmTagHeaderName = "x-swarm-tag" // Presence of this in header indicates the tag
-	PinHeaderName      = "x-swarm-pin" // Presence of this in header indicates pinning required
-
+	TagHeaderName  = "x-swarm-tag" // Presence of this in header indicates the tag
+	PinHeaderName  = "x-swarm-pin" // Presence of this in header indicates pinning required
 	encryptAddr    = "encrypt"
 	tarContentType = "application/x-tar"
->>>>>>> 265f0fdc
 )
 
 type methodHandler map[string]http.Handler
@@ -182,11 +173,12 @@
 			defaultMiddlewares...,
 		),
 	})
-<<<<<<< HEAD
 	mux.Handle("/bzz-tag:/", methodHandler{
 		"GET": Adapt(
 			http.HandlerFunc(server.HandleGetTag),
-=======
+			defaultMiddlewares...,
+		),
+	})
 	mux.Handle("/bzz-pin:/", methodHandler{
 		"GET": Adapt(
 			http.HandlerFunc(server.HandleGetPins),
@@ -198,7 +190,6 @@
 		),
 		"DELETE": Adapt(
 			http.HandlerFunc(server.HandleUnpin),
->>>>>>> 265f0fdc
 			defaultMiddlewares...,
 		),
 	})
@@ -938,7 +929,6 @@
 	http.ServeContent(w, r, fileName, time.Now(), newBufferedReadSeeker(reader, getFileBufferSize))
 }
 
-<<<<<<< HEAD
 // HandleGetTag responds to the following request
 //    - bzz-tag:/<manifest>  and
 //    - bzz-tag:/?tagId=<tagId>
@@ -997,7 +987,8 @@
 		respondError(w, r, "marshalling error", http.StatusInternalServerError)
 		return
 	}
-=======
+}
+
 // HandlePin takes a root hash as argument and pins a given file or collection in the local Swarm DB
 func (s *Server) HandlePin(w http.ResponseWriter, r *http.Request) {
 	postPinCount.Inc(1)
@@ -1071,7 +1062,6 @@
 
 	w.Header().Set("Content-Type", "application/json")
 	json.NewEncoder(w).Encode(&pinnedFiles)
->>>>>>> 265f0fdc
 }
 
 // calculateNumberOfChunks calculates the number of chunks in an arbitrary content length
