// Copyright 2016 The go-ethereum Authors
// This file is part of the go-ethereum library.
//
// The go-ethereum library is free software: you can redistribute it and/or modify
// it under the terms of the GNU Lesser General Public License as published by
// the Free Software Foundation, either version 3 of the License, or
// (at your option) any later version.
//
// The go-ethereum library is distributed in the hope that it will be useful,
// but WITHOUT ANY WARRANTY; without even the implied warranty of
// MERCHANTABILITY or FITNESS FOR A PARTICULAR PURPOSE. See the
// GNU Lesser General Public License for more details.
//
// You should have received a copy of the GNU Lesser General Public License
// along with the go-ethereum library. If not, see <http://www.gnu.org/licenses/>.

package api

import (
	"crypto/ecdsa"
	"fmt"
	"os"
	"path/filepath"

	"github.com/ethereum/go-ethereum/common"
	"github.com/ethereum/go-ethereum/common/hexutil"
	"github.com/ethereum/go-ethereum/crypto"
	"github.com/ethereum/go-ethereum/node"
	"github.com/ethereum/go-ethereum/p2p/enode"
	"github.com/ethersphere/swarm/contracts/ens"
	"github.com/ethersphere/swarm/network"
	"github.com/ethersphere/swarm/pss"
	"github.com/ethersphere/swarm/storage"
	"github.com/ethersphere/swarm/swap"
	"github.com/ethersphere/swarm/swap/int256"
)

const (
	DefaultHTTPListenAddr = "127.0.0.1"
	DefaultHTTPPort       = "8500"
)

// separate bzz directories
// allow several bzz nodes running in parallel
type Config struct {
	// serialised/persisted fields
	*storage.FileStoreParams

	// LocalStore
	ChunkDbPath   string
	DbCapacity    uint64
	CacheCapacity uint
	BaseKey       []byte

	// Swap configs
<<<<<<< HEAD
	SwapBackendURL          string          // Ethereum API endpoint
	SwapEnabled             bool            // whether SWAP incentives are enabled
	SwapPaymentThreshold    *int256.Uint256 // honey amount at which a payment is triggered
	SwapDisconnectThreshold *int256.Uint256 // honey amount at which a peer disconnects
	SwapSkipDeposit         bool            // do not ask the user to deposit during boot sequence
	SwapDepositAmount       uint64          // deposit amount to the chequebook
	SwapLogPath             string          // dir to swap related audit logs
	Contract                common.Address  // address of the chequebook contract
	SwapChequebookFactory   common.Address  // address of the chequebook factory contract
=======
	SwapBackendURL          string         // Ethereum API endpoint
	SwapEnabled             bool           // whether SWAP incentives are enabled
	SwapPaymentThreshold    uint64         // honey amount at which a payment is triggered
	SwapDisconnectThreshold uint64         // honey amount at which a peer disconnects
	SwapSkipDeposit         bool           // do not ask the user to deposit during boot sequence
	SwapDepositAmount       uint64         // deposit amount to the chequebook
	SwapLogPath             string         // dir to swap related audit logs
	SwapLogLevel            int            // log level of swap related audit logs
	Contract                common.Address // address of the chequebook contract
	SwapChequebookFactory   common.Address // address of the chequebook factory contract
>>>>>>> 142a6b59
	// end of Swap configs

	*network.HiveParams
	Pss                *pss.Params
	EnsRoot            common.Address
	EnsAPIs            []string
	RnsAPI             string
	Path               string
	ListenAddr         string
	Port               string
	PublicKey          string
	BzzKey             string
	Enode              *enode.Node `toml:"-"`
	NetworkID          uint64
	SyncEnabled        bool
	PushSyncEnabled    bool
	LightNodeEnabled   bool
	BootnodeMode       bool
	DisableAutoConnect bool
	EnablePinning      bool
	Cors               string
	BzzAccount         string
	GlobalStoreAPI     string
	privateKey         *ecdsa.PrivateKey
}

//NewConfig creates a default config with all parameters to set to defaults
func NewConfig() *Config {
	return &Config{
		FileStoreParams:         storage.NewFileStoreParams(),
		SwapBackendURL:          "",
		SwapEnabled:             false,
		SwapSkipDeposit:         false,
		SwapDepositAmount:       swap.DefaultDepositAmount,
		SwapPaymentThreshold:    swap.DefaultPaymentThreshold,
		SwapDisconnectThreshold: swap.DefaultDisconnectThreshold,
		SwapLogPath:             "",
		SwapLogLevel:            swap.DefaultSwapLogLevel,
		HiveParams:              network.NewHiveParams(),
		Pss:                     pss.NewParams(),
		EnsRoot:                 ens.Address,
		EnsAPIs:                 nil,
		RnsAPI:                  "",
		Path:                    node.DefaultDataDir(),
		ListenAddr:              DefaultHTTPListenAddr,
		Port:                    DefaultHTTPPort,
		NetworkID:               network.DefaultNetworkID,
		SyncEnabled:             true,
		PushSyncEnabled:         true,
		EnablePinning:           false,
	}
}

//some config params need to be initialized after the complete
//config building phase is completed (e.g. due to overriding flags)
func (c *Config) Init(prvKey *ecdsa.PrivateKey, nodeKey *ecdsa.PrivateKey) error {

	// create swarm dir and record key
	err := c.createAndSetPath(c.Path, prvKey)
	if err != nil {
		return fmt.Errorf("Error creating root swarm data directory: %v", err)
	}
	c.setKey(prvKey)

	// create the new enode record
	// signed with the ephemeral node key
	enodeParams := &network.EnodeParams{
		PrivateKey: prvKey,
		EnodeKey:   nodeKey,
		Lightnode:  c.LightNodeEnabled,
		Bootnode:   c.BootnodeMode,
	}
	c.Enode, err = network.NewEnode(enodeParams)
	if err != nil {
		return fmt.Errorf("Error creating enode: %v", err)
	}

	c.privateKey = prvKey
	c.ChunkDbPath = filepath.Join(c.Path, "chunks")
	c.BaseKey = common.FromHex(c.BzzKey)

	c.Pss = c.Pss.WithPrivateKey(c.privateKey)
	return nil
}

func (c *Config) ShiftPrivateKey() (privKey *ecdsa.PrivateKey) {
	if c.privateKey != nil {
		privKey = c.privateKey
		c.privateKey = nil
	}
	return privKey
}

func (c *Config) setKey(prvKey *ecdsa.PrivateKey) {
	bzzkeybytes := network.PrivateKeyToBzzKey(prvKey)
	pubkey := crypto.FromECDSAPub(&prvKey.PublicKey)
	pubkeyhex := hexutil.Encode(pubkey)
	keyhex := hexutil.Encode(bzzkeybytes)

	c.privateKey = prvKey
	c.PublicKey = pubkeyhex
	c.BzzKey = keyhex
}

func (c *Config) createAndSetPath(datadirPath string, prvKey *ecdsa.PrivateKey) error {
	address := crypto.PubkeyToAddress(prvKey.PublicKey)
	bzzdirPath := filepath.Join(datadirPath, "bzz-"+common.Bytes2Hex(address.Bytes()))
	err := os.MkdirAll(bzzdirPath, os.ModePerm)
	if err != nil {
		return err
	}
	c.Path = bzzdirPath
	return nil
}<|MERGE_RESOLUTION|>--- conflicted
+++ resolved
@@ -53,7 +53,6 @@
 	BaseKey       []byte
 
 	// Swap configs
-<<<<<<< HEAD
 	SwapBackendURL          string          // Ethereum API endpoint
 	SwapEnabled             bool            // whether SWAP incentives are enabled
 	SwapPaymentThreshold    *int256.Uint256 // honey amount at which a payment is triggered
@@ -61,20 +60,9 @@
 	SwapSkipDeposit         bool            // do not ask the user to deposit during boot sequence
 	SwapDepositAmount       uint64          // deposit amount to the chequebook
 	SwapLogPath             string          // dir to swap related audit logs
+	SwapLogLevel            int            // log level of swap related audit logs
 	Contract                common.Address  // address of the chequebook contract
 	SwapChequebookFactory   common.Address  // address of the chequebook factory contract
-=======
-	SwapBackendURL          string         // Ethereum API endpoint
-	SwapEnabled             bool           // whether SWAP incentives are enabled
-	SwapPaymentThreshold    uint64         // honey amount at which a payment is triggered
-	SwapDisconnectThreshold uint64         // honey amount at which a peer disconnects
-	SwapSkipDeposit         bool           // do not ask the user to deposit during boot sequence
-	SwapDepositAmount       uint64         // deposit amount to the chequebook
-	SwapLogPath             string         // dir to swap related audit logs
-	SwapLogLevel            int            // log level of swap related audit logs
-	Contract                common.Address // address of the chequebook contract
-	SwapChequebookFactory   common.Address // address of the chequebook factory contract
->>>>>>> 142a6b59
 	// end of Swap configs
 
 	*network.HiveParams
