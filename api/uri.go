--- conflicted
+++ resolved
@@ -86,11 +86,7 @@
 
 	// check the scheme is valid
 	switch uri.Scheme {
-<<<<<<< HEAD
-	case "bzz", "bzz-raw", "bzz-immutable", "bzz-list", "bzz-hash", "bzz-feed", "bzz-tag":
-=======
-	case "bzz", "bzz-raw", "bzz-immutable", "bzz-list", "bzz-hash", "bzz-feed", "bzz-pin":
->>>>>>> 265f0fdc
+	case "bzz", "bzz-raw", "bzz-immutable", "bzz-list", "bzz-hash", "bzz-feed", "bzz-tag", "bzz-pin":
 	default:
 		return nil, fmt.Errorf("unknown scheme %q", u.Scheme)
 	}
@@ -113,6 +109,7 @@
 	return uri, nil
 }
 
+// Tag returns the string representation of the tag uri scheme
 func (u *URI) Tag() bool {
 	return u.Scheme == "bzz-tag"
 }
@@ -137,6 +134,7 @@
 	return u.Scheme == "bzz-hash"
 }
 
+// Pin returns the string representation of the pin uri scheme
 func (u *URI) Pin() bool {
 	return u.Scheme == "bzz-pin"
 }
