--- conflicted
+++ resolved
@@ -22,14 +22,8 @@
 	"crypto/ecdsa"
 	"encoding/binary"
 	"encoding/hex"
-<<<<<<< HEAD
-	"encoding/json"
-=======
-	"flag"
->>>>>>> 2d377ce4
 	"fmt"
 	"math/rand"
-	"os"
 	"strconv"
 	"strings"
 	"sync"
