// Copyright 2018 The go-ethereum Authors
// This file is part of the go-ethereum library.
//
// The go-ethereum library is free software: you can redistribute it and/or modify
// it under the terms of the GNU Lesser General Public License as published by
// the Free Software Foundation, either version 3 of the License, or
// (at your option) any later version.
//
// The go-ethereum library is distributed in the hope that it will be useful,
// but WITHOUT ANY WARRANTY; without even the implied warranty of
// MERCHANTABILITY or FITNESS FOR A PARTICULAR PURPOSE. See the
// GNU Lesser General Public License for more details.
//
// You should have received a copy of the GNU Lesser General Public License
// along with the go-ethereum library. If not, see <http://www.gnu.org/licenses/>.

package pss

import (
	"bytes"
	"context"
	"crypto/ecdsa"
	"encoding/binary"
	"fmt"
	"math/rand"
	"strconv"
	"strings"
	"sync"
	"testing"
	"time"

	"github.com/ethereum/go-ethereum/common"
	"github.com/ethereum/go-ethereum/common/hexutil"
	ethCrypto "github.com/ethereum/go-ethereum/crypto"
	"github.com/ethereum/go-ethereum/log"
	"github.com/ethereum/go-ethereum/node"
	"github.com/ethereum/go-ethereum/p2p"
	"github.com/ethereum/go-ethereum/p2p/enode"
	"github.com/ethereum/go-ethereum/p2p/simulations/adapters"
	"github.com/ethereum/go-ethereum/rpc"
	"github.com/ethersphere/swarm/network"
	"github.com/ethersphere/swarm/network/simulation"
	"github.com/ethersphere/swarm/p2p/protocols"
	"github.com/ethersphere/swarm/pot"
	"github.com/ethersphere/swarm/pss/crypto"
	"github.com/ethersphere/swarm/pss/message"
	"github.com/ethersphere/swarm/state"
	"github.com/ethersphere/swarm/testutil"
)

var (
	initOnce        = sync.Once{}
	psslogmain      log.Logger
	pssprotocols    map[string]*protoCtrl
	useHandshake    bool
	noopHandlerFunc = func(msg []byte, p *p2p.Peer, asymmetric bool, keyid string) error {
		return nil
	}
)

func init() {
	testutil.Init()
	rand.Seed(time.Now().Unix())
	initTest()
}

func initTest() {
	initOnce.Do(
		func() {
			psslogmain = log.New("psslog", "*")

			pssprotocols = make(map[string]*protoCtrl)
		},
	)
}

// test that API topic conversion functions give predictable results

func TestAPITopic(t *testing.T) {

	api := &API{}

	topicstr := strings.Join([]string{PingProtocol.Name, strconv.Itoa(int(PingProtocol.Version))}, ":")

	// message.NewTopic is the authoritative topic conversion source
	topicobj := message.NewTopic([]byte(topicstr))

	// string to topic and bytes to topic must match
	topicapiobj, _ := api.StringToTopic(topicstr)
	if topicobj != topicapiobj {
		t.Fatalf("bytes and string topic conversion mismatch; %s != %s", topicobj, topicapiobj)
	}

	// string representation of topichex
	topichex := topicobj.String()

	// protocoltopic wrapper on pingtopic should be same as topicstring
	// check that it matches
	pingtopichex := PingTopic.String()
	if topichex != pingtopichex {
		t.Fatalf("protocol topic conversion mismatch; %s != %s", topichex, pingtopichex)
	}
}

// test if we can insert into cache, match items with cache and cache expiry

// matching of address hints; whether a message could be or is for the node
func TestAddressMatch(t *testing.T) {

	localaddr := network.RandomBzzAddr().Over()
	copy(localaddr[:8], []byte("deadbeef"))
	remoteaddr := []byte("feedbeef")
	kadparams := network.NewKadParams()
	kad := network.NewKademlia(localaddr, kadparams)
	privkey, err := ethCrypto.GenerateKey()
	if err != nil {
		t.Fatalf("Could not generate private key: %v", err)
	}
	pssp := NewParams().WithPrivateKey(privkey)
	ps, err := New(kad, pssp)
	if err != nil {
		t.Fatal(err.Error())
	}

	pssmsg := &message.Message{
		To: remoteaddr,
	}

	// differ from first byte
	if ps.isSelfRecipient(pssmsg) {
		t.Fatalf("isSelfRecipient true but %x != %x", remoteaddr, localaddr)
	}
	if ps.isSelfPossibleRecipient(pssmsg, false) {
		t.Fatalf("isSelfPossibleRecipient true but %x != %x", remoteaddr[:8], localaddr[:8])
	}

	// 8 first bytes same
	copy(remoteaddr[:4], localaddr[:4])
	if ps.isSelfRecipient(pssmsg) {
		t.Fatalf("isSelfRecipient true but %x != %x", remoteaddr, localaddr)
	}
	if !ps.isSelfPossibleRecipient(pssmsg, false) {
		t.Fatalf("isSelfPossibleRecipient false but %x == %x", remoteaddr[:8], localaddr[:8])
	}

	// all bytes same
	pssmsg.To = localaddr
	if !ps.isSelfRecipient(pssmsg) {
		t.Fatalf("isSelfRecipient false but %x == %x", remoteaddr, localaddr)
	}
	if !ps.isSelfPossibleRecipient(pssmsg, false) {
		t.Fatalf("isSelfPossibleRecipient false but %x == %x", remoteaddr[:8], localaddr[:8])
	}

}

// verify that node can be set as recipient regardless of explicit message address match if minimum one handler of a topic is explicitly set to allow it
// note that in these tests we use the raw capability on handlers for convenience
func TestAddressMatchProx(t *testing.T) {
	// recipient node address
	localAddr := network.RandomBzzAddr().Over()
	localPotAddr := pot.NewAddressFromBytes(localAddr)

	// set up kademlia
	kadparams := network.NewKadParams()
	kad := network.NewKademlia(localAddr, kadparams)
	nnPeerCount := kad.MinBinSize
	peerCount := nnPeerCount + 2

	// set up pss
	privKey, err := ethCrypto.GenerateKey()
	pssp := NewParams().WithPrivateKey(privKey)
	ps, err := New(kad, pssp)
	if err != nil {
		t.Fatal(err.Error())
	}

	//Forwarding will fail if we don't set a forward function
	ps.outbox.SetForward(func(msg *message.Message) error {
		return nil
	})
	ps.outbox.Start()
	defer ps.outbox.Stop()

	// create kademlia peers, so we have peers both inside and outside minproxlimit
	var peers []*network.Peer
	for i := 0; i < peerCount; i++ {
		rw := &p2p.MsgPipeRW{}
		ptpPeer := p2p.NewPeer(enode.ID{}, "362436 call me anytime", []p2p.Cap{})
		protoPeer := protocols.NewPeer(ptpPeer, rw, &protocols.Spec{})
		peerAddr := pot.RandomAddressAt(localPotAddr, i)
		bzzPeer := &network.BzzPeer{
			Peer:    protoPeer,
			BzzAddr: network.NewBzzAddr(peerAddr.Bytes(), []byte(fmt.Sprintf("%x", peerAddr[:]))),
		}
		peer := network.NewPeer(bzzPeer, kad)
		kad.On(peer)
		peers = append(peers, peer)
	}

	// TODO: create a test in the network package to make a table with n peers where n-m are proxpeers
	// meanwhile test regression for kademlia since we are compiling the test parameters from different packages
	var proxes int
	var conns int
	depth := kad.NeighbourhoodDepth()
	kad.EachConn(nil, peerCount, func(p *network.Peer, po int) bool {
		conns++
		if po >= depth {
			proxes++
		}
		return true
	})
	if proxes != nnPeerCount {
		t.Fatalf("expected %d proxpeers, have %d", nnPeerCount, proxes)
	} else if conns != peerCount {
		t.Fatalf("expected %d peers total, have %d", peerCount, proxes)
	}

	// remote address distances from localAddr to try and the expected outcomes if we use prox handler
	remoteDistances := []int{
		255,
		nnPeerCount + 1,
		nnPeerCount,
		nnPeerCount - 1,
		0,
	}
	expects := []bool{
		true,
		true,
		true,
		false,
		false,
	}

	// first the unit test on the method that calculates possible receipient using prox
	for i, distance := range remoteDistances {
		pssMsg := message.New(message.Flags{})
		pssMsg.To = make([]byte, len(localAddr))
		copy(pssMsg.To, localAddr)
		var byteIdx = distance / 8
		pssMsg.To[byteIdx] ^= 1 << uint(7-(distance%8))
		log.Trace(fmt.Sprintf("addrmatch %v", bytes.Equal(pssMsg.To, localAddr)))
		if ps.isSelfPossibleRecipient(pssMsg, true) != expects[i] {
			t.Fatalf("expected distance %d to be %v", distance, expects[i])
		}
	}

	// we move up to higher level and test the actual message handler
	// for each distance check if we are possible recipient when prox variant is used is set

	// this handler will increment a counter for every message that gets passed to the handler
	recvC := make(chan struct{})
	rawHandlerFunc := func(msg []byte, p *p2p.Peer, asymmetric bool, keyid string) error {
		log.Trace("in allowraw handler")
		recvC <- struct{}{}
		return nil
	}

	// register it marking prox capability
	topic := message.NewTopic([]byte{0x2a})
	hndlrProxDereg := ps.Register(&topic, &handler{
		f: rawHandlerFunc,
		caps: &handlerCaps{
			raw:  true,
			prox: true,
		},
	})

	// test the distances
	for i, distance := range remoteDistances {
		remotePotAddr := pot.RandomAddressAt(localPotAddr, distance)
		remoteAddr := remotePotAddr.Bytes()

		var data [32]byte
		rand.Read(data[:])
		pssMsg := message.New(message.Flags{Raw: true})
		pssMsg.To = remoteAddr
		pssMsg.Expire = uint32(time.Now().Unix() + 4200)
		pssMsg.Payload = data[:]
		pssMsg.Topic = topic

		log.Trace("withprox addrs", "local", localAddr, "remote", remoteAddr)
<<<<<<< HEAD
		ps.handle(context.TODO(), pssMsg)

		if (!expects[i] && prevReceive != receives) || (expects[i] && prevReceive == receives) {
			t.Fatalf("expected distance %d recipient %v when prox is set for handler", distance, expects[i])
=======
		ctx, cancel := context.WithTimeout(context.Background(), 50*time.Millisecond)
		defer cancel()
		ps.handle(ctx, nil, pssMsg)
		select {
		case <-recvC:
			if !expects[i] {
				t.Fatalf("unexpected prox receive when distance %d recipient %v", distance, expects[i])
			}
		case <-ctx.Done():
			if expects[i] {
				t.Fatalf("expected prox receive when distance %d recipient %v", distance, expects[i])
			}
>>>>>>> fed545d6
		}
	}

	// now add a non prox-capable handler and test
	ps.Register(&topic, &handler{
		f: rawHandlerFunc,
		caps: &handlerCaps{
			raw: true,
		},
	})
	for i, distance := range remoteDistances {
		remotePotAddr := pot.RandomAddressAt(localPotAddr, distance)
		remoteAddr := remotePotAddr.Bytes()

		var data [32]byte
		rand.Read(data[:])
		pssMsg := message.New(message.Flags{Raw: true})
		pssMsg.To = remoteAddr
		pssMsg.Expire = uint32(time.Now().Unix() + 4200)
		pssMsg.Payload = data[:]
		pssMsg.Topic = topic

		log.Trace("withprox addrs", "local", localAddr, "remote", remoteAddr)
		ctx, cancel := context.WithTimeout(context.Background(), 50*time.Millisecond)
		defer cancel()
		ps.handle(ctx, nil, pssMsg)
		select {
		case <-recvC:
			if !expects[i] {
				t.Fatalf("unexpected prox receive when distance %d recipient %v", distance, expects[i])
			}
		case <-ctx.Done():
			if expects[i] {
				t.Fatalf("expected prox receive when distance %d recipient %v", distance, expects[i])
			}
		}
	}

	// now deregister the prox capable handler, now none of the messages will be handled
	hndlrProxDereg()

	for i, distance := range remoteDistances {
		remotePotAddr := pot.RandomAddressAt(localPotAddr, distance)
		remoteAddr := remotePotAddr.Bytes()

		pssMsg := message.New(message.Flags{Raw: true})
		pssMsg.To = remoteAddr
		pssMsg.Expire = uint32(time.Now().Unix() + 4200)
		pssMsg.Payload = []byte(remotePotAddr.String())
		pssMsg.Topic = topic

		log.Trace("noprox addrs", "local", localAddr, "remote", remoteAddr)
		ctx, cancel := context.WithTimeout(context.Background(), 50*time.Millisecond)
		defer cancel()
		ps.handle(ctx, nil, pssMsg)
		select {
		case <-recvC:
			t.Fatalf("unexpected prox receive when distance %d recipient %v when no handler", distance, expects[i])
		case <-ctx.Done():
		}
	}
}

// set and generate pubkeys and symkeys
func TestKeys(t *testing.T) {
	// make our key and init pss with it
	ourprivkey, err := ethCrypto.GenerateKey()
	if err != nil {
		t.Fatalf("failed to retrieve 'our' private key")
	}
	theirprivkey, err := ethCrypto.GenerateKey()
	if err != nil {
		t.Fatalf("failed to retrieve 'their' private key")
	}
	ps := newTestPss(ourprivkey, nil, nil)
	defer ps.Stop()

	// set up peer with mock address, mapped to mocked publicaddress and with mocked symkey
	addr := make(PssAddress, 32)
	copy(addr, network.RandomBzzAddr().Over())
	outkey := network.RandomBzzAddr().Over()
	topicobj := message.NewTopic([]byte("foo:42"))
	ps.SetPeerPublicKey(&theirprivkey.PublicKey, topicobj, addr)
	outkeyid, err := ps.SetSymmetricKey(outkey, topicobj, addr, false)
	if err != nil {
		t.Fatalf("failed to set 'our' outgoing symmetric key")
	}

	// make a symmetric key that we will send to peer for encrypting messages to us
	inkeyid, err := ps.GenerateSymmetricKey(topicobj, addr, true)
	if err != nil {
		t.Fatalf("failed to set 'our' incoming symmetric key")
	}

	// get the key back from crypto backend, check that it's still the same
	outkeyback, err := ps.Crypto.GetSymmetricKey(outkeyid)
	if err != nil {
		t.Fatalf(err.Error())
	}
	inkey, err := ps.Crypto.GetSymmetricKey(inkeyid)
	if err != nil {
		t.Fatalf(err.Error())
	}
	if !bytes.Equal(outkeyback, outkey) {
		t.Fatalf("passed outgoing symkey doesnt equal stored: %x / %x", outkey, outkeyback)
	}

	t.Logf("symout: %v", outkeyback)
	t.Logf("symin: %v", inkey)

	// check that the key is stored in the peerpool
	psp := ps.symKeyPool[inkeyid][topicobj]
	if !bytes.Equal(psp.address, addr) {
		t.Fatalf("inkey address does not match; %p != %p", psp.address, addr)
	}
}

// check that we can retrieve previously added public key entires per topic and peer
func TestGetPublickeyEntries(t *testing.T) {

	privkey, err := ethCrypto.GenerateKey()
	if err != nil {
		t.Fatal(err)
	}
	ps := newTestPss(privkey, nil, nil)
	defer ps.Stop()

	peeraddr := network.RandomBzzAddr().Over()
	topicaddr := make(map[message.Topic]PssAddress)
	topicaddr[message.Topic{0x13}] = peeraddr
	topicaddr[message.Topic{0x2a}] = peeraddr[:16]
	topicaddr[message.Topic{0x02, 0x9a}] = []byte{}

	remoteprivkey, err := ethCrypto.GenerateKey()
	if err != nil {
		t.Fatal(err)
	}
	remotepubkeybytes := ps.Crypto.SerializePublicKey(&remoteprivkey.PublicKey)
	remotepubkeyhex := common.ToHex(remotepubkeybytes)

	pssapi := NewAPI(ps)

	for to, a := range topicaddr {
		err = pssapi.SetPeerPublicKey(remotepubkeybytes, to, a)
		if err != nil {
			t.Fatal(err)
		}
	}

	intopic, err := pssapi.GetPeerTopics(remotepubkeyhex)
	if err != nil {
		t.Fatal(err)
	}

OUTER:
	for _, tnew := range intopic {
		for torig, addr := range topicaddr {
			if bytes.Equal(torig[:], tnew[:]) {
				inaddr, err := pssapi.GetPeerAddress(remotepubkeyhex, torig)
				if err != nil {
					t.Fatal(err)
				}
				if !bytes.Equal(addr, inaddr) {
					t.Fatalf("Address mismatch for topic %x; got %x, expected %x", torig, inaddr, addr)
				}
				delete(topicaddr, torig)
				continue OUTER
			}
		}
		t.Fatalf("received topic %x did not match any existing topics", tnew)
	}

	if len(topicaddr) != 0 {
		t.Fatalf("%d topics were not matched", len(topicaddr))
	}
}

// forwarding should skip peers that do not have matching pss capabilities
func TestPeerCapabilityMismatch(t *testing.T) {

	// create privkey for forwarder node
	privkey, err := ethCrypto.GenerateKey()
	if err != nil {
		t.Fatal(err)
	}

	// initialize kad
	baseaddr := network.RandomBzzAddr()
	kad := network.NewKademlia((baseaddr).Over(), network.NewKadParams())
	rw := &p2p.MsgPipeRW{}

	// one peer has a mismatching version of pss
	wrongpssaddr := network.RandomBzzAddr()
	wrongpsscap := p2p.Cap{
		Name:    protocolName,
		Version: 0,
	}
	nid := enode.ID{0x01}
	wrongpsspeer := network.NewPeer(&network.BzzPeer{
		Peer:    protocols.NewPeer(p2p.NewPeer(nid, common.ToHex(wrongpssaddr.Over()), []p2p.Cap{wrongpsscap}), rw, nil),
		BzzAddr: network.NewBzzAddr(wrongpssaddr.Over(), nil),
	}, kad)

	// one peer doesn't even have pss (boo!)
	nopssaddr := network.RandomBzzAddr()
	nopsscap := p2p.Cap{
		Name:    "nopss",
		Version: 1,
	}
	nid = enode.ID{0x02}
	nopsspeer := network.NewPeer(&network.BzzPeer{
		Peer:    protocols.NewPeer(p2p.NewPeer(nid, common.ToHex(nopssaddr.Over()), []p2p.Cap{nopsscap}), rw, nil),
		BzzAddr: network.NewBzzAddr(nopssaddr.Over(), nil),
	}, kad)

	// add peers to kademlia and activate them
	// it's safe so don't check errors
	kad.Register(wrongpsspeer.BzzAddr)
	kad.On(wrongpsspeer)
	kad.Register(nopsspeer.BzzAddr)
	kad.On(nopsspeer)

	// create pss
	pssmsg := &message.Message{
		To:      []byte{},
		Expire:  uint32(time.Now().Add(time.Second).Unix()),
		Payload: nil,
	}
	ps := newTestPss(privkey, kad, nil)
	defer ps.Stop()

	// run the forward
	// it is enough that it completes; trying to send to incapable peers would create segfault
	ps.forward(pssmsg)

}

// verifies that message handlers for raw messages only are invoked when minimum one handler for the topic exists in which raw messages are explicitly allowed
func TestRawAllow(t *testing.T) {
	// set up pss like so many times before
	privKey, err := ethCrypto.GenerateKey()
	if err != nil {
		t.Fatal(err)
	}
	baseAddr := network.RandomBzzAddr()
	kad := network.NewKademlia((baseAddr).Over(), network.NewKadParams())
	ps := newTestPss(privKey, kad, nil)
	defer ps.Stop()
	topic := message.NewTopic([]byte{0x2a})

	// create handler innards that increments every time a message hits it
	recvC := make(chan struct{})
	rawHandlerFunc := func(msg []byte, p *p2p.Peer, asymmetric bool, keyid string) error {
		log.Trace("in allowraw handler")
		recvC <- struct{}{}
		return nil
	}

	// wrap this handler function with a handler without raw capability and register it
	hndlrNoRaw := &handler{
		f: rawHandlerFunc,
	}
	ps.Register(&topic, hndlrNoRaw)

	// test it with a raw message, should be poo-poo
	pssMsg := message.New(message.Flags{
		Raw: true,
	})
	pssMsg.To = baseAddr.OAddr
	pssMsg.Expire = uint32(time.Now().Unix() + 4200)
	pssMsg.Topic = topic
	pssMsg.Payload = nil

	ctx, cancel := context.WithTimeout(context.Background(), 50*time.Millisecond)
	defer cancel()
	ps.handle(ctx, nil, pssMsg)
	select {
	case <-recvC:
		t.Fatalf("Expected handler not to be executed with raw cap off")
	case <-ctx.Done():
	}

	// now wrap the same handler function with raw capabilities and register it
	hndlrRaw := &handler{
		f: rawHandlerFunc,
		caps: &handlerCaps{
			raw: true,
		},
	}
	deregRawHandler := ps.Register(&topic, hndlrRaw)

	// should work now
	pssMsg.Payload = []byte("Raw Deal")
	ctx, cancel = context.WithTimeout(context.Background(), 50*time.Millisecond)
	defer cancel()
	ps.handle(ctx, nil, pssMsg)
	select {
	case <-recvC:
	case <-ctx.Done():
		t.Fatalf("Expected handler to be executed with raw cap on")
	}

	// now deregister the raw capable handler
	deregRawHandler()

	// check that raw messages fail again
	pssMsg.Payload = []byte("Raw Trump")
	ctx, cancel = context.WithTimeout(context.Background(), time.Millisecond)
	defer cancel()
	ps.handle(ctx, nil, pssMsg)
	select {
	case <-recvC:
		t.Fatalf("Expected handler not to be executed with raw cap off")
	case <-ctx.Done():
	}
}

// BELOW HERE ARE TESTS USING THE SIMULATION FRAMEWORK

// tests that the API layer can handle edge case values
func TestApi(t *testing.T) {
	clients, closeSimFunc, err := setupNetwork(2, true)
	if err != nil {
		t.Fatal(err)
	}
	defer closeSimFunc()

	topic := "0xdeadbeef"

	err = clients[0].Call(nil, "pss_sendRaw", "0x", topic, "0x666f6f")
	if err != nil {
		t.Fatal(err)
	}

	err = clients[0].Call(nil, "pss_sendRaw", "0xabcdef", topic, "0x")
	if err == nil {
		t.Fatal("expected error on empty msg")
	}

	overflowAddr := [33]byte{}
	err = clients[0].Call(nil, "pss_sendRaw", hexutil.Encode(overflowAddr[:]), topic, "0x666f6f")
	if err == nil {
		t.Fatal("expected error on send too big address")
	}
}

// verifies that nodes can send and receive raw (verbatim) messages
func TestSendRaw(t *testing.T) {
	t.Run("32", testSendRaw)
	t.Run("8", testSendRaw)
	t.Run("0", testSendRaw)
}

func testSendRaw(t *testing.T) {

	var addrsize int64
	var err error

	paramstring := strings.Split(t.Name(), "/")

	addrsize, _ = strconv.ParseInt(paramstring[1], 10, 0)
	log.Info("raw send test", "addrsize", addrsize)

	clients, closeSimFunc, err := setupNetwork(2, true)
	if err != nil {
		t.Fatal(err)
	}
	defer closeSimFunc()

	topic := "0xdeadbeef"

	var loaddrhex string
	err = clients[0].Call(&loaddrhex, "pss_baseAddr")
	if err != nil {
		t.Fatalf("rpc get node 1 baseaddr fail: %v", err)
	}
	loaddrhex = loaddrhex[:2+(addrsize*2)]
	var roaddrhex string
	err = clients[1].Call(&roaddrhex, "pss_baseAddr")
	if err != nil {
		t.Fatalf("rpc get node 2 baseaddr fail: %v", err)
	}
	roaddrhex = roaddrhex[:2+(addrsize*2)]

	time.Sleep(time.Millisecond * 500)

	// at this point we've verified that symkeys are saved and match on each peer
	// now try sending symmetrically encrypted message, both directions
	lmsgC := make(chan APIMsg)
	lctx, lcancel := context.WithTimeout(context.Background(), time.Second*10)
	defer lcancel()
	lsub, err := clients[0].Subscribe(lctx, "pss", lmsgC, "receive", topic, true, false)
	log.Trace("lsub", "id", lsub)
	defer lsub.Unsubscribe()
	rmsgC := make(chan APIMsg)
	rctx, rcancel := context.WithTimeout(context.Background(), time.Second*10)
	defer rcancel()
	rsub, err := clients[1].Subscribe(rctx, "pss", rmsgC, "receive", topic, true, false)
	log.Trace("rsub", "id", rsub)
	defer rsub.Unsubscribe()

	// send and verify delivery
	lmsg := []byte("plugh")
	err = clients[1].Call(nil, "pss_sendRaw", loaddrhex, topic, hexutil.Encode(lmsg))
	if err != nil {
		t.Fatal(err)
	}
	select {
	case recvmsg := <-lmsgC:
		if !bytes.Equal(recvmsg.Msg, lmsg) {
			t.Fatalf("node 1 received payload mismatch: expected %v, got %v", lmsg, recvmsg)
		}
	case cerr := <-lctx.Done():
		t.Fatalf("test message (left) timed out: %v", cerr)
	}
	rmsg := []byte("xyzzy")
	err = clients[0].Call(nil, "pss_sendRaw", roaddrhex, topic, hexutil.Encode(rmsg))
	if err != nil {
		t.Fatal(err)
	}
	select {
	case recvmsg := <-rmsgC:
		if !bytes.Equal(recvmsg.Msg, rmsg) {
			t.Fatalf("node 2 received payload mismatch: expected %x, got %v", rmsg, recvmsg.Msg)
		}
	case cerr := <-rctx.Done():
		t.Fatalf("test message (right) timed out: %v", cerr)
	}
}

// send symmetrically encrypted message between two directly connected peers
func TestSendSym(t *testing.T) {
	t.Run("32", testSendSym)
	t.Run("8", testSendSym)
	t.Run("0", testSendSym)
}

func testSendSym(t *testing.T) {

	// address hint size
	var addrsize int64
	var err error
	paramstring := strings.Split(t.Name(), "/")
	addrsize, _ = strconv.ParseInt(paramstring[1], 10, 0)
	log.Info("sym send test", "addrsize", addrsize)

	clients, closeSimFunc, err := setupNetwork(2, false)
	if err != nil {
		t.Fatal(err)
	}
	defer closeSimFunc()

	var topic string
	err = clients[0].Call(&topic, "pss_stringToTopic", "foo:42")
	if err != nil {
		t.Fatal(err)
	}

	var loaddrhex string
	err = clients[0].Call(&loaddrhex, "pss_baseAddr")
	if err != nil {
		t.Fatalf("rpc get node 1 baseaddr fail: %v", err)
	}
	loaddrhex = loaddrhex[:2+(addrsize*2)]
	var roaddrhex string
	err = clients[1].Call(&roaddrhex, "pss_baseAddr")
	if err != nil {
		t.Fatalf("rpc get node 2 baseaddr fail: %v", err)
	}
	roaddrhex = roaddrhex[:2+(addrsize*2)]

	// retrieve public key from pss instance
	// set this public key reciprocally
	var lpubkeyhex string
	err = clients[0].Call(&lpubkeyhex, "pss_getPublicKey")
	if err != nil {
		t.Fatalf("rpc get node 1 pubkey fail: %v", err)
	}
	var rpubkeyhex string
	err = clients[1].Call(&rpubkeyhex, "pss_getPublicKey")
	if err != nil {
		t.Fatalf("rpc get node 2 pubkey fail: %v", err)
	}

	time.Sleep(time.Millisecond * 500)

	// at this point we've verified that symkeys are saved and match on each peer
	// now try sending symmetrically encrypted message, both directions
	lmsgC := make(chan APIMsg)
	lctx, lcancel := context.WithTimeout(context.Background(), time.Second*10)
	defer lcancel()
	lsub, err := clients[0].Subscribe(lctx, "pss", lmsgC, "receive", topic, false, false)
	log.Trace("lsub", "id", lsub)
	defer lsub.Unsubscribe()
	rmsgC := make(chan APIMsg)
	rctx, rcancel := context.WithTimeout(context.Background(), time.Second*10)
	defer rcancel()
	rsub, err := clients[1].Subscribe(rctx, "pss", rmsgC, "receive", topic, false, false)
	log.Trace("rsub", "id", rsub)
	defer rsub.Unsubscribe()

	lrecvkey := network.RandomBzzAddr().Over()
	rrecvkey := network.RandomBzzAddr().Over()

	var lkeyids [2]string
	var rkeyids [2]string

	// manually set reciprocal symkeys
	err = clients[0].Call(&lkeyids, "psstest_setSymKeys", rpubkeyhex, lrecvkey, rrecvkey, defaultSymKeySendLimit, topic, roaddrhex)
	if err != nil {
		t.Fatal(err)
	}
	err = clients[1].Call(&rkeyids, "psstest_setSymKeys", lpubkeyhex, rrecvkey, lrecvkey, defaultSymKeySendLimit, topic, loaddrhex)
	if err != nil {
		t.Fatal(err)
	}

	// send and verify delivery
	lmsg := []byte("plugh")
	err = clients[1].Call(nil, "pss_sendSym", rkeyids[1], topic, hexutil.Encode(lmsg))
	if err != nil {
		t.Fatal(err)
	}
	select {
	case recvmsg := <-lmsgC:
		if !bytes.Equal(recvmsg.Msg, lmsg) {
			t.Fatalf("node 1 received payload mismatch: expected %v, got %v", lmsg, recvmsg)
		}
	case cerr := <-lctx.Done():
		t.Fatalf("test message timed out: %v", cerr)
	}
	rmsg := []byte("xyzzy")
	err = clients[0].Call(nil, "pss_sendSym", lkeyids[1], topic, hexutil.Encode(rmsg))
	if err != nil {
		t.Fatal(err)
	}
	select {
	case recvmsg := <-rmsgC:
		if !bytes.Equal(recvmsg.Msg, rmsg) {
			t.Fatalf("node 2 received payload mismatch: expected %x, got %v", rmsg, recvmsg.Msg)
		}
	case cerr := <-rctx.Done():
		t.Fatalf("test message timed out: %v", cerr)
	}
}

// send asymmetrically encrypted message between two directly connected peers
func TestSendAsym(t *testing.T) {
	t.Run("32", testSendAsym)
	t.Run("8", testSendAsym)
	t.Run("0", testSendAsym)
}

func testSendAsym(t *testing.T) {

	// address hint size
	var addrsize int64
	var err error
	paramstring := strings.Split(t.Name(), "/")
	addrsize, _ = strconv.ParseInt(paramstring[1], 10, 0)
	log.Info("asym send test", "addrsize", addrsize)

	clients, closeSimFunc, err := setupNetwork(2, false)
	if err != nil {
		t.Fatal(err)
	}
	defer closeSimFunc()

	var topic string
	err = clients[0].Call(&topic, "pss_stringToTopic", "foo:42")
	if err != nil {
		t.Fatal(err)
	}

	time.Sleep(time.Millisecond * 250)

	var loaddrhex string
	err = clients[0].Call(&loaddrhex, "pss_baseAddr")
	if err != nil {
		t.Fatalf("rpc get node 1 baseaddr fail: %v", err)
	}
	loaddrhex = loaddrhex[:2+(addrsize*2)]
	var roaddrhex string
	err = clients[1].Call(&roaddrhex, "pss_baseAddr")
	if err != nil {
		t.Fatalf("rpc get node 2 baseaddr fail: %v", err)
	}
	roaddrhex = roaddrhex[:2+(addrsize*2)]

	// retrieve public key from pss instance
	// set this public key reciprocally
	var lpubkey string
	err = clients[0].Call(&lpubkey, "pss_getPublicKey")
	if err != nil {
		t.Fatalf("rpc get node 1 pubkey fail: %v", err)
	}
	var rpubkey string
	err = clients[1].Call(&rpubkey, "pss_getPublicKey")
	if err != nil {
		t.Fatalf("rpc get node 2 pubkey fail: %v", err)
	}

	time.Sleep(time.Millisecond * 500) // replace with hive healthy code

	lmsgC := make(chan APIMsg)
	lctx, lcancel := context.WithTimeout(context.Background(), time.Second*10)
	defer lcancel()
	lsub, err := clients[0].Subscribe(lctx, "pss", lmsgC, "receive", topic, false, false)
	log.Trace("lsub", "id", lsub)
	defer lsub.Unsubscribe()
	rmsgC := make(chan APIMsg)
	rctx, rcancel := context.WithTimeout(context.Background(), time.Second*10)
	defer rcancel()
	rsub, err := clients[1].Subscribe(rctx, "pss", rmsgC, "receive", topic, false, false)
	log.Trace("rsub", "id", rsub)
	defer rsub.Unsubscribe()

	// store reciprocal public keys
	err = clients[0].Call(nil, "pss_setPeerPublicKey", rpubkey, topic, roaddrhex)
	if err != nil {
		t.Fatal(err)
	}
	err = clients[1].Call(nil, "pss_setPeerPublicKey", lpubkey, topic, loaddrhex)
	if err != nil {
		t.Fatal(err)
	}

	// send and verify delivery
	rmsg := []byte("xyzzy")
	err = clients[0].Call(nil, "pss_sendAsym", rpubkey, topic, hexutil.Encode(rmsg))
	if err != nil {
		t.Fatal(err)
	}
	select {
	case recvmsg := <-rmsgC:
		if !bytes.Equal(recvmsg.Msg, rmsg) {
			t.Fatalf("node 2 received payload mismatch: expected %v, got %v", rmsg, recvmsg.Msg)
		}
	case cerr := <-rctx.Done():
		t.Fatalf("test message timed out: %v", cerr)
	}
	lmsg := []byte("plugh")
	err = clients[1].Call(nil, "pss_sendAsym", lpubkey, topic, hexutil.Encode(lmsg))
	if err != nil {
		t.Fatal(err)
	}
	select {
	case recvmsg := <-lmsgC:
		if !bytes.Equal(recvmsg.Msg, lmsg) {
			t.Fatalf("node 1 received payload mismatch: expected %v, got %v", lmsg, recvmsg.Msg)
		}
	case cerr := <-lctx.Done():
		t.Fatalf("test message timed out: %v", cerr)
	}
}

type Job struct {
	Msg      []byte
	SendNode enode.ID
	RecvNode enode.ID
}

func worker(id int, jobs <-chan Job, rpcs map[enode.ID]*rpc.Client, pubkeys map[enode.ID]string, topic string) {
	for j := range jobs {
		rpcs[j.SendNode].Call(nil, "pss_sendAsym", pubkeys[j.RecvNode], topic, hexutil.Encode(j.Msg))
	}
}

func TestNetwork(t *testing.T) {
	t.Run("16/1000/4/sim", testNetwork)
}

// params in run name:
// nodes/recipientAddresses/addrbytes/adaptertype
// if adaptertype is exec uses execadapter, simadapter otherwise
func TestNetwork2000(t *testing.T) {
	if !*testutil.Longrunning {
		t.Skip("run with --longrunning flag to run extensive network tests")
	}
	t.Run("3/2000/4/sim", testNetwork)
	t.Run("4/2000/4/sim", testNetwork)
	t.Run("8/2000/4/sim", testNetwork)
	t.Run("16/2000/4/sim", testNetwork)
}

func TestNetwork5000(t *testing.T) {
	if !*testutil.Longrunning {
		t.Skip("run with --longrunning flag to run extensive network tests")
	}
	t.Run("3/5000/4/sim", testNetwork)
	t.Run("4/5000/4/sim", testNetwork)
	t.Run("8/5000/4/sim", testNetwork)
	t.Run("16/5000/4/sim", testNetwork)
}

func TestNetwork10000(t *testing.T) {
	if !*testutil.Longrunning {
		t.Skip("run with --longrunning flag to run extensive network tests")
	}
	t.Run("3/10000/4/sim", testNetwork)
	t.Run("4/10000/4/sim", testNetwork)
	t.Run("8/10000/4/sim", testNetwork)
}

func testNetwork(t *testing.T) {
	paramstring := strings.Split(t.Name(), "/")
	nodecount, _ := strconv.ParseInt(paramstring[1], 10, 0)
	msgcount, _ := strconv.ParseInt(paramstring[2], 10, 0)
	addrsize, _ := strconv.ParseInt(paramstring[3], 10, 0)
	adapter := paramstring[4]

	log.Info("network test", "nodecount", nodecount, "msgcount", msgcount, "addrhintsize", addrsize)

	nodes := make([]enode.ID, nodecount)
	bzzaddrs := make(map[enode.ID]string, nodecount)
	rpcs := make(map[enode.ID]*rpc.Client, nodecount)
	pubkeys := make(map[enode.ID]string, nodecount)

	sentmsgs := make([][]byte, msgcount)
	recvmsgs := make([]bool, msgcount)
	nodemsgcount := make(map[enode.ID]int, nodecount)

	trigger := make(chan enode.ID)

	var sim = &simulation.Simulation{}
	if adapter == "exec" {
		sim, _ = simulation.NewExec(newServices(false))
	} else if adapter == "tcp" || adapter == "sim" {
		sim = simulation.NewInProc(newServices(false))
	}
	defer sim.Close()

	net := sim.Net

	ctx, cancel := context.WithTimeout(context.Background(), 120*time.Second)
	defer cancel()

	err := sim.UploadSnapshot(ctx, fmt.Sprintf("testdata/snapshot_%d.json", nodecount))
	if err != nil {
		//TODO: Fix p2p simulation framework to not crash when loading 32-nodes
		//t.Fatal(err)
	}

	time.Sleep(1 * time.Second)

	triggerChecks := func(trigger chan enode.ID, id enode.ID, rpcclient *rpc.Client, topic string) error {
		msgC := make(chan APIMsg)
		ctx, cancel := context.WithTimeout(context.Background(), 5*time.Second)
		defer cancel()
		sub, err := rpcclient.Subscribe(ctx, "pss", msgC, "receive", topic, false, false)
		if err != nil {
			t.Fatal(err)
		}
		go func() {
			defer sub.Unsubscribe()
			for {
				select {
				case recvmsg := <-msgC:
					idx, _ := binary.Uvarint(recvmsg.Msg)
					if !recvmsgs[idx] {
						log.Debug("msg recv", "idx", idx, "id", id)
						recvmsgs[idx] = true
						trigger <- id
					}
				case <-sub.Err():
					return
				}
			}
		}()
		return nil
	}

	var topic string
	for i, nod := range net.GetNodes() {
		nodes[i] = nod.ID()
		rpcs[nodes[i]], err = nod.Client()
		if err != nil {
			t.Fatal(err)
		}
		if topic == "" {
			err = rpcs[nodes[i]].Call(&topic, "pss_stringToTopic", "foo:42")
			if err != nil {
				t.Fatal(err)
			}
		}
		var pubkey string
		err = rpcs[nodes[i]].Call(&pubkey, "pss_getPublicKey")
		if err != nil {
			t.Fatal(err)
		}
		pubkeys[nod.ID()] = pubkey
		var addrhex string
		err = rpcs[nodes[i]].Call(&addrhex, "pss_baseAddr")
		if err != nil {
			t.Fatal(err)
		}
		bzzaddrs[nodes[i]] = addrhex
		err = triggerChecks(trigger, nodes[i], rpcs[nodes[i]], topic)
		if err != nil {
			t.Fatal(err)
		}
	}

	time.Sleep(1 * time.Second)

	// setup workers
	jobs := make(chan Job, 10)
	for w := 1; w <= 10; w++ {
		go worker(w, jobs, rpcs, pubkeys, topic)
	}

	time.Sleep(1 * time.Second)

	for i := 0; i < int(msgcount); i++ {
		sendnodeidx := rand.Intn(int(nodecount))
		recvnodeidx := rand.Intn(int(nodecount - 1))
		if recvnodeidx >= sendnodeidx {
			recvnodeidx++
		}
		nodemsgcount[nodes[recvnodeidx]]++
		sentmsgs[i] = make([]byte, 8)
		c := binary.PutUvarint(sentmsgs[i], uint64(i))
		if c == 0 {
			t.Fatal("0 byte message")
		}
		if err != nil {
			t.Fatal(err)
		}
		err = rpcs[nodes[sendnodeidx]].Call(nil, "pss_setPeerPublicKey", pubkeys[nodes[recvnodeidx]], topic, bzzaddrs[nodes[recvnodeidx]])
		if err != nil {
			t.Fatal(err)
		}

		jobs <- Job{
			Msg:      sentmsgs[i],
			SendNode: nodes[sendnodeidx],
			RecvNode: nodes[recvnodeidx],
		}
	}

	finalmsgcount := 0
outer:
	for i := 0; i < int(msgcount); i++ {
		select {
		case id := <-trigger:
			nodemsgcount[id]--
			finalmsgcount++
		case <-ctx.Done():
			log.Warn("timeout")
			break outer
		}
	}

	for i, msg := range recvmsgs {
		if !msg {
			log.Debug("missing message", "idx", i)
		}
	}
	t.Logf("%d of %d messages received", finalmsgcount, msgcount)

	if finalmsgcount != int(msgcount) {
		t.Fatalf("%d messages were not received", int(msgcount)-finalmsgcount)
	}

}

// check that in a network of a -> b -> c -> a
// a doesn't receive a sent message twice
func TestDeduplication(t *testing.T) {
	var err error

	clients, closeSimFunc, err := setupNetwork(3, false)
	if err != nil {
		t.Fatal(err)
	}
	defer closeSimFunc()

	var addrsize = 32
	var loaddrhex string
	err = clients[0].Call(&loaddrhex, "pss_baseAddr")
	if err != nil {
		t.Fatalf("rpc get node 1 baseaddr fail: %v", err)
	}
	loaddrhex = loaddrhex[:2+(addrsize*2)]
	var roaddrhex string
	err = clients[1].Call(&roaddrhex, "pss_baseAddr")
	if err != nil {
		t.Fatalf("rpc get node 2 baseaddr fail: %v", err)
	}
	roaddrhex = roaddrhex[:2+(addrsize*2)]
	var xoaddrhex string
	err = clients[2].Call(&xoaddrhex, "pss_baseAddr")
	if err != nil {
		t.Fatalf("rpc get node 3 baseaddr fail: %v", err)
	}
	xoaddrhex = xoaddrhex[:2+(addrsize*2)]

	log.Info("peer", "l", loaddrhex, "r", roaddrhex, "x", xoaddrhex)

	var topic string
	err = clients[0].Call(&topic, "pss_stringToTopic", "foo:42")
	if err != nil {
		t.Fatal(err)
	}

	time.Sleep(time.Millisecond * 250)

	// retrieve public key from pss instance
	// set this public key reciprocally
	var rpubkey string
	err = clients[1].Call(&rpubkey, "pss_getPublicKey")
	if err != nil {
		t.Fatalf("rpc get receivenode pubkey fail: %v", err)
	}

	time.Sleep(time.Millisecond * 500) // replace with hive healthy code

	rmsgC := make(chan APIMsg)
	rctx, cancel := context.WithTimeout(context.Background(), time.Second*1)
	defer cancel()
	rsub, err := clients[1].Subscribe(rctx, "pss", rmsgC, "receive", topic, false, false)
	log.Trace("rsub", "id", rsub)
	defer rsub.Unsubscribe()

	// store public key for recipient
	// zero-length address means forward to all
	// we have just two peers, they will be in proxbin, and will both receive
	err = clients[0].Call(nil, "pss_setPeerPublicKey", rpubkey, topic, "0x")
	if err != nil {
		t.Fatal(err)
	}

	// send and verify delivery
	rmsg := []byte("xyzzy")
	err = clients[0].Call(nil, "pss_sendAsym", rpubkey, topic, hexutil.Encode(rmsg))
	if err != nil {
		t.Fatal(err)
	}

	var receivedok bool
OUTER:
	for {
		select {
		case <-rmsgC:
			if receivedok {
				t.Fatalf("duplicate message received")
			}
			receivedok = true
		case <-rctx.Done():
			break OUTER
		}
	}
	if !receivedok {
		t.Fatalf("message did not arrive")
	}
}

// symmetric send performance with varying message sizes
func BenchmarkSymkeySend(b *testing.B) {
	b.Run(fmt.Sprintf("%d", 256), benchmarkSymKeySend)
	b.Run(fmt.Sprintf("%d", 1024), benchmarkSymKeySend)
	b.Run(fmt.Sprintf("%d", 1024*1024), benchmarkSymKeySend)
	b.Run(fmt.Sprintf("%d", 1024*1024*10), benchmarkSymKeySend)
	b.Run(fmt.Sprintf("%d", 1024*1024*100), benchmarkSymKeySend)
}

func benchmarkSymKeySend(b *testing.B) {
	msgsizestring := strings.Split(b.Name(), "/")
	if len(msgsizestring) != 2 {
		b.Fatalf("benchmark called without msgsize param")
	}
	msgsize, err := strconv.ParseInt(msgsizestring[1], 10, 0)
	if err != nil {
		b.Fatalf("benchmark called with invalid msgsize param '%s': %v", msgsizestring[1], err)
	}
	privkey, err := ethCrypto.GenerateKey()
	ps := newTestPss(privkey, nil, nil)
	defer ps.Stop()
	msg := make([]byte, msgsize)
	rand.Read(msg)
	topic := message.NewTopic([]byte("foo"))
	to := make(PssAddress, 32)
	copy(to[:], network.RandomBzzAddr().Over())
	symkeyid, err := ps.GenerateSymmetricKey(topic, to, true)
	if err != nil {
		b.Fatalf("could not generate symkey: %v", err)
	}
	symkey, err := ps.Crypto.GetSymmetricKey(symkeyid)
	if err != nil {
		b.Fatalf("could not retrieve symkey: %v", err)
	}
	ps.SetSymmetricKey(symkey, topic, to, false)

	b.ResetTimer()
	for i := 0; i < b.N; i++ {
		ps.SendSym(symkeyid, topic, msg)
	}
}

// asymmetric send performance with varying message sizes
func BenchmarkAsymkeySend(b *testing.B) {
	b.Run(fmt.Sprintf("%d", 256), benchmarkAsymKeySend)
	b.Run(fmt.Sprintf("%d", 1024), benchmarkAsymKeySend)
	b.Run(fmt.Sprintf("%d", 1024*1024), benchmarkAsymKeySend)
	b.Run(fmt.Sprintf("%d", 1024*1024*10), benchmarkAsymKeySend)
	b.Run(fmt.Sprintf("%d", 1024*1024*100), benchmarkAsymKeySend)
}

func benchmarkAsymKeySend(b *testing.B) {
	msgsizestring := strings.Split(b.Name(), "/")
	if len(msgsizestring) != 2 {
		b.Fatalf("benchmark called without msgsize param")
	}
	msgsize, err := strconv.ParseInt(msgsizestring[1], 10, 0)
	if err != nil {
		b.Fatalf("benchmark called with invalid msgsize param '%s': %v", msgsizestring[1], err)
	}
	privkey, err := ethCrypto.GenerateKey()
	ps := newTestPss(privkey, nil, nil)
	defer ps.Stop()
	msg := make([]byte, msgsize)
	rand.Read(msg)
	topic := message.NewTopic([]byte("foo"))
	to := make(PssAddress, 32)
	copy(to[:], network.RandomBzzAddr().Over())
	ps.SetPeerPublicKey(&privkey.PublicKey, topic, to)
	b.ResetTimer()
	for i := 0; i < b.N; i++ {
		ps.SendAsym(common.ToHex(ps.Crypto.SerializePublicKey(&privkey.PublicKey)), topic, msg)
	}
}
func BenchmarkSymkeyBruteforceChangeaddr(b *testing.B) {
	b.Skip("Test doesn't work. Test messages are not valid, they need Control field")
	for i := 100; i < 100000; i = i * 10 {
		for j := 32; j < 10000; j = j * 8 {
			b.Run(fmt.Sprintf("%d/%d", i, j), benchmarkSymkeyBruteforceChangeaddr)
		}
		//b.Run(fmt.Sprintf("%d", i), benchmarkSymkeyBruteforceChangeaddr)
	}
}

// decrypt performance using symkey cache, worst case
// (decrypt key always last in cache)
func benchmarkSymkeyBruteforceChangeaddr(b *testing.B) {
	keycountstring := strings.Split(b.Name(), "/")
	cachesize := int64(0)
	var ps *Pss
	if len(keycountstring) < 2 {
		b.Fatalf("benchmark called without count param")
	}
	keycount, err := strconv.ParseInt(keycountstring[1], 10, 0)
	if err != nil {
		b.Fatalf("benchmark called with invalid count param '%s': %v", keycountstring[1], err)
	}
	if len(keycountstring) == 3 {
		cachesize, err = strconv.ParseInt(keycountstring[2], 10, 0)
		if err != nil {
			b.Fatalf("benchmark called with invalid cachesize '%s': %v", keycountstring[2], err)
		}
	}
	pssmsgs := make([]*message.Message, 0, keycount)
	var keyid string
	privkey, err := ethCrypto.GenerateKey()
	if cachesize > 0 {
		ps = newTestPss(privkey, nil, &Params{SymKeyCacheCapacity: int(cachesize)})
	} else {
		ps = newTestPss(privkey, nil, nil)
	}
	defer ps.Stop()
	topic := message.NewTopic([]byte("foo"))
	for i := 0; i < int(keycount); i++ {
		to := make(PssAddress, 32)
		copy(to[:], network.RandomBzzAddr().Over())
		keyid, err = ps.GenerateSymmetricKey(topic, to, true)
		if err != nil {
			b.Fatalf("cant generate symkey #%d: %v", i, err)
		}
		symkey, err := ps.Crypto.GetSymmetricKey(keyid)
		if err != nil {
			b.Fatalf("could not retrieve symkey %s: %v", keyid, err)
		}
		wparams := &crypto.WrapParams{
			SymmetricKey: symkey,
		}
		payload, err := ps.Crypto.Wrap([]byte("xyzzy"), wparams)
		if err != nil {
			b.Fatalf("could not generate envelope: %v", err)
		}
		ps.Register(&topic, &handler{
			f: noopHandlerFunc,
		})
		pssmsgs = append(pssmsgs, &message.Message{
			To:      to,
			Topic:   topic,
			Payload: payload,
		})
	}
	b.ResetTimer()
	for i := 0; i < b.N; i++ {
		if err := ps.process(pssmsgs[len(pssmsgs)-(i%len(pssmsgs))-1], false, false); err != nil {
			b.Fatalf("pss processing failed: %v", err)
		}
	}
}

func BenchmarkSymkeyBruteforceSameaddr(b *testing.B) {
	b.Skip("Test doesn't work. Test messages are not valid, they need Control field")
	for i := 100; i < 100000; i = i * 10 {
		for j := 32; j < 10000; j = j * 8 {
			b.Run(fmt.Sprintf("%d/%d", i, j), benchmarkSymkeyBruteforceSameaddr)
		}
	}
}

// decrypt performance using symkey cache, best case
// (decrypt key always first in cache)
func benchmarkSymkeyBruteforceSameaddr(b *testing.B) {
	var keyid string
	var ps *Pss
	cachesize := int64(0)
	keycountstring := strings.Split(b.Name(), "/")
	if len(keycountstring) < 2 {
		b.Fatalf("benchmark called without count param")
	}
	keycount, err := strconv.ParseInt(keycountstring[1], 10, 0)
	if err != nil {
		b.Fatalf("benchmark called with invalid count param '%s': %v", keycountstring[1], err)
	}
	if len(keycountstring) == 3 {
		cachesize, err = strconv.ParseInt(keycountstring[2], 10, 0)
		if err != nil {
			b.Fatalf("benchmark called with invalid cachesize '%s': %v", keycountstring[2], err)
		}
	}
	addr := make([]PssAddress, keycount)
	privkey, err := ethCrypto.GenerateKey()
	if cachesize > 0 {
		ps = newTestPss(privkey, nil, &Params{SymKeyCacheCapacity: int(cachesize)})
	} else {
		ps = newTestPss(privkey, nil, nil)
	}
	defer ps.Stop()
	topic := message.NewTopic([]byte("foo"))
	for i := 0; i < int(keycount); i++ {
		copy(addr[i], network.RandomBzzAddr().Over())
		keyid, err = ps.GenerateSymmetricKey(topic, addr[i], true)
		if err != nil {
			b.Fatalf("cant generate symkey #%d: %v", i, err)
		}

	}
	symkey, err := ps.Crypto.GetSymmetricKey(keyid)
	if err != nil {
		b.Fatalf("could not retrieve symkey %s: %v", keyid, err)
	}
	wparams := &crypto.WrapParams{
		SymmetricKey: symkey,
	}
	payload, err := ps.Crypto.Wrap([]byte("xyzzy"), wparams)
	if err != nil {
		b.Fatalf("could not generate envelope: %v", err)
	}
	ps.Register(&topic, &handler{
		f: noopHandlerFunc,
	})
	pssmsg := &message.Message{
		To:      addr[len(addr)-1][:],
		Topic:   topic,
		Payload: payload,
	}
	for i := 0; i < b.N; i++ {
		if err := ps.process(pssmsg, false, false); err != nil {
			b.Fatalf("pss processing failed: %v", err)
		}
	}
}

func testRandomMessage() *message.Message {
	addr := make([]byte, 32)
	addr[0] = 0x01
	msg := message.New(message.Flags{})
	msg.To = addr
	msg.Expire = uint32(time.Now().Add(time.Second * 60).Unix())
	msg.Topic = [4]byte{}
	msg.Payload = []byte{0x66, 0x6f, 0x6f}
	return msg
}

// setup simulated network with bzz/discovery and pss services.
// connects nodes in a circle
// if allowRaw is set, omission of builtin pss encryption is enabled (see PssParams)
func setupNetwork(numnodes int, allowRaw bool) (clients []*rpc.Client, closeSimFunc func(), err error) {
	clients = make([]*rpc.Client, numnodes)
	if numnodes < 2 {
		return nil, nil, fmt.Errorf("minimum two nodes in network")
	}
	sim := simulation.NewInProc(newServices(allowRaw))
	closeSimFunc = sim.Close
	if numnodes == 2 {
		_, err = sim.AddNodesAndConnectChain(numnodes)

	} else {
		_, err = sim.AddNodesAndConnectRing(numnodes)
	}
	if err != nil {
		return nil, nil, err
	}
	nodes := sim.Net.GetNodes()
	for id, node := range nodes {
		client, err := node.Client()
		if err != nil {
			return nil, nil, fmt.Errorf("error getting the nodes clients")
		}
		clients[id] = client
	}
	return clients, closeSimFunc, nil
}

func newServices(allowRaw bool) map[string]simulation.ServiceFunc {
	stateStore := state.NewInmemoryStore()
	kademlias := make(map[enode.ID]*network.Kademlia)
	kademlia := func(id enode.ID, bzzKey []byte) *network.Kademlia {
		if k, ok := kademlias[id]; ok {
			return k
		}
		params := network.NewKadParams()
		params.NeighbourhoodSize = 2
		params.MaxBinSize = 3
		params.MinBinSize = 1
		params.MaxRetries = 1000
		params.RetryExponent = 2
		params.RetryInterval = 1000000
		kademlias[id] = network.NewKademlia(bzzKey, params)
		return kademlias[id]
	}
	return map[string]simulation.ServiceFunc{
		"bzz": func(ctx *adapters.ServiceContext, bucket *sync.Map) (s node.Service, cleanup func(), err error) {
			addr := network.NewBzzAddrFromEnode(ctx.Config.Node())
			bzzPrivateKey, err := simulation.BzzPrivateKeyFromConfig(ctx.Config)
			if err != nil {
				return nil, nil, err
			}
			addr.OAddr = network.PrivateKeyToBzzKey(bzzPrivateKey)
			bucket.Store(simulation.BucketKeyBzzPrivateKey, bzzPrivateKey)
			hp := network.NewHiveParams()
			hp.Discovery = false
			config := &network.BzzConfig{
				OverlayAddr:  addr.Over(),
				UnderlayAddr: addr.Under(),
				HiveParams:   hp,
			}
			pskad := kademlia(ctx.Config.ID, addr.OAddr)
			bucket.Store(simulation.BucketKeyKademlia, pskad)
			return network.NewBzz(config, pskad, stateStore, nil, nil, nil, nil), nil, nil
		},
		protocolName: func(ctx *adapters.ServiceContext, bucket *sync.Map) (node.Service, func(), error) {
			// execadapter does not exec init()
			initTest()

			privkey, err := ethCrypto.GenerateKey()
			pssp := NewParams().WithPrivateKey(privkey)
			pssp.AllowRaw = allowRaw
			bzzPrivateKey, err := simulation.BzzPrivateKeyFromConfig(ctx.Config)
			if err != nil {
				return nil, nil, err
			}
			bzzKey := network.PrivateKeyToBzzKey(bzzPrivateKey)
			pskad := kademlia(ctx.Config.ID, bzzKey)
			bucket.Store(simulation.BucketKeyKademlia, pskad)
			ps, err := New(pskad, pssp)
			if err != nil {
				return nil, nil, err
			}
			ping := &Ping{
				OutC: make(chan bool),
				Pong: true,
			}
			p2pp := NewPingProtocol(ping)
			pp, err := RegisterProtocol(ps, &PingTopic, PingProtocol, p2pp, &ProtocolParams{Asymmetric: true})
			if err != nil {
				return nil, nil, err
			}
			if useHandshake {
				SetHandshakeController(ps, NewHandshakeParams())
			}
			cleanupFunc := ps.Register(&PingTopic, &handler{
				f: pp.Handle,
				caps: &handlerCaps{
					raw: true,
				},
			})
			ps.addAPI(rpc.API{
				Namespace: "psstest",
				Version:   "0.3",
				Service:   NewAPITest(ps),
				Public:    false,
			})
			pssprotocols[ctx.Config.ID.String()] = &protoCtrl{
				C:        ping.OutC,
				protocol: pp,
				run:      p2pp.Run,
			}

			return ps, cleanupFunc, nil
		},
	}
}

// New Test Pss that will be started
func newTestPss(privkey *ecdsa.PrivateKey, kad *network.Kademlia, ppextra *Params) *Pss {
	return newTestPssStart(privkey, kad, ppextra, true)
}

// New Test Pss but with a parameter to select if the pss process should start
func newTestPssStart(privkey *ecdsa.PrivateKey, kad *network.Kademlia, ppextra *Params, start bool) *Pss {
	nid := enode.PubkeyToIDV4(&privkey.PublicKey)
	// set up routing if kademlia is not passed to us
	if kad == nil {
		kp := network.NewKadParams()
		kp.NeighbourhoodSize = 3
		kad = network.NewKademlia(nid[:], kp)
	}

	// create pss
	pp := NewParams().WithPrivateKey(privkey)
	if ppextra != nil {
		pp.SymKeyCacheCapacity = ppextra.SymKeyCacheCapacity
	}
	ps, err := New(kad, pp)
	if err != nil {
		return nil
	}
	if start {
		err = ps.Start(nil)
		if err != nil {
			return nil
		}
	}

	return ps
}

// API calls for test/development use
type APITest struct {
	*Pss
}

func NewAPITest(ps *Pss) *APITest {
	return &APITest{Pss: ps}
}

func (apitest *APITest) SetSymKeys(pubkeyid string, recvsymkey []byte, sendsymkey []byte, limit uint16, topic message.Topic, to hexutil.Bytes) ([2]string, error) {

	recvsymkeyid, err := apitest.SetSymmetricKey(recvsymkey, topic, PssAddress(to), true)
	if err != nil {
		return [2]string{}, err
	}
	sendsymkeyid, err := apitest.SetSymmetricKey(sendsymkey, topic, PssAddress(to), false)
	if err != nil {
		return [2]string{}, err
	}
	return [2]string{recvsymkeyid, sendsymkeyid}, nil
}

func (apitest *APITest) Clean() (int, error) {
	return apitest.Pss.cleanKeys(), nil
}<|MERGE_RESOLUTION|>--- conflicted
+++ resolved
@@ -280,12 +280,6 @@
 		pssMsg.Topic = topic
 
 		log.Trace("withprox addrs", "local", localAddr, "remote", remoteAddr)
-<<<<<<< HEAD
-		ps.handle(context.TODO(), pssMsg)
-
-		if (!expects[i] && prevReceive != receives) || (expects[i] && prevReceive == receives) {
-			t.Fatalf("expected distance %d recipient %v when prox is set for handler", distance, expects[i])
-=======
 		ctx, cancel := context.WithTimeout(context.Background(), 50*time.Millisecond)
 		defer cancel()
 		ps.handle(ctx, nil, pssMsg)
@@ -298,7 +292,6 @@
 			if expects[i] {
 				t.Fatalf("expected prox receive when distance %d recipient %v", distance, expects[i])
 			}
->>>>>>> fed545d6
 		}
 	}
 
