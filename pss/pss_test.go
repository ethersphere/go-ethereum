// Copyright 2018 The go-ethereum Authors
// This file is part of the go-ethereum library.
//
// The go-ethereum library is free software: you can redistribute it and/or modify
// it under the terms of the GNU Lesser General Public License as published by
// the Free Software Foundation, either version 3 of the License, or
// (at your option) any later version.
//
// The go-ethereum library is distributed in the hope that it will be useful,
// but WITHOUT ANY WARRANTY; without even the implied warranty of
// MERCHANTABILITY or FITNESS FOR A PARTICULAR PURPOSE. See the
// GNU Lesser General Public License for more details.
//
// You should have received a copy of the GNU Lesser General Public License
// along with the go-ethereum library. If not, see <http://www.gnu.org/licenses/>.

package pss

import (
	"bytes"
	"context"
	"crypto/ecdsa"
	"encoding/binary"
	"encoding/hex"
<<<<<<< HEAD
	"encoding/json"
	"errors"
=======
>>>>>>> 2d377ce4
	"flag"
	"fmt"
	"math/rand"
	"os"
	"strconv"
	"strings"
	"sync"
	"testing"
	"time"

	"github.com/ethereum/go-ethereum/common"
	"github.com/ethereum/go-ethereum/common/hexutil"
	"github.com/ethereum/go-ethereum/crypto"
	"github.com/ethereum/go-ethereum/log"
	"github.com/ethereum/go-ethereum/node"
	"github.com/ethereum/go-ethereum/p2p"
	"github.com/ethereum/go-ethereum/p2p/enode"
	"github.com/ethereum/go-ethereum/p2p/simulations/adapters"
	"github.com/ethereum/go-ethereum/rpc"
	whisper "github.com/ethereum/go-ethereum/whisper/whisperv6"

	"github.com/ethersphere/swarm/network"
	"github.com/ethersphere/swarm/network/simulation"
	"github.com/ethersphere/swarm/p2p/protocols"
	"github.com/ethersphere/swarm/pot"
	"github.com/ethersphere/swarm/state"
)

var (
	initOnce        = sync.Once{}
	loglevel        = flag.Int("loglevel", 2, "logging verbosity")
	longrunning     = flag.Bool("longrunning", false, "do run long-running tests")
	w               *whisper.Whisper
	wapi            *whisper.PublicWhisperAPI
	psslogmain      log.Logger
	pssprotocols    map[string]*protoCtrl
	useHandshake    bool
	noopHandlerFunc = func(msg []byte, p *p2p.Peer, asymmetric bool, keyid string) error {
		return nil
	}
)

func init() {
	flag.Parse()
	rand.Seed(time.Now().Unix())
	initTest()
}

func initTest() {
	initOnce.Do(
		func() {
			psslogmain = log.New("psslog", "*")
			hs := log.StreamHandler(os.Stderr, log.TerminalFormat(true))
			hf := log.LvlFilterHandler(log.Lvl(*loglevel), hs)
			h := log.CallerFileHandler(hf)
			log.Root().SetHandler(h)

			w = whisper.New(&whisper.DefaultConfig)
			wapi = whisper.NewPublicWhisperAPI(w)

			pssprotocols = make(map[string]*protoCtrl)
		},
	)
}

// test that topic conversion functions give predictable results
func TestTopic(t *testing.T) {

	api := &API{}

	topicstr := strings.Join([]string{PingProtocol.Name, strconv.Itoa(int(PingProtocol.Version))}, ":")

	// bytestotopic is the authoritative topic conversion source
	topicobj := BytesToTopic([]byte(topicstr))

	// string to topic and bytes to topic must match
	topicapiobj, _ := api.StringToTopic(topicstr)
	if topicobj != topicapiobj {
		t.Fatalf("bytes and string topic conversion mismatch; %s != %s", topicobj, topicapiobj)
	}

	// string representation of topichex
	topichex := topicobj.String()

	// protocoltopic wrapper on pingtopic should be same as topicstring
	// check that it matches
	pingtopichex := PingTopic.String()
	if topichex != pingtopichex {
		t.Fatalf("protocol topic conversion mismatch; %s != %s", topichex, pingtopichex)
	}

	// json marshal of topic
	topicjsonout, err := topicobj.MarshalJSON()
	if err != nil {
		t.Fatal(err)
	}
	if string(topicjsonout)[1:len(topicjsonout)-1] != topichex {
		t.Fatalf("topic json marshal mismatch; %s != \"%s\"", topicjsonout, topichex)
	}

	// json unmarshal of topic
	var topicjsonin Topic
	topicjsonin.UnmarshalJSON(topicjsonout)
	if topicjsonin != topicobj {
		t.Fatalf("topic json unmarshal mismatch: %x != %x", topicjsonin, topicobj)
	}
}

// test bit packing of message control flags
func TestMsgParams(t *testing.T) {
	var ctrl byte
	ctrl |= pssControlRaw
	p := newMsgParamsFromBytes([]byte{ctrl})
	m := newPssMsg(p)
	if !m.isRaw() || m.isSym() {
		t.Fatal("expected raw=true and sym=false")
	}
	ctrl |= pssControlSym
	p = newMsgParamsFromBytes([]byte{ctrl})
	m = newPssMsg(p)
	if !m.isRaw() || !m.isSym() {
		t.Fatal("expected raw=true and sym=true")
	}
	ctrl &= 0xff &^ pssControlRaw
	p = newMsgParamsFromBytes([]byte{ctrl})
	m = newPssMsg(p)
	if m.isRaw() || !m.isSym() {
		t.Fatal("expected raw=false and sym=true")
	}
}

// test if we can insert into cache, match items with cache and cache expiry
func TestCache(t *testing.T) {
	var err error
	to, _ := hex.DecodeString("08090a0b0c0d0e0f1011121314150001020304050607161718191a1b1c1d1e1f")
	ctx, cancel := context.WithTimeout(context.Background(), time.Second)
	defer cancel()
	keys, err := wapi.NewKeyPair(ctx)
	privkey, err := w.GetPrivateKey(keys)
	if err != nil {
		t.Fatal(err)
	}
	ps := newTestPss(privkey, nil, nil)
	defer ps.Stop()
	pp := NewParams().WithPrivateKey(privkey)
	data := []byte("foo")
	datatwo := []byte("bar")
	datathree := []byte("baz")
	wparams := &whisper.MessageParams{
		TTL:      defaultWhisperTTL,
		Src:      privkey,
		Dst:      &privkey.PublicKey,
		Topic:    whisper.TopicType(PingTopic),
		WorkTime: defaultWhisperWorkTime,
		PoW:      defaultWhisperPoW,
		Payload:  data,
	}
	woutmsg, err := whisper.NewSentMessage(wparams)
	env, err := woutmsg.Wrap(wparams)
	msg := &PssMsg{
		Payload: env,
		To:      to,
	}
	wparams.Payload = datatwo
	woutmsg, err = whisper.NewSentMessage(wparams)
	envtwo, err := woutmsg.Wrap(wparams)
	msgtwo := &PssMsg{
		Payload: envtwo,
		To:      to,
	}
	wparams.Payload = datathree
	woutmsg, err = whisper.NewSentMessage(wparams)
	envthree, err := woutmsg.Wrap(wparams)
	msgthree := &PssMsg{
		Payload: envthree,
		To:      to,
	}

	digestone := ps.msgDigest(msg)
	if err != nil {
		t.Fatalf("could not store cache msgone: %v", err)
	}
	digesttwo := ps.msgDigest(msgtwo)
	if err != nil {
		t.Fatalf("could not store cache msgtwo: %v", err)
	}
	digestthree := ps.msgDigest(msgthree)
	if err != nil {
		t.Fatalf("could not store cache msgthree: %v", err)
	}

	if digestone == digesttwo {
		t.Fatalf("different msgs return same hash: %d", digesttwo)
	}

	// check the cache
	err = ps.addFwdCache(msg)
	if err != nil {
		t.Fatalf("write to pss expire cache failed: %v", err)
	}

	if !ps.checkFwdCache(msg) {
		t.Fatalf("message %v should have EXPIRE record in cache but checkCache returned false", msg)
	}

	if ps.checkFwdCache(msgtwo) {
		t.Fatalf("message %v should NOT have EXPIRE record in cache but checkCache returned true", msgtwo)
	}

	time.Sleep(pp.CacheTTL + 1*time.Second)
	err = ps.addFwdCache(msgthree)
	if err != nil {
		t.Fatalf("write to pss expire cache failed: %v", err)
	}

	if ps.checkFwdCache(msg) {
		t.Fatalf("message %v should have expired from cache but checkCache returned true", msg)
	}

	if _, ok := ps.fwdCache[digestthree]; !ok {
		t.Fatalf("unexpired message should be in the cache: %v", digestthree)
	}

	if _, ok := ps.fwdCache[digesttwo]; ok {
		t.Fatalf("expired message should have been cleared from the cache: %v", digesttwo)
	}
}

// matching of address hints; whether a message could be or is for the node
func TestAddressMatch(t *testing.T) {

	localaddr := network.RandomAddr().Over()
	copy(localaddr[:8], []byte("deadbeef"))
	remoteaddr := []byte("feedbeef")
	kadparams := network.NewKadParams()
	kad := network.NewKademlia(localaddr, kadparams)
	ctx, cancel := context.WithTimeout(context.Background(), time.Second)
	defer cancel()
	keys, err := wapi.NewKeyPair(ctx)
	if err != nil {
		t.Fatalf("Could not generate private key: %v", err)
	}
	privkey, err := w.GetPrivateKey(keys)
	pssp := NewParams().WithPrivateKey(privkey)
	ps, err := New(kad, pssp)
	if err != nil {
		t.Fatal(err.Error())
	}

	pssmsg := &PssMsg{
		To: remoteaddr,
	}

	// differ from first byte
	if ps.isSelfRecipient(pssmsg) {
		t.Fatalf("isSelfRecipient true but %x != %x", remoteaddr, localaddr)
	}
	if ps.isSelfPossibleRecipient(pssmsg, false) {
		t.Fatalf("isSelfPossibleRecipient true but %x != %x", remoteaddr[:8], localaddr[:8])
	}

	// 8 first bytes same
	copy(remoteaddr[:4], localaddr[:4])
	if ps.isSelfRecipient(pssmsg) {
		t.Fatalf("isSelfRecipient true but %x != %x", remoteaddr, localaddr)
	}
	if !ps.isSelfPossibleRecipient(pssmsg, false) {
		t.Fatalf("isSelfPossibleRecipient false but %x == %x", remoteaddr[:8], localaddr[:8])
	}

	// all bytes same
	pssmsg.To = localaddr
	if !ps.isSelfRecipient(pssmsg) {
		t.Fatalf("isSelfRecipient false but %x == %x", remoteaddr, localaddr)
	}
	if !ps.isSelfPossibleRecipient(pssmsg, false) {
		t.Fatalf("isSelfPossibleRecipient false but %x == %x", remoteaddr[:8], localaddr[:8])
	}

}

// verify that node can be set as recipient regardless of explicit message address match if minimum one handler of a topic is explicitly set to allow it
// note that in these tests we use the raw capability on handlers for convenience
func TestAddressMatchProx(t *testing.T) {

	// recipient node address
	localAddr := network.RandomAddr().Over()
	localPotAddr := pot.NewAddressFromBytes(localAddr)

	// set up kademlia
	kadparams := network.NewKadParams()
	kad := network.NewKademlia(localAddr, kadparams)
	nnPeerCount := kad.MinBinSize
	peerCount := nnPeerCount + 2

	// set up pss
	privKey, err := crypto.GenerateKey()
	pssp := NewParams().WithPrivateKey(privKey)
	ps, err := New(kad, pssp)
	// enqueue method now is blocking, so we need always somebody processing the outbox
	go func() {
		for slot := range ps.outbox.process {
			ps.outbox.free(slot)
		}
	}()
	if err != nil {
		t.Fatal(err.Error())
	}

	// create kademlia peers, so we have peers both inside and outside minproxlimit
	var peers []*network.Peer
	for i := 0; i < peerCount; i++ {
		rw := &p2p.MsgPipeRW{}
		ptpPeer := p2p.NewPeer(enode.ID{}, "362436 call me anytime", []p2p.Cap{})
		protoPeer := protocols.NewPeer(ptpPeer, rw, &protocols.Spec{})
		peerAddr := pot.RandomAddressAt(localPotAddr, i)
		bzzPeer := &network.BzzPeer{
			Peer: protoPeer,
			BzzAddr: &network.BzzAddr{
				OAddr: peerAddr.Bytes(),
				UAddr: []byte(fmt.Sprintf("%x", peerAddr[:])),
			},
		}
		peer := network.NewPeer(bzzPeer, kad)
		kad.On(peer)
		peers = append(peers, peer)
	}

	// TODO: create a test in the network package to make a table with n peers where n-m are proxpeers
	// meanwhile test regression for kademlia since we are compiling the test parameters from different packages
	var proxes int
	var conns int
	depth := kad.NeighbourhoodDepth()
	kad.EachConn(nil, peerCount, func(p *network.Peer, po int) bool {
		conns++
		if po >= depth {
			proxes++
		}
		return true
	})
	if proxes != nnPeerCount {
		t.Fatalf("expected %d proxpeers, have %d", nnPeerCount, proxes)
	} else if conns != peerCount {
		t.Fatalf("expected %d peers total, have %d", peerCount, proxes)
	}

	// remote address distances from localAddr to try and the expected outcomes if we use prox handler
	remoteDistances := []int{
		255,
		nnPeerCount + 1,
		nnPeerCount,
		nnPeerCount - 1,
		0,
	}
	expects := []bool{
		true,
		true,
		true,
		false,
		false,
	}

	// first the unit test on the method that calculates possible receipient using prox
	for i, distance := range remoteDistances {
		pssMsg := newPssMsg(&msgParams{})
		pssMsg.To = make([]byte, len(localAddr))
		copy(pssMsg.To, localAddr)
		var byteIdx = distance / 8
		pssMsg.To[byteIdx] ^= 1 << uint(7-(distance%8))
		log.Trace(fmt.Sprintf("addrmatch %v", bytes.Equal(pssMsg.To, localAddr)))
		if ps.isSelfPossibleRecipient(pssMsg, true) != expects[i] {
			t.Fatalf("expected distance %d to be %v", distance, expects[i])
		}
	}

	// we move up to higher level and test the actual message handler
	// for each distance check if we are possible recipient when prox variant is used is set

	// this handler will increment a counter for every message that gets passed to the handler
	var receives int
	rawHandlerFunc := func(msg []byte, p *p2p.Peer, asymmetric bool, keyid string) error {
		log.Trace("in allowraw handler")
		receives++
		return nil
	}

	// register it marking prox capability
	topic := BytesToTopic([]byte{0x2a})
	hndlrProxDereg := ps.Register(&topic, &handler{
		f: rawHandlerFunc,
		caps: &handlerCaps{
			raw:  true,
			prox: true,
		},
	})

	// test the distances
	var prevReceive int
	for i, distance := range remoteDistances {
		remotePotAddr := pot.RandomAddressAt(localPotAddr, distance)
		remoteAddr := remotePotAddr.Bytes()

		var data [32]byte
		rand.Read(data[:])
		pssMsg := newPssMsg(&msgParams{raw: true})
		pssMsg.To = remoteAddr
		pssMsg.Expire = uint32(time.Now().Unix() + 4200)
		pssMsg.Payload = &whisper.Envelope{
			Topic: whisper.TopicType(topic),
			Data:  data[:],
		}

		log.Trace("withprox addrs", "local", localAddr, "remote", remoteAddr)
		ps.handle(context.TODO(), pssMsg)
		if (!expects[i] && prevReceive != receives) || (expects[i] && prevReceive == receives) {
			t.Fatalf("expected distance %d recipient %v when prox is set for handler", distance, expects[i])
		}
		prevReceive = receives
	}

	// now add a non prox-capable handler and test
	ps.Register(&topic, &handler{
		f: rawHandlerFunc,
		caps: &handlerCaps{
			raw: true,
		},
	})
	receives = 0
	prevReceive = 0
	for i, distance := range remoteDistances {
		remotePotAddr := pot.RandomAddressAt(localPotAddr, distance)
		remoteAddr := remotePotAddr.Bytes()

		var data [32]byte
		rand.Read(data[:])
		pssMsg := newPssMsg(&msgParams{raw: true})
		pssMsg.To = remoteAddr
		pssMsg.Expire = uint32(time.Now().Unix() + 4200)
		pssMsg.Payload = &whisper.Envelope{
			Topic: whisper.TopicType(topic),
			Data:  data[:],
		}

		log.Trace("withprox addrs", "local", localAddr, "remote", remoteAddr)
		ps.handle(context.TODO(), pssMsg)
		if (!expects[i] && prevReceive != receives) || (expects[i] && prevReceive == receives) {
			t.Fatalf("expected distance %d recipient %v when prox is set for handler", distance, expects[i])
		}
		prevReceive = receives
	}

	// now deregister the prox capable handler, now none of the messages will be handled
	hndlrProxDereg()
	receives = 0

	for _, distance := range remoteDistances {
		remotePotAddr := pot.RandomAddressAt(localPotAddr, distance)
		remoteAddr := remotePotAddr.Bytes()

		pssMsg := newPssMsg(&msgParams{raw: true})
		pssMsg.To = remoteAddr
		pssMsg.Expire = uint32(time.Now().Unix() + 4200)
		pssMsg.Payload = &whisper.Envelope{
			Topic: whisper.TopicType(topic),
			Data:  []byte(remotePotAddr.String()),
		}

		log.Trace("noprox addrs", "local", localAddr, "remote", remoteAddr)
		ps.handle(context.TODO(), pssMsg)
		if receives != 0 {
			t.Fatalf("expected distance %d to not be recipient when prox is not set for handler", distance)
		}

	}
}

func TestMessageOutbox(t *testing.T) {
	// setup
	privkey, err := crypto.GenerateKey()
	if err != nil {
		t.Fatal(err.Error())
	}

	addr := make([]byte, 32)
	addr[0] = 0x01
	ps := newTestPssStart(privkey, network.NewKademlia(addr, network.NewKadParams()), NewParams(), false)
	outboxCapacity := 2

	successC := make(chan struct{})
	forward := func(msg *PssMsg) error {
		successC <- struct{}{}
		return nil
	}
	ps.outbox = newOutbox(outboxCapacity, ps.quitC, forward)

	ps.Start(nil)
	defer ps.Stop()

	err = ps.enqueue(testRandomMessage())
	if err != nil {
		t.Fatalf("expected no error, got %v", err)
	}
	usedSlots := ps.outbox.len()
	if usedSlots != 1 {
		t.Fatalf("incorrect outbox length. expected 1, got %v", usedSlots)
	}
	t.Log("Message enqueued", "Outbox len", ps.outbox.len())

	select {
	case <-successC:
	case <-time.After(2 * time.Second):
		t.Fatal("timeout waiting for success forward")
	}

	failed := make([]*PssMsg, 0)
	failedC := make(chan struct{})
	continueC := make(chan struct{})
	failedForward := func(msg *PssMsg) error {
		failed = append(failed, msg)
		failedC <- struct{}{}
		<-continueC
		return errors.New("Forced test error forwarding message")
	}

	ps.outbox.forward = failedForward

	err = ps.enqueue(testRandomMessage())
	if err != nil {
		t.Fatalf("Expected no error enqueing, got %v", err.Error())
	}

	select {
	case <-failedC:
	case <-time.After(2 * time.Second):
		t.Fatal("timeout waiting for failing forward")
	}

	if len(failed) == 0 {
		t.Fatal("Incorrect number of failed messages, expected 1 got 0")
	}
	// The message will be retried once we send to continueC, so first, we change the forward function
	ps.outbox.forward = forward
	continueC <- struct{}{}
	select {
	case <-successC:
	case <-time.After(2 * time.Second):
		t.Fatal("timeout waiting for second success forward")
	}

}

func TestOutboxFull(t *testing.T) {
	// setup
	privkey, err := crypto.GenerateKey()
	if err != nil {
		t.Fatal(err.Error())
	}

	addr := make([]byte, 32)
	addr[0] = 0x01
	ps := newTestPssStart(privkey, network.NewKademlia(addr, network.NewKadParams()), NewParams(), false)
	defer ps.Stop()
	outboxCapacity := 2

	procChan := make(chan struct{})
	succesForward := func(msg *PssMsg) error {
		<-procChan
		log.Info("Message processed")
		return nil
	}
	ps.outbox = newOutbox(outboxCapacity, ps.quitC, succesForward)

	ps.Start(nil)

	err = ps.enqueue(testRandomMessage())
	if err != nil {
		t.Fatalf("expected no error enqueing first message, got %v", err)
	}
	err = ps.enqueue(testRandomMessage())
	if err != nil {
		t.Fatalf("expected no error enqueing second message, got %v", err)
	}
	//As we haven't signaled procChan, the messages are still in the outbox

	err = ps.enqueue(testRandomMessage())
	if err == nil {
		t.Fatalf("expected error enqueing third message, instead got nil")
	}
	procChan <- struct{}{}
	procChan <- struct{}{}
	//Must wait a bit for the routines processing the messages to free the slots
	time.Sleep(1 * time.Millisecond)
	//There should be slots again in the outbox
	err = ps.enqueue(testRandomMessage())
	if err != nil {
		t.Fatalf("expected no error enqueing fourth message, got %v", err)
	}
}

// Stopping ps in the middle of a message process should not produce an error trying to write in a closed channel
func TestMessageOutboxClose(t *testing.T) {
	// setup
	privkey, err := crypto.GenerateKey()
	if err != nil {
		t.Fatal(err.Error())
	}

	addr := make([]byte, 32)
	addr[0] = 0x01
	ps := newTestPssStart(privkey, network.NewKademlia(addr, network.NewKadParams()), NewParams(), false)

	procChan := make(chan struct{})
	succesForward := func(msg *PssMsg) error {
		<-procChan
		return errors.New("Forced error while testing")
	}
	ps.outbox.forward = succesForward

	ps.Start(nil)
	err = ps.enqueue(testRandomMessage())

	// stopping before processing message
	ps.Stop()

	// finish processing message
	procChan <- struct{}{}

}

// set and generate pubkeys and symkeys
func TestKeys(t *testing.T) {
	// make our key and init pss with it
	ctx, cancel := context.WithTimeout(context.Background(), time.Second)
	defer cancel()
	ourkeys, err := wapi.NewKeyPair(ctx)
	if err != nil {
		t.Fatalf("create 'our' key fail")
	}
	ctx, cancel2 := context.WithTimeout(context.Background(), time.Second)
	defer cancel2()
	theirkeys, err := wapi.NewKeyPair(ctx)
	if err != nil {
		t.Fatalf("create 'their' key fail")
	}
	ourprivkey, err := w.GetPrivateKey(ourkeys)
	if err != nil {
		t.Fatalf("failed to retrieve 'our' private key")
	}
	theirprivkey, err := w.GetPrivateKey(theirkeys)
	if err != nil {
		t.Fatalf("failed to retrieve 'their' private key")
	}
	ps := newTestPss(ourprivkey, nil, nil)
	defer ps.Stop()

	// set up peer with mock address, mapped to mocked publicaddress and with mocked symkey
	addr := make(PssAddress, 32)
	copy(addr, network.RandomAddr().Over())
	outkey := network.RandomAddr().Over()
	topicobj := BytesToTopic([]byte("foo:42"))
	ps.SetPeerPublicKey(&theirprivkey.PublicKey, topicobj, addr)
	outkeyid, err := ps.SetSymmetricKey(outkey, topicobj, addr, false)
	if err != nil {
		t.Fatalf("failed to set 'our' outgoing symmetric key")
	}

	// make a symmetric key that we will send to peer for encrypting messages to us
	inkeyid, err := ps.GenerateSymmetricKey(topicobj, addr, true)
	if err != nil {
		t.Fatalf("failed to set 'our' incoming symmetric key")
	}

	// get the key back from whisper, check that it's still the same
	outkeyback, err := ps.w.GetSymKey(outkeyid)
	if err != nil {
		t.Fatalf(err.Error())
	}
	inkey, err := ps.w.GetSymKey(inkeyid)
	if err != nil {
		t.Fatalf(err.Error())
	}
	if !bytes.Equal(outkeyback, outkey) {
		t.Fatalf("passed outgoing symkey doesnt equal stored: %x / %x", outkey, outkeyback)
	}

	t.Logf("symout: %v", outkeyback)
	t.Logf("symin: %v", inkey)

	// check that the key is stored in the peerpool
	psp := ps.symKeyPool[inkeyid][topicobj]
	if !bytes.Equal(psp.address, addr) {
		t.Fatalf("inkey address does not match; %p != %p", psp.address, addr)
	}
}

// check that we can retrieve previously added public key entires per topic and peer
func TestGetPublickeyEntries(t *testing.T) {

	privkey, err := crypto.GenerateKey()
	if err != nil {
		t.Fatal(err)
	}
	ps := newTestPss(privkey, nil, nil)
	defer ps.Stop()

	peeraddr := network.RandomAddr().Over()
	topicaddr := make(map[Topic]PssAddress)
	topicaddr[Topic{0x13}] = peeraddr
	topicaddr[Topic{0x2a}] = peeraddr[:16]
	topicaddr[Topic{0x02, 0x9a}] = []byte{}

	remoteprivkey, err := crypto.GenerateKey()
	if err != nil {
		t.Fatal(err)
	}
	remotepubkeybytes := crypto.FromECDSAPub(&remoteprivkey.PublicKey)
	remotepubkeyhex := common.ToHex(remotepubkeybytes)

	pssapi := NewAPI(ps)

	for to, a := range topicaddr {
		err = pssapi.SetPeerPublicKey(remotepubkeybytes, to, a)
		if err != nil {
			t.Fatal(err)
		}
	}

	intopic, err := pssapi.GetPeerTopics(remotepubkeyhex)
	if err != nil {
		t.Fatal(err)
	}

OUTER:
	for _, tnew := range intopic {
		for torig, addr := range topicaddr {
			if bytes.Equal(torig[:], tnew[:]) {
				inaddr, err := pssapi.GetPeerAddress(remotepubkeyhex, torig)
				if err != nil {
					t.Fatal(err)
				}
				if !bytes.Equal(addr, inaddr) {
					t.Fatalf("Address mismatch for topic %x; got %x, expected %x", torig, inaddr, addr)
				}
				delete(topicaddr, torig)
				continue OUTER
			}
		}
		t.Fatalf("received topic %x did not match any existing topics", tnew)
	}

	if len(topicaddr) != 0 {
		t.Fatalf("%d topics were not matched", len(topicaddr))
	}
}

// forwarding should skip peers that do not have matching pss capabilities
func TestPeerCapabilityMismatch(t *testing.T) {

	// create privkey for forwarder node
	privkey, err := crypto.GenerateKey()
	if err != nil {
		t.Fatal(err)
	}

	// initialize kad
	baseaddr := network.RandomAddr()
	kad := network.NewKademlia((baseaddr).Over(), network.NewKadParams())
	rw := &p2p.MsgPipeRW{}

	// one peer has a mismatching version of pss
	wrongpssaddr := network.RandomAddr()
	wrongpsscap := p2p.Cap{
		Name:    protocolName,
		Version: 0,
	}
	nid := enode.ID{0x01}
	wrongpsspeer := network.NewPeer(&network.BzzPeer{
		Peer:    protocols.NewPeer(p2p.NewPeer(nid, common.ToHex(wrongpssaddr.Over()), []p2p.Cap{wrongpsscap}), rw, nil),
		BzzAddr: &network.BzzAddr{OAddr: wrongpssaddr.Over(), UAddr: nil},
	}, kad)

	// one peer doesn't even have pss (boo!)
	nopssaddr := network.RandomAddr()
	nopsscap := p2p.Cap{
		Name:    "nopss",
		Version: 1,
	}
	nid = enode.ID{0x02}
	nopsspeer := network.NewPeer(&network.BzzPeer{
		Peer:    protocols.NewPeer(p2p.NewPeer(nid, common.ToHex(nopssaddr.Over()), []p2p.Cap{nopsscap}), rw, nil),
		BzzAddr: &network.BzzAddr{OAddr: nopssaddr.Over(), UAddr: nil},
	}, kad)

	// add peers to kademlia and activate them
	// it's safe so don't check errors
	kad.Register(wrongpsspeer.BzzAddr)
	kad.On(wrongpsspeer)
	kad.Register(nopsspeer.BzzAddr)
	kad.On(nopsspeer)

	// create pss
	pssmsg := &PssMsg{
		To:      []byte{},
		Expire:  uint32(time.Now().Add(time.Second).Unix()),
		Payload: &whisper.Envelope{},
	}
	ps := newTestPss(privkey, kad, nil)
	defer ps.Stop()

	// run the forward
	// it is enough that it completes; trying to send to incapable peers would create segfault
	ps.forward(pssmsg)

}

// verifies that message handlers for raw messages only are invoked when minimum one handler for the topic exists in which raw messages are explicitly allowed
func TestRawAllow(t *testing.T) {

	// set up pss like so many times before
	privKey, err := crypto.GenerateKey()
	if err != nil {
		t.Fatal(err)
	}
	baseAddr := network.RandomAddr()
	kad := network.NewKademlia((baseAddr).Over(), network.NewKadParams())
	ps := newTestPss(privKey, kad, nil)
	defer ps.Stop()
	topic := BytesToTopic([]byte{0x2a})

	// create handler innards that increments every time a message hits it
	var receives int
	rawHandlerFunc := func(msg []byte, p *p2p.Peer, asymmetric bool, keyid string) error {
		log.Trace("in allowraw handler")
		receives++
		return nil
	}

	// wrap this handler function with a handler without raw capability and register it
	hndlrNoRaw := &handler{
		f: rawHandlerFunc,
	}
	ps.Register(&topic, hndlrNoRaw)

	// test it with a raw message, should be poo-poo
	pssMsg := newPssMsg(&msgParams{
		raw: true,
	})
	pssMsg.To = baseAddr.OAddr
	pssMsg.Expire = uint32(time.Now().Unix() + 4200)
	pssMsg.Payload = &whisper.Envelope{
		Topic: whisper.TopicType(topic),
	}
	ps.handle(context.TODO(), pssMsg)
	if receives > 0 {
		t.Fatalf("Expected handler not to be executed with raw cap off")
	}

	// now wrap the same handler function with raw capabilities and register it
	hndlrRaw := &handler{
		f: rawHandlerFunc,
		caps: &handlerCaps{
			raw: true,
		},
	}
	deregRawHandler := ps.Register(&topic, hndlrRaw)

	// should work now
	pssMsg.Payload.Data = []byte("Raw Deal")
	ps.handle(context.TODO(), pssMsg)
	if receives == 0 {
		t.Fatalf("Expected handler to be executed with raw cap on")
	}

	// now deregister the raw capable handler
	prevReceives := receives
	deregRawHandler()

	// check that raw messages fail again
	pssMsg.Payload.Data = []byte("Raw Trump")
	ps.handle(context.TODO(), pssMsg)
	if receives != prevReceives {
		t.Fatalf("Expected handler not to be executed when raw handler is retracted")
	}
}

// BELOW HERE ARE TESTS USING THE SIMULATION FRAMEWORK

// tests that the API layer can handle edge case values
func TestApi(t *testing.T) {
	clients, closeSimFunc, err := setupNetwork(2, true)
	if err != nil {
		t.Fatal(err)
	}
	defer closeSimFunc()

	topic := "0xdeadbeef"

	err = clients[0].Call(nil, "pss_sendRaw", "0x", topic, "0x666f6f")
	if err != nil {
		t.Fatal(err)
	}

	err = clients[0].Call(nil, "pss_sendRaw", "0xabcdef", topic, "0x")
	if err == nil {
		t.Fatal("expected error on empty msg")
	}

	overflowAddr := [33]byte{}
	err = clients[0].Call(nil, "pss_sendRaw", hexutil.Encode(overflowAddr[:]), topic, "0x666f6f")
	if err == nil {
		t.Fatal("expected error on send too big address")
	}
}

// verifies that nodes can send and receive raw (verbatim) messages
func TestSendRaw(t *testing.T) {
	t.Run("32", testSendRaw)
	t.Run("8", testSendRaw)
	t.Run("0", testSendRaw)
}

func testSendRaw(t *testing.T) {

	var addrsize int64
	var err error

	paramstring := strings.Split(t.Name(), "/")

	addrsize, _ = strconv.ParseInt(paramstring[1], 10, 0)
	log.Info("raw send test", "addrsize", addrsize)

	clients, closeSimFunc, err := setupNetwork(2, true)
	if err != nil {
		t.Fatal(err)
	}
	defer closeSimFunc()

	topic := "0xdeadbeef"

	var loaddrhex string
	err = clients[0].Call(&loaddrhex, "pss_baseAddr")
	if err != nil {
		t.Fatalf("rpc get node 1 baseaddr fail: %v", err)
	}
	loaddrhex = loaddrhex[:2+(addrsize*2)]
	var roaddrhex string
	err = clients[1].Call(&roaddrhex, "pss_baseAddr")
	if err != nil {
		t.Fatalf("rpc get node 2 baseaddr fail: %v", err)
	}
	roaddrhex = roaddrhex[:2+(addrsize*2)]

	time.Sleep(time.Millisecond * 500)

	// at this point we've verified that symkeys are saved and match on each peer
	// now try sending symmetrically encrypted message, both directions
	lmsgC := make(chan APIMsg)
	lctx, lcancel := context.WithTimeout(context.Background(), time.Second*10)
	defer lcancel()
	lsub, err := clients[0].Subscribe(lctx, "pss", lmsgC, "receive", topic, true, false)
	log.Trace("lsub", "id", lsub)
	defer lsub.Unsubscribe()
	rmsgC := make(chan APIMsg)
	rctx, rcancel := context.WithTimeout(context.Background(), time.Second*10)
	defer rcancel()
	rsub, err := clients[1].Subscribe(rctx, "pss", rmsgC, "receive", topic, true, false)
	log.Trace("rsub", "id", rsub)
	defer rsub.Unsubscribe()

	// send and verify delivery
	lmsg := []byte("plugh")
	err = clients[1].Call(nil, "pss_sendRaw", loaddrhex, topic, hexutil.Encode(lmsg))
	if err != nil {
		t.Fatal(err)
	}
	select {
	case recvmsg := <-lmsgC:
		if !bytes.Equal(recvmsg.Msg, lmsg) {
			t.Fatalf("node 1 received payload mismatch: expected %v, got %v", lmsg, recvmsg)
		}
	case cerr := <-lctx.Done():
		t.Fatalf("test message (left) timed out: %v", cerr)
	}
	rmsg := []byte("xyzzy")
	err = clients[0].Call(nil, "pss_sendRaw", roaddrhex, topic, hexutil.Encode(rmsg))
	if err != nil {
		t.Fatal(err)
	}
	select {
	case recvmsg := <-rmsgC:
		if !bytes.Equal(recvmsg.Msg, rmsg) {
			t.Fatalf("node 2 received payload mismatch: expected %x, got %v", rmsg, recvmsg.Msg)
		}
	case cerr := <-rctx.Done():
		t.Fatalf("test message (right) timed out: %v", cerr)
	}
}

// send symmetrically encrypted message between two directly connected peers
func TestSendSym(t *testing.T) {
	t.Run("32", testSendSym)
	t.Run("8", testSendSym)
	t.Run("0", testSendSym)
}

func testSendSym(t *testing.T) {

	// address hint size
	var addrsize int64
	var err error
	paramstring := strings.Split(t.Name(), "/")
	addrsize, _ = strconv.ParseInt(paramstring[1], 10, 0)
	log.Info("sym send test", "addrsize", addrsize)

	clients, closeSimFunc, err := setupNetwork(2, false)
	if err != nil {
		t.Fatal(err)
	}
	defer closeSimFunc()

	var topic string
	err = clients[0].Call(&topic, "pss_stringToTopic", "foo:42")
	if err != nil {
		t.Fatal(err)
	}

	var loaddrhex string
	err = clients[0].Call(&loaddrhex, "pss_baseAddr")
	if err != nil {
		t.Fatalf("rpc get node 1 baseaddr fail: %v", err)
	}
	loaddrhex = loaddrhex[:2+(addrsize*2)]
	var roaddrhex string
	err = clients[1].Call(&roaddrhex, "pss_baseAddr")
	if err != nil {
		t.Fatalf("rpc get node 2 baseaddr fail: %v", err)
	}
	roaddrhex = roaddrhex[:2+(addrsize*2)]

	// retrieve public key from pss instance
	// set this public key reciprocally
	var lpubkeyhex string
	err = clients[0].Call(&lpubkeyhex, "pss_getPublicKey")
	if err != nil {
		t.Fatalf("rpc get node 1 pubkey fail: %v", err)
	}
	var rpubkeyhex string
	err = clients[1].Call(&rpubkeyhex, "pss_getPublicKey")
	if err != nil {
		t.Fatalf("rpc get node 2 pubkey fail: %v", err)
	}

	time.Sleep(time.Millisecond * 500)

	// at this point we've verified that symkeys are saved and match on each peer
	// now try sending symmetrically encrypted message, both directions
	lmsgC := make(chan APIMsg)
	lctx, lcancel := context.WithTimeout(context.Background(), time.Second*10)
	defer lcancel()
	lsub, err := clients[0].Subscribe(lctx, "pss", lmsgC, "receive", topic, false, false)
	log.Trace("lsub", "id", lsub)
	defer lsub.Unsubscribe()
	rmsgC := make(chan APIMsg)
	rctx, rcancel := context.WithTimeout(context.Background(), time.Second*10)
	defer rcancel()
	rsub, err := clients[1].Subscribe(rctx, "pss", rmsgC, "receive", topic, false, false)
	log.Trace("rsub", "id", rsub)
	defer rsub.Unsubscribe()

	lrecvkey := network.RandomAddr().Over()
	rrecvkey := network.RandomAddr().Over()

	var lkeyids [2]string
	var rkeyids [2]string

	// manually set reciprocal symkeys
	err = clients[0].Call(&lkeyids, "psstest_setSymKeys", rpubkeyhex, lrecvkey, rrecvkey, defaultSymKeySendLimit, topic, roaddrhex)
	if err != nil {
		t.Fatal(err)
	}
	err = clients[1].Call(&rkeyids, "psstest_setSymKeys", lpubkeyhex, rrecvkey, lrecvkey, defaultSymKeySendLimit, topic, loaddrhex)
	if err != nil {
		t.Fatal(err)
	}

	// send and verify delivery
	lmsg := []byte("plugh")
	err = clients[1].Call(nil, "pss_sendSym", rkeyids[1], topic, hexutil.Encode(lmsg))
	if err != nil {
		t.Fatal(err)
	}
	select {
	case recvmsg := <-lmsgC:
		if !bytes.Equal(recvmsg.Msg, lmsg) {
			t.Fatalf("node 1 received payload mismatch: expected %v, got %v", lmsg, recvmsg)
		}
	case cerr := <-lctx.Done():
		t.Fatalf("test message timed out: %v", cerr)
	}
	rmsg := []byte("xyzzy")
	err = clients[0].Call(nil, "pss_sendSym", lkeyids[1], topic, hexutil.Encode(rmsg))
	if err != nil {
		t.Fatal(err)
	}
	select {
	case recvmsg := <-rmsgC:
		if !bytes.Equal(recvmsg.Msg, rmsg) {
			t.Fatalf("node 2 received payload mismatch: expected %x, got %v", rmsg, recvmsg.Msg)
		}
	case cerr := <-rctx.Done():
		t.Fatalf("test message timed out: %v", cerr)
	}
}

// send asymmetrically encrypted message between two directly connected peers
func TestSendAsym(t *testing.T) {
	t.Run("32", testSendAsym)
	t.Run("8", testSendAsym)
	t.Run("0", testSendAsym)
}

func testSendAsym(t *testing.T) {

	// address hint size
	var addrsize int64
	var err error
	paramstring := strings.Split(t.Name(), "/")
	addrsize, _ = strconv.ParseInt(paramstring[1], 10, 0)
	log.Info("asym send test", "addrsize", addrsize)

	clients, closeSimFunc, err := setupNetwork(2, false)
	if err != nil {
		t.Fatal(err)
	}
	defer closeSimFunc()

	var topic string
	err = clients[0].Call(&topic, "pss_stringToTopic", "foo:42")
	if err != nil {
		t.Fatal(err)
	}

	time.Sleep(time.Millisecond * 250)

	var loaddrhex string
	err = clients[0].Call(&loaddrhex, "pss_baseAddr")
	if err != nil {
		t.Fatalf("rpc get node 1 baseaddr fail: %v", err)
	}
	loaddrhex = loaddrhex[:2+(addrsize*2)]
	var roaddrhex string
	err = clients[1].Call(&roaddrhex, "pss_baseAddr")
	if err != nil {
		t.Fatalf("rpc get node 2 baseaddr fail: %v", err)
	}
	roaddrhex = roaddrhex[:2+(addrsize*2)]

	// retrieve public key from pss instance
	// set this public key reciprocally
	var lpubkey string
	err = clients[0].Call(&lpubkey, "pss_getPublicKey")
	if err != nil {
		t.Fatalf("rpc get node 1 pubkey fail: %v", err)
	}
	var rpubkey string
	err = clients[1].Call(&rpubkey, "pss_getPublicKey")
	if err != nil {
		t.Fatalf("rpc get node 2 pubkey fail: %v", err)
	}

	time.Sleep(time.Millisecond * 500) // replace with hive healthy code

	lmsgC := make(chan APIMsg)
	lctx, lcancel := context.WithTimeout(context.Background(), time.Second*10)
	defer lcancel()
	lsub, err := clients[0].Subscribe(lctx, "pss", lmsgC, "receive", topic, false, false)
	log.Trace("lsub", "id", lsub)
	defer lsub.Unsubscribe()
	rmsgC := make(chan APIMsg)
	rctx, rcancel := context.WithTimeout(context.Background(), time.Second*10)
	defer rcancel()
	rsub, err := clients[1].Subscribe(rctx, "pss", rmsgC, "receive", topic, false, false)
	log.Trace("rsub", "id", rsub)
	defer rsub.Unsubscribe()

	// store reciprocal public keys
	err = clients[0].Call(nil, "pss_setPeerPublicKey", rpubkey, topic, roaddrhex)
	if err != nil {
		t.Fatal(err)
	}
	err = clients[1].Call(nil, "pss_setPeerPublicKey", lpubkey, topic, loaddrhex)
	if err != nil {
		t.Fatal(err)
	}

	// send and verify delivery
	rmsg := []byte("xyzzy")
	err = clients[0].Call(nil, "pss_sendAsym", rpubkey, topic, hexutil.Encode(rmsg))
	if err != nil {
		t.Fatal(err)
	}
	select {
	case recvmsg := <-rmsgC:
		if !bytes.Equal(recvmsg.Msg, rmsg) {
			t.Fatalf("node 2 received payload mismatch: expected %v, got %v", rmsg, recvmsg.Msg)
		}
	case cerr := <-rctx.Done():
		t.Fatalf("test message timed out: %v", cerr)
	}
	lmsg := []byte("plugh")
	err = clients[1].Call(nil, "pss_sendAsym", lpubkey, topic, hexutil.Encode(lmsg))
	if err != nil {
		t.Fatal(err)
	}
	select {
	case recvmsg := <-lmsgC:
		if !bytes.Equal(recvmsg.Msg, lmsg) {
			t.Fatalf("node 1 received payload mismatch: expected %v, got %v", lmsg, recvmsg.Msg)
		}
	case cerr := <-lctx.Done():
		t.Fatalf("test message timed out: %v", cerr)
	}
}

type Job struct {
	Msg      []byte
	SendNode enode.ID
	RecvNode enode.ID
}

func worker(id int, jobs <-chan Job, rpcs map[enode.ID]*rpc.Client, pubkeys map[enode.ID]string, topic string) {
	for j := range jobs {
		rpcs[j.SendNode].Call(nil, "pss_sendAsym", pubkeys[j.RecvNode], topic, hexutil.Encode(j.Msg))
	}
}

func TestNetwork(t *testing.T) {
	t.Run("16/1000/4/sim", testNetwork)
}

// params in run name:
// nodes/recipientAddresses/addrbytes/adaptertype
// if adaptertype is exec uses execadapter, simadapter otherwise
func TestNetwork2000(t *testing.T) {
	if !*longrunning {
		t.Skip("run with --longrunning flag to run extensive network tests")
	}
	t.Run("3/2000/4/sim", testNetwork)
	t.Run("4/2000/4/sim", testNetwork)
	t.Run("8/2000/4/sim", testNetwork)
	t.Run("16/2000/4/sim", testNetwork)
}

func TestNetwork5000(t *testing.T) {
	if !*longrunning {
		t.Skip("run with --longrunning flag to run extensive network tests")
	}
	t.Run("3/5000/4/sim", testNetwork)
	t.Run("4/5000/4/sim", testNetwork)
	t.Run("8/5000/4/sim", testNetwork)
	t.Run("16/5000/4/sim", testNetwork)
}

func TestNetwork10000(t *testing.T) {
	if !*longrunning {
		t.Skip("run with --longrunning flag to run extensive network tests")
	}
	t.Run("3/10000/4/sim", testNetwork)
	t.Run("4/10000/4/sim", testNetwork)
	t.Run("8/10000/4/sim", testNetwork)
}

func testNetwork(t *testing.T) {
	paramstring := strings.Split(t.Name(), "/")
	nodecount, _ := strconv.ParseInt(paramstring[1], 10, 0)
	msgcount, _ := strconv.ParseInt(paramstring[2], 10, 0)
	addrsize, _ := strconv.ParseInt(paramstring[3], 10, 0)
	adapter := paramstring[4]

	log.Info("network test", "nodecount", nodecount, "msgcount", msgcount, "addrhintsize", addrsize)

	nodes := make([]enode.ID, nodecount)
	bzzaddrs := make(map[enode.ID]string, nodecount)
	rpcs := make(map[enode.ID]*rpc.Client, nodecount)
	pubkeys := make(map[enode.ID]string, nodecount)

	sentmsgs := make([][]byte, msgcount)
	recvmsgs := make([]bool, msgcount)
	nodemsgcount := make(map[enode.ID]int, nodecount)

	trigger := make(chan enode.ID)

	var sim = &simulation.Simulation{}
	if adapter == "exec" {
		sim, _ = simulation.NewExec(newServices(false))
	} else if adapter == "tcp" || adapter == "sim" {
		sim = simulation.NewInProc(newServices(false))
	}
	defer sim.Close()

	net := sim.Net

	ctx, cancel := context.WithTimeout(context.Background(), 120*time.Second)
	defer cancel()

	err := sim.UploadSnapshot(ctx, fmt.Sprintf("testdata/snapshot_%d.json", nodecount))
	if err != nil {
		//TODO: Fix p2p simulation framework to not crash when loading 32-nodes
		//t.Fatal(err)
	}

	time.Sleep(1 * time.Second)

	triggerChecks := func(trigger chan enode.ID, id enode.ID, rpcclient *rpc.Client, topic string) error {
		msgC := make(chan APIMsg)
		ctx, cancel := context.WithTimeout(context.Background(), 5*time.Second)
		defer cancel()
		sub, err := rpcclient.Subscribe(ctx, "pss", msgC, "receive", topic, false, false)
		if err != nil {
			t.Fatal(err)
		}
		go func() {
			defer sub.Unsubscribe()
			for {
				select {
				case recvmsg := <-msgC:
					idx, _ := binary.Uvarint(recvmsg.Msg)
					if !recvmsgs[idx] {
						log.Debug("msg recv", "idx", idx, "id", id)
						recvmsgs[idx] = true
						trigger <- id
					}
				case <-sub.Err():
					return
				}
			}
		}()
		return nil
	}

	var topic string
	for i, nod := range net.GetNodes() {
		nodes[i] = nod.ID()
		rpcs[nodes[i]], err = nod.Client()
		if err != nil {
			t.Fatal(err)
		}
		if topic == "" {
			err = rpcs[nodes[i]].Call(&topic, "pss_stringToTopic", "foo:42")
			if err != nil {
				t.Fatal(err)
			}
		}
		var pubkey string
		err = rpcs[nodes[i]].Call(&pubkey, "pss_getPublicKey")
		if err != nil {
			t.Fatal(err)
		}
		pubkeys[nod.ID()] = pubkey
		var addrhex string
		err = rpcs[nodes[i]].Call(&addrhex, "pss_baseAddr")
		if err != nil {
			t.Fatal(err)
		}
		bzzaddrs[nodes[i]] = addrhex
		err = triggerChecks(trigger, nodes[i], rpcs[nodes[i]], topic)
		if err != nil {
			t.Fatal(err)
		}
	}

	time.Sleep(1 * time.Second)

	// setup workers
	jobs := make(chan Job, 10)
	for w := 1; w <= 10; w++ {
		go worker(w, jobs, rpcs, pubkeys, topic)
	}

	time.Sleep(1 * time.Second)

	for i := 0; i < int(msgcount); i++ {
		sendnodeidx := rand.Intn(int(nodecount))
		recvnodeidx := rand.Intn(int(nodecount - 1))
		if recvnodeidx >= sendnodeidx {
			recvnodeidx++
		}
		nodemsgcount[nodes[recvnodeidx]]++
		sentmsgs[i] = make([]byte, 8)
		c := binary.PutUvarint(sentmsgs[i], uint64(i))
		if c == 0 {
			t.Fatal("0 byte message")
		}
		if err != nil {
			t.Fatal(err)
		}
		err = rpcs[nodes[sendnodeidx]].Call(nil, "pss_setPeerPublicKey", pubkeys[nodes[recvnodeidx]], topic, bzzaddrs[nodes[recvnodeidx]])
		if err != nil {
			t.Fatal(err)
		}

		jobs <- Job{
			Msg:      sentmsgs[i],
			SendNode: nodes[sendnodeidx],
			RecvNode: nodes[recvnodeidx],
		}
	}

	finalmsgcount := 0
outer:
	for i := 0; i < int(msgcount); i++ {
		select {
		case id := <-trigger:
			nodemsgcount[id]--
			finalmsgcount++
		case <-ctx.Done():
			log.Warn("timeout")
			break outer
		}
	}

	for i, msg := range recvmsgs {
		if !msg {
			log.Debug("missing message", "idx", i)
		}
	}
	t.Logf("%d of %d messages received", finalmsgcount, msgcount)

	if finalmsgcount != int(msgcount) {
		t.Fatalf("%d messages were not received", int(msgcount)-finalmsgcount)
	}

}

// check that in a network of a -> b -> c -> a
// a doesn't receive a sent message twice
func TestDeduplication(t *testing.T) {
	var err error

	clients, closeSimFunc, err := setupNetwork(3, false)
	if err != nil {
		t.Fatal(err)
	}
	defer closeSimFunc()

	var addrsize = 32
	var loaddrhex string
	err = clients[0].Call(&loaddrhex, "pss_baseAddr")
	if err != nil {
		t.Fatalf("rpc get node 1 baseaddr fail: %v", err)
	}
	loaddrhex = loaddrhex[:2+(addrsize*2)]
	var roaddrhex string
	err = clients[1].Call(&roaddrhex, "pss_baseAddr")
	if err != nil {
		t.Fatalf("rpc get node 2 baseaddr fail: %v", err)
	}
	roaddrhex = roaddrhex[:2+(addrsize*2)]
	var xoaddrhex string
	err = clients[2].Call(&xoaddrhex, "pss_baseAddr")
	if err != nil {
		t.Fatalf("rpc get node 3 baseaddr fail: %v", err)
	}
	xoaddrhex = xoaddrhex[:2+(addrsize*2)]

	log.Info("peer", "l", loaddrhex, "r", roaddrhex, "x", xoaddrhex)

	var topic string
	err = clients[0].Call(&topic, "pss_stringToTopic", "foo:42")
	if err != nil {
		t.Fatal(err)
	}

	time.Sleep(time.Millisecond * 250)

	// retrieve public key from pss instance
	// set this public key reciprocally
	var rpubkey string
	err = clients[1].Call(&rpubkey, "pss_getPublicKey")
	if err != nil {
		t.Fatalf("rpc get receivenode pubkey fail: %v", err)
	}

	time.Sleep(time.Millisecond * 500) // replace with hive healthy code

	rmsgC := make(chan APIMsg)
	rctx, cancel := context.WithTimeout(context.Background(), time.Second*1)
	defer cancel()
	rsub, err := clients[1].Subscribe(rctx, "pss", rmsgC, "receive", topic, false, false)
	log.Trace("rsub", "id", rsub)
	defer rsub.Unsubscribe()

	// store public key for recipient
	// zero-length address means forward to all
	// we have just two peers, they will be in proxbin, and will both receive
	err = clients[0].Call(nil, "pss_setPeerPublicKey", rpubkey, topic, "0x")
	if err != nil {
		t.Fatal(err)
	}

	// send and verify delivery
	rmsg := []byte("xyzzy")
	err = clients[0].Call(nil, "pss_sendAsym", rpubkey, topic, hexutil.Encode(rmsg))
	if err != nil {
		t.Fatal(err)
	}

	var receivedok bool
OUTER:
	for {
		select {
		case <-rmsgC:
			if receivedok {
				t.Fatalf("duplicate message received")
			}
			receivedok = true
		case <-rctx.Done():
			break OUTER
		}
	}
	if !receivedok {
		t.Fatalf("message did not arrive")
	}
}

// symmetric send performance with varying message sizes
func BenchmarkSymkeySend(b *testing.B) {
	b.Run(fmt.Sprintf("%d", 256), benchmarkSymKeySend)
	b.Run(fmt.Sprintf("%d", 1024), benchmarkSymKeySend)
	b.Run(fmt.Sprintf("%d", 1024*1024), benchmarkSymKeySend)
	b.Run(fmt.Sprintf("%d", 1024*1024*10), benchmarkSymKeySend)
	b.Run(fmt.Sprintf("%d", 1024*1024*100), benchmarkSymKeySend)
}

func benchmarkSymKeySend(b *testing.B) {
	msgsizestring := strings.Split(b.Name(), "/")
	if len(msgsizestring) != 2 {
		b.Fatalf("benchmark called without msgsize param")
	}
	msgsize, err := strconv.ParseInt(msgsizestring[1], 10, 0)
	if err != nil {
		b.Fatalf("benchmark called with invalid msgsize param '%s': %v", msgsizestring[1], err)
	}
	ctx, cancel := context.WithTimeout(context.Background(), time.Second)
	defer cancel()
	keys, err := wapi.NewKeyPair(ctx)
	privkey, err := w.GetPrivateKey(keys)
	ps := newTestPss(privkey, nil, nil)
	defer ps.Stop()
	msg := make([]byte, msgsize)
	rand.Read(msg)
	topic := BytesToTopic([]byte("foo"))
	to := make(PssAddress, 32)
	copy(to[:], network.RandomAddr().Over())
	symkeyid, err := ps.GenerateSymmetricKey(topic, to, true)
	if err != nil {
		b.Fatalf("could not generate symkey: %v", err)
	}
	symkey, err := ps.w.GetSymKey(symkeyid)
	if err != nil {
		b.Fatalf("could not retrieve symkey: %v", err)
	}
	ps.SetSymmetricKey(symkey, topic, to, false)

	b.ResetTimer()
	for i := 0; i < b.N; i++ {
		ps.SendSym(symkeyid, topic, msg)
	}
}

// asymmetric send performance with varying message sizes
func BenchmarkAsymkeySend(b *testing.B) {
	b.Run(fmt.Sprintf("%d", 256), benchmarkAsymKeySend)
	b.Run(fmt.Sprintf("%d", 1024), benchmarkAsymKeySend)
	b.Run(fmt.Sprintf("%d", 1024*1024), benchmarkAsymKeySend)
	b.Run(fmt.Sprintf("%d", 1024*1024*10), benchmarkAsymKeySend)
	b.Run(fmt.Sprintf("%d", 1024*1024*100), benchmarkAsymKeySend)
}

func benchmarkAsymKeySend(b *testing.B) {
	msgsizestring := strings.Split(b.Name(), "/")
	if len(msgsizestring) != 2 {
		b.Fatalf("benchmark called without msgsize param")
	}
	msgsize, err := strconv.ParseInt(msgsizestring[1], 10, 0)
	if err != nil {
		b.Fatalf("benchmark called with invalid msgsize param '%s': %v", msgsizestring[1], err)
	}
	ctx, cancel := context.WithTimeout(context.Background(), time.Second)
	defer cancel()
	keys, err := wapi.NewKeyPair(ctx)
	privkey, err := w.GetPrivateKey(keys)
	ps := newTestPss(privkey, nil, nil)
	defer ps.Stop()
	msg := make([]byte, msgsize)
	rand.Read(msg)
	topic := BytesToTopic([]byte("foo"))
	to := make(PssAddress, 32)
	copy(to[:], network.RandomAddr().Over())
	ps.SetPeerPublicKey(&privkey.PublicKey, topic, to)
	b.ResetTimer()
	for i := 0; i < b.N; i++ {
		ps.SendAsym(common.ToHex(crypto.FromECDSAPub(&privkey.PublicKey)), topic, msg)
	}
}
func BenchmarkSymkeyBruteforceChangeaddr(b *testing.B) {
	b.Skip("Test doesn't work. Test messages are not valid, they need Control field")
	for i := 100; i < 100000; i = i * 10 {
		for j := 32; j < 10000; j = j * 8 {
			b.Run(fmt.Sprintf("%d/%d", i, j), benchmarkSymkeyBruteforceChangeaddr)
		}
		//b.Run(fmt.Sprintf("%d", i), benchmarkSymkeyBruteforceChangeaddr)
	}
}

// decrypt performance using symkey cache, worst case
// (decrypt key always last in cache)
func benchmarkSymkeyBruteforceChangeaddr(b *testing.B) {
	keycountstring := strings.Split(b.Name(), "/")
	cachesize := int64(0)
	var ps *Pss
	if len(keycountstring) < 2 {
		b.Fatalf("benchmark called without count param")
	}
	keycount, err := strconv.ParseInt(keycountstring[1], 10, 0)
	if err != nil {
		b.Fatalf("benchmark called with invalid count param '%s': %v", keycountstring[1], err)
	}
	if len(keycountstring) == 3 {
		cachesize, err = strconv.ParseInt(keycountstring[2], 10, 0)
		if err != nil {
			b.Fatalf("benchmark called with invalid cachesize '%s': %v", keycountstring[2], err)
		}
	}
	pssmsgs := make([]*PssMsg, 0, keycount)
	var keyid string
	ctx, cancel := context.WithTimeout(context.Background(), time.Second)
	defer cancel()
	keys, err := wapi.NewKeyPair(ctx)
	privkey, err := w.GetPrivateKey(keys)
	if cachesize > 0 {
		ps = newTestPss(privkey, nil, &Params{SymKeyCacheCapacity: int(cachesize)})
	} else {
		ps = newTestPss(privkey, nil, nil)
	}
	defer ps.Stop()
	topic := BytesToTopic([]byte("foo"))
	for i := 0; i < int(keycount); i++ {
		to := make(PssAddress, 32)
		copy(to[:], network.RandomAddr().Over())
		keyid, err = ps.GenerateSymmetricKey(topic, to, true)
		if err != nil {
			b.Fatalf("cant generate symkey #%d: %v", i, err)
		}
		symkey, err := ps.w.GetSymKey(keyid)
		if err != nil {
			b.Fatalf("could not retrieve symkey %s: %v", keyid, err)
		}
		wparams := &whisper.MessageParams{
			TTL:      defaultWhisperTTL,
			KeySym:   symkey,
			Topic:    whisper.TopicType(topic),
			WorkTime: defaultWhisperWorkTime,
			PoW:      defaultWhisperPoW,
			Payload:  []byte("xyzzy"),
			Padding:  []byte("1234567890abcdef"),
		}
		woutmsg, err := whisper.NewSentMessage(wparams)
		if err != nil {
			b.Fatalf("could not create whisper message: %v", err)
		}
		env, err := woutmsg.Wrap(wparams)
		if err != nil {
			b.Fatalf("could not generate whisper envelope: %v", err)
		}
		ps.Register(&topic, &handler{
			f: noopHandlerFunc,
		})
		pssmsgs = append(pssmsgs, &PssMsg{
			To:      to,
			Payload: env,
		})
	}
	b.ResetTimer()
	for i := 0; i < b.N; i++ {
		if err := ps.process(pssmsgs[len(pssmsgs)-(i%len(pssmsgs))-1], false, false); err != nil {
			b.Fatalf("pss processing failed: %v", err)
		}
	}
}

func BenchmarkSymkeyBruteforceSameaddr(b *testing.B) {
	b.Skip("Test doesn't work. Test messages are not valid, they need Control field")
	for i := 100; i < 100000; i = i * 10 {
		for j := 32; j < 10000; j = j * 8 {
			b.Run(fmt.Sprintf("%d/%d", i, j), benchmarkSymkeyBruteforceSameaddr)
		}
	}
}

// decrypt performance using symkey cache, best case
// (decrypt key always first in cache)
func benchmarkSymkeyBruteforceSameaddr(b *testing.B) {
	var keyid string
	var ps *Pss
	cachesize := int64(0)
	keycountstring := strings.Split(b.Name(), "/")
	if len(keycountstring) < 2 {
		b.Fatalf("benchmark called without count param")
	}
	keycount, err := strconv.ParseInt(keycountstring[1], 10, 0)
	if err != nil {
		b.Fatalf("benchmark called with invalid count param '%s': %v", keycountstring[1], err)
	}
	if len(keycountstring) == 3 {
		cachesize, err = strconv.ParseInt(keycountstring[2], 10, 0)
		if err != nil {
			b.Fatalf("benchmark called with invalid cachesize '%s': %v", keycountstring[2], err)
		}
	}
	addr := make([]PssAddress, keycount)
	ctx, cancel := context.WithTimeout(context.Background(), time.Second)
	defer cancel()
	keys, err := wapi.NewKeyPair(ctx)
	privkey, err := w.GetPrivateKey(keys)
	if cachesize > 0 {
		ps = newTestPss(privkey, nil, &Params{SymKeyCacheCapacity: int(cachesize)})
	} else {
		ps = newTestPss(privkey, nil, nil)
	}
	defer ps.Stop()
	topic := BytesToTopic([]byte("foo"))
	for i := 0; i < int(keycount); i++ {
		copy(addr[i], network.RandomAddr().Over())
		keyid, err = ps.GenerateSymmetricKey(topic, addr[i], true)
		if err != nil {
			b.Fatalf("cant generate symkey #%d: %v", i, err)
		}

	}
	symkey, err := ps.w.GetSymKey(keyid)
	if err != nil {
		b.Fatalf("could not retrieve symkey %s: %v", keyid, err)
	}
	wparams := &whisper.MessageParams{
		TTL:      defaultWhisperTTL,
		KeySym:   symkey,
		Topic:    whisper.TopicType(topic),
		WorkTime: defaultWhisperWorkTime,
		PoW:      defaultWhisperPoW,
		Payload:  []byte("xyzzy"),
		Padding:  []byte("1234567890abcdef"),
	}
	woutmsg, err := whisper.NewSentMessage(wparams)
	if err != nil {
		b.Fatalf("could not create whisper message: %v", err)
	}
	env, err := woutmsg.Wrap(wparams)
	if err != nil {
		b.Fatalf("could not generate whisper envelope: %v", err)
	}
	ps.Register(&topic, &handler{
		f: noopHandlerFunc,
	})
	pssmsg := &PssMsg{
		To:      addr[len(addr)-1][:],
		Payload: env,
	}
	for i := 0; i < b.N; i++ {
		if err := ps.process(pssmsg, false, false); err != nil {
			b.Fatalf("pss processing failed: %v", err)
		}
	}
}

func BenchmarkMessageProcessing(b *testing.B) {
	b.Run(fmt.Sprintf("FailProb%.2f", 0.0), func(b *testing.B) { benchmarkMessageProcessing(b, 0.0) })
	b.Run(fmt.Sprintf("FailProb%.2f", 0.01), func(b *testing.B) { benchmarkMessageProcessing(b, 0.01) })
	b.Run(fmt.Sprintf("FailProb%.2f", 0.05), func(b *testing.B) { benchmarkMessageProcessing(b, 0.05) })
}

func benchmarkMessageProcessing(b *testing.B, failProb float32) {
	rand.Seed(0)
	// setup
	privkey, _ := crypto.GenerateKey()

	addr := make([]byte, 32)
	addr[0] = 0x01
	ps := newTestPssStart(privkey, network.NewKademlia(addr, network.NewKadParams()), NewParams(), false)

	numMessages := 200000
	procChan := make(chan struct{}, numMessages)
	forward := func(msg *PssMsg) error {
		roll := rand.Float32()
		if roll < failProb {
			return fmt.Errorf("Forced test error forwarding message. roll: %.2f", roll)
		} else {
			procChan <- struct{}{}
			return nil
		}
	}
	ps.outbox = newOutbox(numMessages, ps.quitC, forward)

	b.ResetTimer()
	b.ReportAllocs()
	ps.Start(nil)
	defer ps.Stop()

	for i := 0; i < b.N; i++ {
		for i := 0; i < numMessages; i++ {
			go func() { ps.enqueue(testRandomMessage()) }()
		}

		timeoutC := time.After(5 * time.Second)
		for i := 0; i < numMessages; {
			select {
			case <-procChan:
				i++
			case <-timeoutC:
				b.Fatal("timeout processing messages", "numProcessed", i)
			}
		}
	}
}

func testRandomMessage() *PssMsg {
	addr := make([]byte, 32)
	addr[0] = 0x01
	msg := newPssMsg(&msgParams{})
	msg.To = addr
	msg.Expire = uint32(time.Now().Add(time.Second * 60).Unix())
	msg.Payload = &whisper.Envelope{
		Topic: [4]byte{},
		Data:  []byte{0x66, 0x6f, 0x6f},
	}
	return msg
}

// setup simulated network with bzz/discovery and pss services.
// connects nodes in a circle
// if allowRaw is set, omission of builtin pss encryption is enabled (see PssParams)
func setupNetwork(numnodes int, allowRaw bool) (clients []*rpc.Client, closeSimFunc func(), err error) {
	clients = make([]*rpc.Client, numnodes)
	if numnodes < 2 {
		return nil, nil, fmt.Errorf("minimum two nodes in network")
	}
	sim := simulation.NewInProc(newServices(allowRaw))
	closeSimFunc = sim.Close
	if numnodes == 2 {
		_, err = sim.AddNodesAndConnectChain(numnodes)

	} else {
		_, err = sim.AddNodesAndConnectRing(numnodes)
	}
	if err != nil {
		return nil, nil, err
	}
	nodes := sim.Net.GetNodes()
	for id, node := range nodes {
		client, err := node.Client()
		if err != nil {
			return nil, nil, fmt.Errorf("error getting the nodes clients")
		}
		clients[id] = client
	}
	return clients, closeSimFunc, nil
}

func newServices(allowRaw bool) map[string]simulation.ServiceFunc {
	stateStore := state.NewInmemoryStore()
	kademlias := make(map[enode.ID]*network.Kademlia)
	kademlia := func(id enode.ID, bzzKey []byte) *network.Kademlia {
		if k, ok := kademlias[id]; ok {
			return k
		}
		params := network.NewKadParams()
		params.NeighbourhoodSize = 2
		params.MaxBinSize = 3
		params.MinBinSize = 1
		params.MaxRetries = 1000
		params.RetryExponent = 2
		params.RetryInterval = 1000000
		kademlias[id] = network.NewKademlia(bzzKey, params)
		return kademlias[id]
	}
	return map[string]simulation.ServiceFunc{
		"bzz": func(ctx *adapters.ServiceContext, bucket *sync.Map) (s node.Service, cleanup func(), err error) {
			addr := network.NewAddr(ctx.Config.Node())
			bzzPrivateKey, err := simulation.BzzPrivateKeyFromConfig(ctx.Config)
			if err != nil {
				return nil, nil, err
			}
			addr.OAddr = network.PrivateKeyToBzzKey(bzzPrivateKey)
			bucket.Store(simulation.BucketKeyBzzPrivateKey, bzzPrivateKey)
			hp := network.NewHiveParams()
			hp.Discovery = false
			config := &network.BzzConfig{
				OverlayAddr:  addr.Over(),
				UnderlayAddr: addr.Under(),
				HiveParams:   hp,
			}
			pskad := kademlia(ctx.Config.ID, addr.OAddr)
			bucket.Store(simulation.BucketKeyKademlia, pskad)
			return network.NewBzz(config, pskad, stateStore, nil, nil), nil, nil
		},
		protocolName: func(ctx *adapters.ServiceContext, bucket *sync.Map) (node.Service, func(), error) {
			// execadapter does not exec init()
			initTest()

			ctxlocal, cancel := context.WithTimeout(context.Background(), time.Second)
			defer cancel()
			keys, err := wapi.NewKeyPair(ctxlocal)
			privkey, err := w.GetPrivateKey(keys)
			pssp := NewParams().WithPrivateKey(privkey)
			pssp.AllowRaw = allowRaw
			bzzPrivateKey, err := simulation.BzzPrivateKeyFromConfig(ctx.Config)
			if err != nil {
				return nil, nil, err
			}
			bzzKey := network.PrivateKeyToBzzKey(bzzPrivateKey)
			pskad := kademlia(ctx.Config.ID, bzzKey)
			bucket.Store(simulation.BucketKeyKademlia, pskad)
			ps, err := New(pskad, pssp)
			if err != nil {
				return nil, nil, err
			}
			ping := &Ping{
				OutC: make(chan bool),
				Pong: true,
			}
			p2pp := NewPingProtocol(ping)
			pp, err := RegisterProtocol(ps, &PingTopic, PingProtocol, p2pp, &ProtocolParams{Asymmetric: true})
			if err != nil {
				return nil, nil, err
			}
			if useHandshake {
				SetHandshakeController(ps, NewHandshakeParams())
			}
			cleanupFunc := ps.Register(&PingTopic, &handler{
				f: pp.Handle,
				caps: &handlerCaps{
					raw: true,
				},
			})
			ps.addAPI(rpc.API{
				Namespace: "psstest",
				Version:   "0.3",
				Service:   NewAPITest(ps),
				Public:    false,
			})
			pssprotocols[ctx.Config.ID.String()] = &protoCtrl{
				C:        ping.OutC,
				protocol: pp,
				run:      p2pp.Run,
			}
			return ps, cleanupFunc, nil

		},
	}
}

// New Test Pss that will be started
func newTestPss(privkey *ecdsa.PrivateKey, kad *network.Kademlia, ppextra *Params) *Pss {
	return newTestPssStart(privkey, kad, ppextra, true)
}

// New Test Pss but with a parameter to select if the pss process should start
func newTestPssStart(privkey *ecdsa.PrivateKey, kad *network.Kademlia, ppextra *Params, start bool) *Pss {
	nid := enode.PubkeyToIDV4(&privkey.PublicKey)
	// set up routing if kademlia is not passed to us
	if kad == nil {
		kp := network.NewKadParams()
		kp.NeighbourhoodSize = 3
		kad = network.NewKademlia(nid[:], kp)
	}

	// create pss
	pp := NewParams().WithPrivateKey(privkey)
	if ppextra != nil {
		pp.SymKeyCacheCapacity = ppextra.SymKeyCacheCapacity
	}
	ps, err := New(kad, pp)
	if err != nil {
		return nil
	}
<<<<<<< HEAD
	if start {
		ps.Start(nil)
=======
	err = ps.Start(nil)
	if err != nil {
		return nil
>>>>>>> 2d377ce4
	}

	return ps
}

// API calls for test/development use
type APITest struct {
	*Pss
}

func NewAPITest(ps *Pss) *APITest {
	return &APITest{Pss: ps}
}

func (apitest *APITest) SetSymKeys(pubkeyid string, recvsymkey []byte, sendsymkey []byte, limit uint16, topic Topic, to hexutil.Bytes) ([2]string, error) {

	recvsymkeyid, err := apitest.SetSymmetricKey(recvsymkey, topic, PssAddress(to), true)
	if err != nil {
		return [2]string{}, err
	}
	sendsymkeyid, err := apitest.SetSymmetricKey(sendsymkey, topic, PssAddress(to), false)
	if err != nil {
		return [2]string{}, err
	}
	return [2]string{recvsymkeyid, sendsymkeyid}, nil
}

func (apitest *APITest) Clean() (int, error) {
	return apitest.Pss.cleanKeys(), nil
}<|MERGE_RESOLUTION|>--- conflicted
+++ resolved
@@ -22,11 +22,7 @@
 	"crypto/ecdsa"
 	"encoding/binary"
 	"encoding/hex"
-<<<<<<< HEAD
-	"encoding/json"
 	"errors"
-=======
->>>>>>> 2d377ce4
 	"flag"
 	"fmt"
 	"math/rand"
@@ -2012,14 +2008,11 @@
 	if err != nil {
 		return nil
 	}
-<<<<<<< HEAD
-	if start {
-		ps.Start(nil)
-=======
-	err = ps.Start(nil)
-	if err != nil {
-		return nil
->>>>>>> 2d377ce4
+    if start {
+        err = ps.Start(nil)
+        if err != nil {
+            return nil
+        }
 	}
 
 	return ps
