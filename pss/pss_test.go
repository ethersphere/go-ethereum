--- conflicted
+++ resolved
@@ -1877,23 +1877,8 @@
 				protocol: pp,
 				run:      p2pp.Run,
 			}
-<<<<<<< HEAD
-			return ps, nil
-		},
-		"bzz": func(ctx *adapters.ServiceContext) (node.Service, error) {
-			addr := network.NewAddr(ctx.Config.Node())
-			hp := network.NewHiveParams()
-			hp.Discovery = false
-			config := &network.BzzConfig{
-				OverlayAddr:  addr.Over(),
-				UnderlayAddr: addr.Under(),
-				HiveParams:   hp,
-			}
-			return network.NewBzz(config, kademlia(ctx.Config.ID), stateStore, nil, nil, nil, nil), nil
-=======
+
 			return ps, cleanupFunc, nil
-
->>>>>>> 2d377ce4
 		},
 	}
 }
