--- conflicted
+++ resolved
@@ -46,12 +46,6 @@
 }
 
 var (
-<<<<<<< HEAD
-	debugdebugflag = flag.Bool("vv", false, "veryverbose")
-	debugflag      = flag.Bool("v", false, "verbose")
-=======
-	cryptoUtils pss.CryptoUtils
->>>>>>> 3fd90216
 	// custom logging
 	psslogmain   log.Logger
 	pssprotocols map[string]*protoCtrl
