--- conflicted
+++ resolved
@@ -21,16 +21,9 @@
 )
 
 var (
-<<<<<<< HEAD
-	psses map[string]*pss.Pss
-	w     *whisper.Whisper
-	wapi  *whisper.PublicWhisperAPI
-=======
-	loglevel    = flag.Int("loglevel", 3, "logging verbosity")
 	psses       map[string]*pss.Pss
 	cryptoUtils pss.CryptoUtils
 	crypto      pss.CryptoBackend
->>>>>>> 403e54ed
 )
 
 func init() {
