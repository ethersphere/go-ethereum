--- conflicted
+++ resolved
@@ -47,11 +47,6 @@
 }
 
 func (self *Cache) Put(key []byte, data []byte) {
-<<<<<<< HEAD
-	// write the data to the ldb batch
-	//self.batch.Put(key, rle.Compress(data))
-=======
->>>>>>> e1da1244
 	self.batch.Put(key, data)
 	self.store[string(key)] = data
 }
