--- conflicted
+++ resolved
@@ -99,20 +99,7 @@
 	}
 }
 
-<<<<<<< HEAD
-// NoopService is a trivial implementation of the Service interface.
-type NoopService struct{}
-
-func (s *NoopService) Protocols() []p2p.Protocol { return nil }
-func (s *NoopService) Start(*p2p.Server) error   { return nil }
-func (s *NoopService) Stop() error               { return nil }
-
-func NewNoopService(*ServiceContext) (Service, error) { return new(NoopService), nil }
-
-// Tests whether services can be registered and unregistered.
-=======
 // Tests whether services can be registered and duplicates caught.
->>>>>>> 973fc87c
 func TestServiceRegistry(t *testing.T) {
 	stack, err := New(testNodeConfig)
 	if err != nil {
@@ -128,39 +115,12 @@
 	if err := stack.Start(); err != nil {
 		t.Fatalf("failed to start original service stack: %v", err)
 	}
-<<<<<<< HEAD
-}
-
-// InstrumentedService is an implementation of Service for which all interface
-// methods can be instrumented both return value as well as event hook wise.
-type InstrumentedService struct {
-	protocols []p2p.Protocol
-	start     error
-	stop      error
-
-	protocolsHook func()
-	startHook     func(*p2p.Server)
-	stopHook      func()
-}
-
-func (s *InstrumentedService) Protocols() []p2p.Protocol {
-	if s.protocolsHook != nil {
-		s.protocolsHook()
-	}
-	return s.protocols
-}
-
-func (s *InstrumentedService) Start(server *p2p.Server) error {
-	if s.startHook != nil {
-		s.startHook(server)
-=======
 	if err := stack.Stop(); err != nil {
 		t.Fatalf("failed to stop original service stack: %v", err)
 	}
 	// Duplicate one of the services and retry starting the node
 	if err := stack.Register(NewNoopServiceB); err != nil {
 		t.Fatalf("duplicate registration failed: %v", err)
->>>>>>> 973fc87c
 	}
 	if err := stack.Start(); err == nil {
 		t.Fatalf("duplicate service started")
