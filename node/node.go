// Copyright 2015 The go-ethereum Authors
// This file is part of the go-ethereum library.
//
// The go-ethereum library is free software: you can redistribute it and/or modify
// it under the terms of the GNU Lesser General Public License as published by
// the Free Software Foundation, either version 3 of the License, or
// (at your option) any later version.
//
// The go-ethereum library is distributed in the hope that it will be useful,
// but WITHOUT ANY WARRANTY; without even the implied warranty of
// MERCHANTABILITY or FITNESS FOR A PARTICULAR PURPOSE. See the
// GNU Lesser General Public License for more details.
//
// You should have received a copy of the GNU Lesser General Public License
// along with the go-ethereum library. If not, see <http://www.gnu.org/licenses/>.

// Package node represents the Ethereum protocol stack container.
package node

import (
	"errors"
	"os"
	"path/filepath"
	"reflect"
	"sync"
	"syscall"

	"github.com/ethereum/go-ethereum/event"
	"github.com/ethereum/go-ethereum/p2p"
)

var (
	ErrDatadirUsed    = errors.New("datadir already used")
	ErrNodeStopped    = errors.New("node not started")
	ErrNodeRunning    = errors.New("node already running")
	ErrServiceUnknown = errors.New("unknown service")

	datadirInUseErrnos = map[uint]bool{11: true, 32: true, 35: true}
)

// Node represents a P2P node into which arbitrary (uniquely typed) services might
// be registered.
type Node struct {
<<<<<<< HEAD
	datadir string                        // Path to the currently used data directory
	config  *p2p.Server                   // Configuration of the underlying P2P networking layer
	stack   map[string]ServiceConstructor // Protocol stack registered into this node
	order   []string                      // Service construction order to handle dependencies
	emux    *event.TypeMux                // Event multiplexer used between the services of a stack
=======
	datadir  string         // Path to the currently used data directory
	eventmux *event.TypeMux // Event multiplexer used between the services of a stack
>>>>>>> 973fc87c

	serverConfig *p2p.Server // Configuration of the underlying P2P networking layer
	server       *p2p.Server // Currently running P2P networking layer

	serviceFuncs []ServiceConstructor     // Service constructors (in dependency order)
	services     map[reflect.Type]Service // Currently running services

	stop chan struct{} // Channel to wait for termination notifications
	lock sync.RWMutex
}

// New creates a new P2P node, ready for protocol registration.
func New(conf *Config) (*Node, error) {
	// Ensure the data directory exists, failing if it cannot be created
	if conf.DataDir != "" {
		if err := os.MkdirAll(conf.DataDir, 0700); err != nil {
			return nil, err
		}
	}
	// Assemble the networking layer and the node itself
	nodeDbPath := ""
	if conf.DataDir != "" {
		nodeDbPath = filepath.Join(conf.DataDir, datadirNodeDatabase)
	}
	return &Node{
		datadir: conf.DataDir,
		serverConfig: &p2p.Server{
			PrivateKey:      conf.NodeKey(),
			Name:            conf.Name,
			Discovery:       !conf.NoDiscovery,
			BootstrapNodes:  conf.BootstrapNodes,
			StaticNodes:     conf.StaticNodes(),
			TrustedNodes:    conf.TrusterNodes(),
			NodeDatabase:    nodeDbPath,
			ListenAddr:      conf.ListenAddr,
			NAT:             conf.NAT,
			Dialer:          conf.Dialer,
			NoDial:          conf.NoDial,
			MaxPeers:        conf.MaxPeers,
			MaxPendingPeers: conf.MaxPendingPeers,
		},
<<<<<<< HEAD
		stack: make(map[string]ServiceConstructor),
		order: []string{},
		emux:  new(event.TypeMux),
=======
		serviceFuncs: []ServiceConstructor{},
		eventmux:     new(event.TypeMux),
>>>>>>> 973fc87c
	}, nil
}

// Register injects a new service into the node's stack. The service created by
// the passed constructor must be unique in its type with regard to sibling ones.
func (n *Node) Register(constructor ServiceConstructor) error {
	n.lock.Lock()
	defer n.lock.Unlock()

	if n.server != nil {
		return ErrNodeRunning
	}
<<<<<<< HEAD
	if _, ok := n.stack[id]; ok {
		return ErrServiceRegistered
	}
	// Otherwise register the service and return
	n.order = append(n.order, id)
	n.stack[id] = constructor

	return nil
}

// Unregister removes a service from a node's stack. If the node is currently
// running, an error will be returned.
func (n *Node) Unregister(id string) error {
	n.lock.Lock()
	defer n.lock.Unlock()

	// Short circuit if the node is running, or if the service is unknown
	if n.running != nil {
		return ErrNodeRunning
	}
	if _, ok := n.stack[id]; !ok {
		return ErrServiceUnknown
	}
	// Otherwise drop the service and return
	delete(n.stack, id)
	for i, service := range n.order {
		if service == id {
			n.order = append(n.order[:i], n.order[i+1:]...)
			break
		}
	}
=======
	n.serviceFuncs = append(n.serviceFuncs, constructor)
>>>>>>> 973fc87c
	return nil
}

// Start create a live P2P node and starts running it.
func (n *Node) Start() error {
	n.lock.Lock()
	defer n.lock.Unlock()

	// Short circuit if the node's already running
	if n.server != nil {
		return ErrNodeRunning
	}
	// Otherwise copy and specialize the P2P configuration
	running := new(p2p.Server)
<<<<<<< HEAD
	*running = *n.config

	services := make(map[string]Service)
	for _, id := range n.order {
		constructor := n.stack[id]

		// Create a new context for the particular service
		ctx := &ServiceContext{
			datadir:  n.datadir,
			services: make(map[string]Service),
			EventMux: n.emux,
		}
		for id, s := range services { // copy needed for threaded access
			ctx.services[id] = s
=======
	*running = *n.serverConfig

	services := make(map[reflect.Type]Service)
	for _, constructor := range n.serviceFuncs {
		// Create a new context for the particular service
		ctx := &ServiceContext{
			datadir:  n.datadir,
			services: make(map[reflect.Type]Service),
			EventMux: n.eventmux,
		}
		for kind, s := range services { // copy needed for threaded access
			ctx.services[kind] = s
>>>>>>> 973fc87c
		}
		// Construct and save the service
		service, err := constructor(ctx)
		if err != nil {
			return err
		}
		kind := reflect.TypeOf(service)
		if _, exists := services[kind]; exists {
			return &DuplicateServiceError{Kind: kind}
		}
		services[kind] = service
	}
	// Gather the protocols and start the freshly assembled P2P server
	for _, service := range services {
		running.Protocols = append(running.Protocols, service.Protocols()...)
	}
	if err := running.Start(); err != nil {
		if errno, ok := err.(syscall.Errno); ok && datadirInUseErrnos[uint(errno)] {
			return ErrDatadirUsed
		}
		return err
	}
	// Start each of the services
	started := []reflect.Type{}
	for kind, service := range services {
		// Start the next service, stopping all previous upon failure
		if err := service.Start(running); err != nil {
<<<<<<< HEAD
			for _, id := range started {
				services[id].Stop()
=======
			for _, kind := range started {
				services[kind].Stop()
>>>>>>> 973fc87c
			}
			running.Stop()

			return err
		}
		// Mark the service started for potential cleanup
		started = append(started, kind)
	}
	// Finish initializing the startup
	n.services = services
	n.server = running
	n.stop = make(chan struct{})

	return nil
}

// Stop terminates a running node along with all it's services. In the node was
// not started, an error is returned.
func (n *Node) Stop() error {
	n.lock.Lock()
	defer n.lock.Unlock()

	// Short circuit if the node's not running
	if n.server == nil {
		return ErrNodeStopped
	}
	// Otherwise terminate all the services and the P2P server too
	failure := &StopError{
		Services: make(map[reflect.Type]error),
	}
	for kind, service := range n.services {
		if err := service.Stop(); err != nil {
			failure.Services[kind] = err
		}
	}
	n.server.Stop()

	n.services = nil
	n.server = nil
	close(n.stop)

	if len(failure.Services) > 0 {
		return failure
	}
	return nil
}

// Wait blocks the thread until the node is stopped. If the node is not running
// at the time of invocation, the method immediately returns.
func (n *Node) Wait() {
	n.lock.RLock()
	if n.server == nil {
		return
	}
	stop := n.stop
	n.lock.RUnlock()

	<-stop
}

// Restart terminates a running node and boots up a new one in its place. If the
// node isn't running, an error is returned.
func (n *Node) Restart() error {
	if err := n.Stop(); err != nil {
		return err
	}
	if err := n.Start(); err != nil {
		return err
	}
	return nil
}

// Server retrieves the currently running P2P network layer. This method is meant
// only to inspect fields of the currently running server, life cycle management
// should be left to this Node entity.
func (n *Node) Server() *p2p.Server {
	n.lock.RLock()
	defer n.lock.RUnlock()

<<<<<<< HEAD
	return n.running
}

// Service retrieves a currently running service registered under a given id.
func (n *Node) Service(id string) Service {
	n.lock.RLock()
	defer n.lock.RUnlock()

	// Short circuit if the node's not running
	if n.running == nil {
		return nil
	}
	return n.services[id]
=======
	return n.server
>>>>>>> 973fc87c
}

// Service retrieves a currently running service registered of a specific type.
func (n *Node) Service(service interface{}) error {
	n.lock.RLock()
	defer n.lock.RUnlock()

	// Short circuit if the node's not running
<<<<<<< HEAD
	if n.running == nil {
		return "", ErrServiceUnknown
	}
	// Otherwise try to find the service to return
	for id, running := range n.services {
		if reflect.TypeOf(running) == reflect.ValueOf(service).Elem().Type() {
			reflect.ValueOf(service).Elem().Set(reflect.ValueOf(running))
			return id, nil
		}
=======
	if n.server == nil {
		return ErrNodeStopped
	}
	// Otherwise try to find the service to return
	if running, ok := n.services[reflect.ValueOf(service).Elem().Type()]; ok {
		reflect.ValueOf(service).Elem().Set(reflect.ValueOf(running))
		return nil
>>>>>>> 973fc87c
	}
	return ErrServiceUnknown
}

// DataDir retrieves the current datadir used by the protocol stack.
func (n *Node) DataDir() string {
	return n.datadir
}

// EventMux retrieves the event multiplexer used by all the network services in
// the current protocol stack.
func (n *Node) EventMux() *event.TypeMux {
	return n.eventmux
}<|MERGE_RESOLUTION|>--- conflicted
+++ resolved
@@ -41,16 +41,8 @@
 // Node represents a P2P node into which arbitrary (uniquely typed) services might
 // be registered.
 type Node struct {
-<<<<<<< HEAD
-	datadir string                        // Path to the currently used data directory
-	config  *p2p.Server                   // Configuration of the underlying P2P networking layer
-	stack   map[string]ServiceConstructor // Protocol stack registered into this node
-	order   []string                      // Service construction order to handle dependencies
-	emux    *event.TypeMux                // Event multiplexer used between the services of a stack
-=======
 	datadir  string         // Path to the currently used data directory
 	eventmux *event.TypeMux // Event multiplexer used between the services of a stack
->>>>>>> 973fc87c
 
 	serverConfig *p2p.Server // Configuration of the underlying P2P networking layer
 	server       *p2p.Server // Currently running P2P networking layer
@@ -92,14 +84,8 @@
 			MaxPeers:        conf.MaxPeers,
 			MaxPendingPeers: conf.MaxPendingPeers,
 		},
-<<<<<<< HEAD
-		stack: make(map[string]ServiceConstructor),
-		order: []string{},
-		emux:  new(event.TypeMux),
-=======
 		serviceFuncs: []ServiceConstructor{},
 		eventmux:     new(event.TypeMux),
->>>>>>> 973fc87c
 	}, nil
 }
 
@@ -112,41 +98,8 @@
 	if n.server != nil {
 		return ErrNodeRunning
 	}
-<<<<<<< HEAD
-	if _, ok := n.stack[id]; ok {
-		return ErrServiceRegistered
-	}
-	// Otherwise register the service and return
-	n.order = append(n.order, id)
-	n.stack[id] = constructor
-
-	return nil
-}
-
-// Unregister removes a service from a node's stack. If the node is currently
-// running, an error will be returned.
-func (n *Node) Unregister(id string) error {
-	n.lock.Lock()
-	defer n.lock.Unlock()
-
-	// Short circuit if the node is running, or if the service is unknown
-	if n.running != nil {
-		return ErrNodeRunning
-	}
-	if _, ok := n.stack[id]; !ok {
-		return ErrServiceUnknown
-	}
-	// Otherwise drop the service and return
-	delete(n.stack, id)
-	for i, service := range n.order {
-		if service == id {
-			n.order = append(n.order[:i], n.order[i+1:]...)
-			break
-		}
-	}
-=======
+
 	n.serviceFuncs = append(n.serviceFuncs, constructor)
->>>>>>> 973fc87c
 	return nil
 }
 
@@ -161,22 +114,6 @@
 	}
 	// Otherwise copy and specialize the P2P configuration
 	running := new(p2p.Server)
-<<<<<<< HEAD
-	*running = *n.config
-
-	services := make(map[string]Service)
-	for _, id := range n.order {
-		constructor := n.stack[id]
-
-		// Create a new context for the particular service
-		ctx := &ServiceContext{
-			datadir:  n.datadir,
-			services: make(map[string]Service),
-			EventMux: n.emux,
-		}
-		for id, s := range services { // copy needed for threaded access
-			ctx.services[id] = s
-=======
 	*running = *n.serverConfig
 
 	services := make(map[reflect.Type]Service)
@@ -189,7 +126,6 @@
 		}
 		for kind, s := range services { // copy needed for threaded access
 			ctx.services[kind] = s
->>>>>>> 973fc87c
 		}
 		// Construct and save the service
 		service, err := constructor(ctx)
@@ -217,13 +153,8 @@
 	for kind, service := range services {
 		// Start the next service, stopping all previous upon failure
 		if err := service.Start(running); err != nil {
-<<<<<<< HEAD
-			for _, id := range started {
-				services[id].Stop()
-=======
 			for _, kind := range started {
 				services[kind].Stop()
->>>>>>> 973fc87c
 			}
 			running.Stop()
 
@@ -303,23 +234,7 @@
 	n.lock.RLock()
 	defer n.lock.RUnlock()
 
-<<<<<<< HEAD
-	return n.running
-}
-
-// Service retrieves a currently running service registered under a given id.
-func (n *Node) Service(id string) Service {
-	n.lock.RLock()
-	defer n.lock.RUnlock()
-
-	// Short circuit if the node's not running
-	if n.running == nil {
-		return nil
-	}
-	return n.services[id]
-=======
 	return n.server
->>>>>>> 973fc87c
 }
 
 // Service retrieves a currently running service registered of a specific type.
@@ -328,17 +243,6 @@
 	defer n.lock.RUnlock()
 
 	// Short circuit if the node's not running
-<<<<<<< HEAD
-	if n.running == nil {
-		return "", ErrServiceUnknown
-	}
-	// Otherwise try to find the service to return
-	for id, running := range n.services {
-		if reflect.TypeOf(running) == reflect.ValueOf(service).Elem().Type() {
-			reflect.ValueOf(service).Elem().Set(reflect.ValueOf(running))
-			return id, nil
-		}
-=======
 	if n.server == nil {
 		return ErrNodeStopped
 	}
@@ -346,7 +250,6 @@
 	if running, ok := n.services[reflect.ValueOf(service).Elem().Type()]; ok {
 		reflect.ValueOf(service).Elem().Set(reflect.ValueOf(running))
 		return nil
->>>>>>> 973fc87c
 	}
 	return ErrServiceUnknown
 }
