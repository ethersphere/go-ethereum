--- conflicted
+++ resolved
@@ -59,12 +59,8 @@
 	lock           *sync.RWMutex
 }
 
-<<<<<<< HEAD
 func NewMountInfo(mhash, mpoint string, sapi *api.API) *MountInfo {
-=======
-func NewMountInfo(mhash, mpoint string, sapi *api.Api) *MountInfo {
 	log.Debug("swarmfs NewMountInfo", "hash", mhash, "mount point", mpoint)
->>>>>>> 90b7fb71
 	newMountInfo := &MountInfo{
 		MountPoint:     mpoint,
 		StartManifest:  mhash,
