# Postal Service over Swarm

pss provides messaging functionality for swarm nodes without the need for a direct tcp connection between them.

It uses swarm kademlia routing to send and receive messages. Routing is deterministic and will seek the shortest route available on the network based on the information made available to it.

Messages are encapsulated in a devp2p message structure `PssMsg`. These capsules are forwarded from node to node using ordinary tcp devp2p until it reaches it's destination. The destination address is hinted in `PssMsg.To`

The content of a PssMsg can be anything at all, down to a simple, non-descript byte-slices. But convenience methods are made available to implement devp2p protocol functionality on top of it.

For the current state and roadmap of pss development please see https://github.com/ethersphere/swarm/wiki/swarm-dev-progress.

Please report issues on https://github.com/ethersphere/go-ethereum

Feel free to ask questions in https://gitter.im/ethersphere/pss

## STATUS OF THIS DOCUMENT

`pss` is under active development, and the first implementation is yet to be merged to the Ethereum main branch. Expect things to change.

## TOPICS

Pure pss is protocol agnostic. Instead it uses the notion of Topic. This is NOT the "subject" of a message, in terms of an email-messages, for example. Instead this type is used to internally register handlers for messages matching respective Topics.

Topic in this context virtually mean anything; protocols, chatrooms, or social media groups.

## MESSAGES

A pss message has the following layers:

- PssMsg
   Contains a recipient address hint and the Envelope.

- Envelope
   Same as whisperv5.Envelope

- Payload
   Byte-slice of arbitrary data

- ProtocolMsg
   An optional convenience structure for implementation of devp2p protocols. Contains Code, Size and Payload analogous to the p2p.Msg structure, where the payload is a rlp-encoded byteslice. For transport, this struct is serialized and used as the "payload" above.

### EXCHANGE

Message exchange in `pss` requires end-to-end encryption. It implements both asymmetric and symmetric encryption schemes. 

The end recipient of a message is defined as the node that can successfully decrypt that message using stored keys.
<<<<<<< HEAD

Messages are filtered using topics. Only incoming messages matches topic filters will be passed to underlying message handlers.

Address hinting can be used to make message routing more or less directional. See ROUTING below.

=======

Messages are filtered using topics. Only incoming messages that match topic filters will be passed to underlying message handlers.

Address hinting can be used to make message routing more or less directional. See ROUTING below.

>>>>>>> 21221b9b
### ENCRYPTION

Asymmetric message exchange in theory only requires the peer's public key and a topic to be sent. The public key is derived from the private key passed to the `pss` constructor. There is no PKI functionality in pss. Thus public keys must be looked up externally and must be explicitly stored in the pss instance using the API method `SetPeerPublicKey()`. 

Symmetric message exchange in `pss` is available through a handshake-mechanism on the API level (see HANDSHAKE below). Symmetric keys may also be set explicitly, using the API call `SetPeerSymmetricKey()`. When set explicitly, symmetric key expiry may be set arbitrarily. Adding the symmetric key to the collection of symmetric keys used for decryption is optional.

Symmetric keys are stored using `whisperv5` as backend.

It is assumed that the less resource-demanding symmetric encryption will be preferred over asymmetric encryption for normal message traffic, at least if the volume of messages is significant. 

### DECRYPTION

When processing an incoming message, `pss` detects whether it is encrypted symmetrically or asymmetrically.

When decrypting symmetrically, `pss` iterates through all stored keys, and attempts to decrypt with each key in order. The cache will only store a certain amount of keys, and the iterator will return keys in the order of most recently used key first. (Garbage collection of keys abandoned by cache storage is not yet implemented).

## CONNECTIONS 

A "connection" in pss is a purely virtual construct. There are no mechanisms in place to ensure that the remote peer actually is present and listening. In fact, "adding" a peer involves merely a node's opinion that the peer is there. It may issue messages to that remote peer to a directly connected peer, which in turn passes it on. But if it is not present on the network - or if there is no route to it - the message will never reach its destination through mere forwarding. It may be argued that `pss` to a certain degree adopts the behavior of the `UDP` protocol.

<<<<<<< HEAD
Internally `pss` the most primitive notion of "connection" is adding a peer's public key together with a topic in a keypool. In addition this method takes an address hint as parameters. The topic must be a valid whisper topic. The address hint is used for routing (see ROUTING below), and the value set will be used for all ensuing communcations using this public key / topic combination.
=======
Internally `pss` the most primitive notion of "connection" is adding a peer's public key together with a topic in a keypool. This method takes an address hint as parameter. The topic must be a valid whisper topic. The address hint is used for routing (see ROUTING below), and the value set will be used for all ensuing communcations using this public key / topic combination.
>>>>>>> 21221b9b

### HANDSHAKE

`pss` implements a handshake algorithm akin to `ssh`, where a special message structure is used to encapsulate the keys to be exchanged. This can be invoked using the API method `Handshake()`. The method takes topic and address hint as arguments.

The handshake creates two separate symmetric keys, one for outgoing and one for incoming traffic. Symmetric keys have expiry times, and an expired symmetric key invalidates the handshake. Handshakes may be initiated at any time for any peer, regardless of expiry.

Internally the handshake is performed as follows:

* **Public key** of peer is added with originator's API call `SetPeerPublicKey()`
* originator's API call `Handshake()` is executed with the peer's **public key**.
* `pss` generates and stores a random symmetric key using whisper backend
* the unencrypted symmetric key is wrapped in a `pssKeyMsg` struct
* `pssKeyMsg` struct is sent asymmetrically to peer.
* peer decodes the pss message and detects a `pssKeyMsg`
* peer adds the symmetric key to its keypool, with the address byteslice provided in the `pssKeyMsg`
* peer generates and stores a random symmetric key using whisper backend.
* peer pairs the generated and received symmetric keys in an internal keypair index. (from now on peer considers this handshake as completed)
* peer encrypts the generated symmetric key
* the encrypted symmetric key is wrapped in a `pssKeyMsg` struct
* `pssKeyMsg` struct is sent asymmetrically to originator.
* originator decodes the pss message and detects a `pssKeyMsg`
* originator attempts to decrypt the received symmetric key by iterating through its stored symmetric keys
* originator adds the decrypted symmetric key to its keypool, with the address byteslice provided in the `pssKeyMsg`
* originator pairs the received symmetric key with the symmetric key used to encrypt it in an internal keypair index
* handshake is complete

## ROUTING 

(please refer to swarm kademlia routing for an explanation of the routing algorithm used for pss)

`pss` uses *address hinting* for routing. The address hint is an arbitrary-length MSB byte slice of the peer's swarm overlay address. It can be the whole address, part of the address, or even an empty byte slice. The slice will be matched to the MSB slice of the same length of all devp2p peers in the routing stage.

If an empty byte slice is passed, all devp2p peers will match the address hint, and the message will be forwarded to everyone. This is equivalent to `whisper` routing, and makes it theoretically impossible to use traffic analysis based on who messages are forwarded to.

<<<<<<< HEAD
=======
A node will also forward to everyone if the address hint provided is in its proximity bin, both to provide saturation to increase chances of delivery, and also for recipient obfuscation to thwart traffic analysis attacks. The recipient node(s) will always forward to all its peers.

>>>>>>> 21221b9b
## CACHING

pss implements a simple caching mechanism, using the swarm DPA for storage of the messages and generation of the digest keys used in the cache table. The caching is intended to alleviate the following:

- save messages so that they can be delivered later if the recipient was not online at the time of sending.

- drop an identical message to the same recipient if received within a given time interval

- prevent backwards routing of messages

<<<<<<< HEAD
the latter may occur if only one entry is in the receiving node's kademlia. In this case the forwarder will be provided as the "nearest node" to the final recipient. The cache keeps the address of who the message was forwarded from, and if the cache lookup matches, the message will be dropped.
=======
the latter may occur if only one entry is in the receiving node's kademlia, or if the proximity of the current node recipient hinted by the address is so close that the message will be forwarded to everyone. In these cases the forwarder will be provided as the "nearest node" to the final recipient. The cache keeps the address of who the message was forwarded from, and if the cache lookup matches, the message will be dropped.
>>>>>>> 21221b9b

## USING PSS AS DEVP2P

When implementing the devp2p protocol stack, the "adding" of a remote peer is a prerequisite for the side actually initiating the protocol communication. Adding a peer in effect "runs" the protocol on that peer, and adds an internal mapping between a topic and that peer. It also enables sending and receiving messages using the main io-construct in devp2p - the p2p.MsgReadWriter.

Under the hood, pss implements its own MsgReadWriter, which bridges MsgReadWriter.WriteMsg with Pss.SendRaw, and deftly adds an InjectMsg method which pipes incoming messages to appear on the MsgReadWriter.ReadMsg channel.

An incoming connection is nothing more than an actual PssMsg appearing with a certain Topic. If a Handler har been registered to that Topic, the message will be passed to it. This constitutes a "new" connection if:

- The pss node never called AddPeer with this combination of remote peer address and topic, and

- The pss node never received a PssMsg from this remote peer with this specific Topic before.

<<<<<<< HEAD
If it is a "new" connection, the protocol will be "run" on the remote peer, in the same manner as if it was pre-emptively added.

### TOPICS IN DEVP2P

When implementing devp2p protocols, topics are direct mappings to protocols name and version. The pss package provides the PssProtocol convenience structure, and a generic Handler that can be passed to Pss.Register. This makes it possible to use the same message handler code  for pss that are used for direct connected peers.
=======
If it is a "new" connection, the protocol will be "run" on the remote peer, as if the peer was added via the API. 

### TOPICS IN DEVP2P

When implementing devp2p protocols, topics are derived from protocols' name and version. The pss package provides the PssProtocol convenience structure, and a generic Handler that can be passed to Pss.Register. This makes it possible to use the same message handler code for pss that is used for directly connected peers in devp2p.
>>>>>>> 21221b9b
<|MERGE_RESOLUTION|>--- conflicted
+++ resolved
@@ -45,19 +45,11 @@
 Message exchange in `pss` requires end-to-end encryption. It implements both asymmetric and symmetric encryption schemes. 
 
 The end recipient of a message is defined as the node that can successfully decrypt that message using stored keys.
-<<<<<<< HEAD
-
-Messages are filtered using topics. Only incoming messages matches topic filters will be passed to underlying message handlers.
-
-Address hinting can be used to make message routing more or less directional. See ROUTING below.
-
-=======
 
 Messages are filtered using topics. Only incoming messages that match topic filters will be passed to underlying message handlers.
 
 Address hinting can be used to make message routing more or less directional. See ROUTING below.
 
->>>>>>> 21221b9b
 ### ENCRYPTION
 
 Asymmetric message exchange in theory only requires the peer's public key and a topic to be sent. The public key is derived from the private key passed to the `pss` constructor. There is no PKI functionality in pss. Thus public keys must be looked up externally and must be explicitly stored in the pss instance using the API method `SetPeerPublicKey()`. 
@@ -78,11 +70,7 @@
 
 A "connection" in pss is a purely virtual construct. There are no mechanisms in place to ensure that the remote peer actually is present and listening. In fact, "adding" a peer involves merely a node's opinion that the peer is there. It may issue messages to that remote peer to a directly connected peer, which in turn passes it on. But if it is not present on the network - or if there is no route to it - the message will never reach its destination through mere forwarding. It may be argued that `pss` to a certain degree adopts the behavior of the `UDP` protocol.
 
-<<<<<<< HEAD
-Internally `pss` the most primitive notion of "connection" is adding a peer's public key together with a topic in a keypool. In addition this method takes an address hint as parameters. The topic must be a valid whisper topic. The address hint is used for routing (see ROUTING below), and the value set will be used for all ensuing communcations using this public key / topic combination.
-=======
 Internally `pss` the most primitive notion of "connection" is adding a peer's public key together with a topic in a keypool. This method takes an address hint as parameter. The topic must be a valid whisper topic. The address hint is used for routing (see ROUTING below), and the value set will be used for all ensuing communcations using this public key / topic combination.
->>>>>>> 21221b9b
 
 ### HANDSHAKE
 
@@ -118,11 +106,8 @@
 
 If an empty byte slice is passed, all devp2p peers will match the address hint, and the message will be forwarded to everyone. This is equivalent to `whisper` routing, and makes it theoretically impossible to use traffic analysis based on who messages are forwarded to.
 
-<<<<<<< HEAD
-=======
 A node will also forward to everyone if the address hint provided is in its proximity bin, both to provide saturation to increase chances of delivery, and also for recipient obfuscation to thwart traffic analysis attacks. The recipient node(s) will always forward to all its peers.
 
->>>>>>> 21221b9b
 ## CACHING
 
 pss implements a simple caching mechanism, using the swarm DPA for storage of the messages and generation of the digest keys used in the cache table. The caching is intended to alleviate the following:
@@ -133,11 +118,7 @@
 
 - prevent backwards routing of messages
 
-<<<<<<< HEAD
-the latter may occur if only one entry is in the receiving node's kademlia. In this case the forwarder will be provided as the "nearest node" to the final recipient. The cache keeps the address of who the message was forwarded from, and if the cache lookup matches, the message will be dropped.
-=======
 the latter may occur if only one entry is in the receiving node's kademlia, or if the proximity of the current node recipient hinted by the address is so close that the message will be forwarded to everyone. In these cases the forwarder will be provided as the "nearest node" to the final recipient. The cache keeps the address of who the message was forwarded from, and if the cache lookup matches, the message will be dropped.
->>>>>>> 21221b9b
 
 ## USING PSS AS DEVP2P
 
@@ -151,16 +132,8 @@
 
 - The pss node never received a PssMsg from this remote peer with this specific Topic before.
 
-<<<<<<< HEAD
-If it is a "new" connection, the protocol will be "run" on the remote peer, in the same manner as if it was pre-emptively added.
-
-### TOPICS IN DEVP2P
-
-When implementing devp2p protocols, topics are direct mappings to protocols name and version. The pss package provides the PssProtocol convenience structure, and a generic Handler that can be passed to Pss.Register. This makes it possible to use the same message handler code  for pss that are used for direct connected peers.
-=======
 If it is a "new" connection, the protocol will be "run" on the remote peer, as if the peer was added via the API. 
 
 ### TOPICS IN DEVP2P
 
 When implementing devp2p protocols, topics are derived from protocols' name and version. The pss package provides the PssProtocol convenience structure, and a generic Handler that can be passed to Pss.Register. This makes it possible to use the same message handler code for pss that is used for directly connected peers in devp2p.
->>>>>>> 21221b9b
