--- conflicted
+++ resolved
@@ -22,10 +22,6 @@
 	"github.com/ethereum/go-ethereum/p2p/discover"
 	"github.com/ethereum/go-ethereum/p2p/simulations"
 	"github.com/ethereum/go-ethereum/p2p/simulations/adapters"
-<<<<<<< HEAD
-	"github.com/ethereum/go-ethereum/pot"
-=======
->>>>>>> 21221b9b
 	"github.com/ethereum/go-ethereum/rpc"
 	"github.com/ethereum/go-ethereum/swarm/network"
 	"github.com/ethereum/go-ethereum/swarm/storage"
@@ -149,75 +145,6 @@
 	}
 }
 
-func TestCache(t *testing.T) {
-	var err error
-	var potaddr pot.Address
-	to, _ := hex.DecodeString("08090a0b0c0d0e0f1011121314150001020304050607161718191a1b1c1d1e1f")
-	keys, err := wapi.NewKeyPair()
-	privkey, err := w.GetPrivateKey(keys)
-
-	ps := NewTestPss(privkey, nil)
-	pp := NewPssParams(privkey)
-	data := []byte("foo")
-	datatwo := []byte("bar")
-	fwdaddr := network.RandomAddr()
-	copy(potaddr[:], fwdaddr.Over())
-	wparams := &whisper.MessageParams{
-		TTL:      DefaultTTL,
-		Src:      privkey,
-		Dst:      &privkey.PublicKey,
-		Topic:    PingTopic,
-		WorkTime: defaultWhisperWorkTime,
-		PoW:      defaultWhisperPoW,
-		Payload:  data,
-	}
-	woutmsg, err := whisper.NewSentMessage(wparams)
-	env, err := woutmsg.Wrap(wparams)
-	msg := &PssMsg{
-		Payload: env,
-		To:      to,
-	}
-	wparams.Payload = datatwo
-	woutmsg, err = whisper.NewSentMessage(wparams)
-	envtwo, err := woutmsg.Wrap(wparams)
-	msgtwo := &PssMsg{
-		Payload: envtwo,
-		To:      to,
-	}
-
-	digest, err := ps.storeMsg(msg)
-	if err != nil {
-		t.Fatalf("could not store cache msgone: %v", err)
-	}
-	digesttwo, err := ps.storeMsg(msgtwo)
-	if err != nil {
-		t.Fatalf("could not store cache msgtwo: %v", err)
-	}
-
-	if digest == digesttwo {
-		t.Fatalf("different msgs return same hash: %d", digesttwo)
-	}
-
-	// check the cache
-	err = ps.addFwdCache(digest)
-	if err != nil {
-		t.Fatalf("write to pss expire cache failed: %v", err)
-	}
-
-	if !ps.checkFwdCache(nil, digest) {
-		t.Fatalf("message %v should have EXPIRE record in cache but checkCache returned false", msg)
-	}
-
-	if ps.checkFwdCache(nil, digesttwo) {
-		t.Fatalf("message %v should NOT have EXPIRE record in cache but checkCache returned true", msgtwo)
-	}
-
-	time.Sleep(pp.CacheTTL)
-	if ps.checkFwdCache(nil, digest) {
-		t.Fatalf("message %v should have expired from cache but checkCache returned true", msg)
-	}
-}
-
 func TestAddressMatch(t *testing.T) {
 
 	localaddr := network.RandomAddr().Over()
@@ -335,8 +262,6 @@
 	hextopic := fmt.Sprintf("%x", topic)
 
 	clients, err := setupNetwork(2)
-<<<<<<< HEAD
-=======
 	if err != nil {
 		t.Fatal(err)
 	}
@@ -609,16 +534,12 @@
 	hextopic := fmt.Sprintf("%x", topic)
 
 	clients, err := setupNetwork(2)
->>>>>>> 21221b9b
 	if err != nil {
 		t.Fatal(err)
 	}
 
-<<<<<<< HEAD
-=======
 	time.Sleep(time.Millisecond * 250)
 
->>>>>>> 21221b9b
 	loaddr := make([]byte, 32)
 	err = clients[0].Call(&loaddr, "pss_baseAddr")
 	if err != nil {
@@ -646,120 +567,6 @@
 	time.Sleep(time.Millisecond * 500) // replace with hive healthy code
 
 	var addrs [2][]byte
-<<<<<<< HEAD
-	var rkeysold []string
-
-	for i := 0; i < 3; i++ {
-
-		switch i {
-		case 1:
-			addrs[0] = loaddr[:8]
-			addrs[1] = roaddr[:8]
-			log.Info("Test partial address", "laddr", addrs[0], "raddr", addrs[1])
-			break
-		case 2:
-			addrs[0] = []byte{}
-			addrs[1] = []byte{}
-			log.Info("Test empty address")
-			break
-		default:
-			addrs[0] = loaddr
-			addrs[1] = roaddr
-			log.Info("Test full address", "laddr", addrs[0], "raddr", addrs[1])
-		}
-
-		err = clients[0].Call(nil, "pss_setPeerPublicKey", rpubkey, hextopic, addrs[1])
-		if err != nil {
-			t.Fatal(err)
-		}
-		err = clients[1].Call(nil, "pss_setPeerPublicKey", lpubkey, hextopic, addrs[0])
-		if err != nil {
-			t.Fatal(err)
-		}
-
-		// use api test method for generating and sending incoming symkey
-		// the peer should save it, then generate and send back its own
-		var symkeyid string
-		err = clients[0].Call(&symkeyid, "pss_handshake", common.ToHex(rpubkey), hextopic, addrs[1])
-		if err != nil {
-			t.Fatal(err)
-		}
-		time.Sleep(time.Millisecond * 2000) // wait for handshake complete, replace with sim expect logic
-
-		// after the exchange, the key for receiving on node 1
-		// should be the same as sending on node 2, and vice versa
-		// check node 1 first
-		lrecvkey := make([]byte, defaultSymKeyLength)
-		err = clients[0].Call(&lrecvkey, "psstest_getSymKey", symkeyid)
-		if err != nil {
-			t.Fatal(err)
-		}
-
-		lsendkey := make([]byte, defaultSymKeyLength)
-		err = clients[0].Call(&symkeyid, "pss_matchSymKey", symkeyid)
-		if err != nil {
-			t.Fatal(err)
-		}
-		err = clients[0].Call(&lsendkey, "psstest_getSymKey", symkeyid)
-
-		// then check node 2
-		var rkeys []string
-		var rkeysnew []string
-		var rkeysbytes [2][]byte
-		err = clients[1].Call(&rkeys, "psstest_getSymKeys")
-		if err != nil {
-			t.Fatal(err)
-		} else if len(rkeys) < i+1 {
-			t.Fatalf("Wrong symkey count: Expected %d, got %d", i+1, len(rkeys))
-		}
-	nextkey:
-		for i := 0; i < len(rkeys); i++ {
-			for j := 0; j < len(rkeysold); j++ {
-				if rkeys[i] == rkeysold[j] {
-					continue nextkey
-				}
-			}
-			rkeysnew = append(rkeysnew, rkeys[i])
-			rkeysold = append(rkeysold, rkeys[i])
-		}
-		err = clients[1].Call(&rkeysbytes[0], "psstest_getSymKey", rkeysnew[0])
-		if err != nil {
-			t.Fatal(err)
-		}
-		err = clients[1].Call(&symkeyid, "pss_matchSymKey", rkeysnew[0])
-		if err != nil {
-			t.Fatal(err)
-		}
-
-		err = clients[1].Call(&rkeysbytes[1], "psstest_getSymKey", symkeyid)
-		if err != nil {
-			t.Fatal(err)
-		}
-
-		// check if they match
-		// we do not know in which order they come from node 2 so we need to check both combinations
-		if bytes.Equal(lrecvkey, rkeysbytes[1]) {
-			if !bytes.Equal(lsendkey, rkeysbytes[0]) {
-				t.Fatalf("Node 2 receive key does not match node 1 send key: %x != %x", rkeysbytes[0], lsendkey)
-			}
-		} else if bytes.Equal(lrecvkey, rkeysbytes[0]) {
-			if !bytes.Equal(lsendkey, rkeysbytes[1]) {
-				t.Fatalf("Node 2 receive key does not match node 1 send key: %x != %x", rkeysbytes[1], lsendkey)
-			}
-		} else {
-			t.Fatalf("Node 1 receive key does not match any node 1 key: %x != %x | %x", lrecvkey, rkeysbytes[0], rkeysbytes[1])
-		}
-		t.Logf("#%d: left: %x / %x, right %x / %x", i, lrecvkey, lsendkey, rkeysbytes[0], rkeysbytes[1])
-	}
-}
-
-// send symmetrically encrypted message between two directly connected peers
-func TestSymSend(t *testing.T) {
-
-	topic := whisper.BytesToTopic([]byte("foo:42"))
-	hextopic := fmt.Sprintf("%x", topic)
-
-=======
 
 	lmsgC := make(chan APIMsg)
 	lctx, _ := context.WithTimeout(context.Background(), time.Second*10)
@@ -829,35 +636,44 @@
 
 func TestProtocol(t *testing.T) {
 	hextopic := fmt.Sprintf("%x", PingTopic)
->>>>>>> 21221b9b
 	clients, err := setupNetwork(2)
 	if err != nil {
 		t.Fatal(err)
 	}
 
-<<<<<<< HEAD
-=======
 	time.Sleep(time.Millisecond * 250)
 
->>>>>>> 21221b9b
 	loaddr := make([]byte, 32)
 	err = clients[0].Call(&loaddr, "pss_baseAddr")
 	if err != nil {
 		t.Fatalf("rpc get node 1 baseaddr fail: %v", err)
-<<<<<<< HEAD
 	}
 	roaddr := make([]byte, 32)
 	err = clients[1].Call(&roaddr, "pss_baseAddr")
 	if err != nil {
 		t.Fatalf("rpc get node 2 baseaddr fail: %v", err)
 	}
-
-	time.Sleep(time.Millisecond * 500)
-
-	var addrs [2][]byte
-
-	// at this point we've verified that symkeys are saved and match on each peer
-	// now try sending symmetrically encrypted message, both directions
+	lnodeinfo := &p2p.NodeInfo{}
+	err = clients[0].Call(&lnodeinfo, "admin_nodeInfo")
+	if err != nil {
+		t.Fatalf("rpc nodeinfo node 11 fail: %v", err)
+	}
+
+	// retrieve public key from pss instance
+	// set this public key reciprocally
+	lpubkey := make([]byte, 32)
+	err = clients[0].Call(&lpubkey, "pss_getPublicKey")
+	if err != nil {
+		t.Fatalf("rpc get node 1 pubkey fail: %v", err)
+	}
+	rpubkey := make([]byte, 32)
+	err = clients[1].Call(&rpubkey, "pss_getPublicKey")
+	if err != nil {
+		t.Fatalf("rpc get node 2 pubkey fail: %v", err)
+	}
+
+	time.Sleep(time.Millisecond * 500) // replace with hive healthy code
+
 	lmsgC := make(chan APIMsg)
 	lctx, _ := context.WithTimeout(context.Background(), time.Second*10)
 	lsub, err := clients[0].Subscribe(lctx, "pss", lmsgC, "receive", hextopic)
@@ -868,210 +684,6 @@
 	rsub, err := clients[1].Subscribe(rctx, "pss", rmsgC, "receive", hextopic)
 	log.Trace("rsub", "id", rsub)
 	defer rsub.Unsubscribe()
-	for i := 0; i < 3; i++ {
-		switch i {
-		case 1:
-			addrs[0] = loaddr[:8]
-			addrs[1] = roaddr[:8]
-			log.Info("Test partial address", "laddr", addrs[0], "raddr", addrs[1])
-			break
-		case 2:
-			addrs[0] = []byte{}
-			addrs[1] = []byte{}
-			log.Info("Test empty address")
-			break
-		default:
-			addrs[0] = loaddr
-			addrs[1] = roaddr
-			log.Info("Test full address", "laddr", addrs[0], "raddr", addrs[1])
-		}
-
-		lrecvkey := network.RandomAddr().Over()
-		rrecvkey := network.RandomAddr().Over()
-		var lkeyids [2]string
-		var rkeyids [2]string
-
-		err = clients[0].Call(&lkeyids, "psstest_setSymKeys", lrecvkey, rrecvkey, hextopic, roaddr)
-		if err != nil {
-			t.Fatal(err)
-		}
-
-		err = clients[1].Call(&rkeyids, "psstest_setSymKeys", rrecvkey, lrecvkey, hextopic, loaddr)
-		if err != nil {
-			t.Fatal(err)
-		}
-
-		lmsg := []byte("plugh")
-		err = clients[1].Call(nil, "pss_sendSym", rkeyids[0], hextopic, lmsg)
-		if err != nil {
-			t.Fatal(err)
-		}
-		select {
-		case recvmsg := <-lmsgC:
-			if !bytes.Equal(recvmsg.Msg, lmsg) {
-				t.Fatalf("node 1 received payload mismatch: expected %v, got %v", lmsg, recvmsg)
-			}
-		case cerr := <-lctx.Done():
-			t.Fatalf("test message timed out: %v", cerr)
-		}
-		rmsg := []byte("xyzzy")
-		err = clients[0].Call(nil, "pss_sendSym", lkeyids[0], hextopic, rmsg)
-		if err != nil {
-			t.Fatal(err)
-		}
-		select {
-		case recvmsg := <-rmsgC:
-			if !bytes.Equal(recvmsg.Msg, rmsg) {
-				t.Fatalf("node 2 received payload mismatch: expected %v, got %v", rmsg, recvmsg.Msg)
-			}
-		case cerr := <-rctx.Done():
-			t.Fatalf("test message timed out: %v", cerr)
-		}
-	}
-}
-
-// send asymmetrically encrypted message between two directly connected peers
-func TestAsymSend(t *testing.T) {
-	topic := whisper.BytesToTopic([]byte("foo:42"))
-	hextopic := fmt.Sprintf("%x", topic)
-
-	clients, err := setupNetwork(2)
-	if err != nil {
-		t.Fatal(err)
-	}
-
-	time.Sleep(time.Millisecond * 250)
-
-	loaddr := make([]byte, 32)
-	err = clients[0].Call(&loaddr, "pss_baseAddr")
-	if err != nil {
-		t.Fatalf("rpc get node 1 baseaddr fail: %v", err)
-	}
-	roaddr := make([]byte, 32)
-	err = clients[1].Call(&roaddr, "pss_baseAddr")
-	if err != nil {
-		t.Fatalf("rpc get node 2 baseaddr fail: %v", err)
-	}
-
-	// retrieve public key from pss instance
-	// set this public key reciprocally
-	lpubkey := make([]byte, 32)
-	err = clients[0].Call(&lpubkey, "pss_getPublicKey")
-	if err != nil {
-		t.Fatalf("rpc get node 1 pubkey fail: %v", err)
-	}
-	rpubkey := make([]byte, 32)
-	err = clients[1].Call(&rpubkey, "pss_getPublicKey")
-	if err != nil {
-		t.Fatalf("rpc get node 2 pubkey fail: %v", err)
-	}
-
-	time.Sleep(time.Millisecond * 500) // replace with hive healthy code
-
-	var addrs [2][]byte
-
-	lmsgC := make(chan APIMsg)
-	lctx, _ := context.WithTimeout(context.Background(), time.Second*10)
-	lsub, err := clients[0].Subscribe(lctx, "pss", lmsgC, "receive", hextopic)
-	log.Trace("lsub", "id", lsub)
-	defer lsub.Unsubscribe()
-	rmsgC := make(chan APIMsg)
-	rctx, _ := context.WithTimeout(context.Background(), time.Second*10)
-	rsub, err := clients[1].Subscribe(rctx, "pss", rmsgC, "receive", hextopic)
-	log.Trace("rsub", "id", rsub)
-	defer rsub.Unsubscribe()
-
-	for i := 0; i < 3; i++ {
-		switch i {
-		case 1:
-			addrs[0] = loaddr[:8]
-			addrs[1] = roaddr[:8]
-			log.Info("Test partial address", "laddr", addrs[0], "raddr", addrs[1])
-			break
-		case 2:
-			addrs[0] = []byte{}
-			addrs[1] = []byte{}
-			log.Info("Test empty address")
-			break
-		default:
-			addrs[0] = loaddr
-			addrs[1] = roaddr
-			log.Info("Test full address", "laddr", addrs[0], "raddr", addrs[1])
-		}
-		err = clients[0].Call(nil, "pss_setPeerPublicKey", rpubkey, hextopic, addrs[1])
-		if err != nil {
-			t.Fatal(err)
-		}
-		err = clients[1].Call(nil, "pss_setPeerPublicKey", lpubkey, hextopic, addrs[0])
-		if err != nil {
-			t.Fatal(err)
-		}
-
-		rmsg := []byte("xyzzy")
-		err = clients[0].Call(nil, "pss_sendAsym", common.ToHex(rpubkey), hextopic, rmsg)
-		if err != nil {
-			t.Fatal(err)
-		}
-		select {
-		case recvmsg := <-rmsgC:
-			if !bytes.Equal(recvmsg.Msg, rmsg) {
-				t.Fatalf("node 2 received payload mismatch: expected %v, got %v", rmsg, recvmsg.Msg)
-			}
-		case cerr := <-rctx.Done():
-			t.Fatalf("test message timed out: %v", cerr)
-		}
-		lmsg := []byte("plugh")
-		err = clients[1].Call(nil, "pss_sendAsym", common.ToHex(lpubkey), hextopic, lmsg)
-		if err != nil {
-			t.Fatal(err)
-		}
-		select {
-		case recvmsg := <-lmsgC:
-			if !bytes.Equal(recvmsg.Msg, lmsg) {
-				t.Fatalf("node 1 received payload mismatch: expected %v, got %v", lmsg, recvmsg.Msg)
-			}
-		case cerr := <-lctx.Done():
-			t.Fatalf("test message timed out: %v", cerr)
-		}
-	}
-=======
-	}
-	roaddr := make([]byte, 32)
-	err = clients[1].Call(&roaddr, "pss_baseAddr")
-	if err != nil {
-		t.Fatalf("rpc get node 2 baseaddr fail: %v", err)
-	}
-	lnodeinfo := &p2p.NodeInfo{}
-	err = clients[0].Call(&lnodeinfo, "admin_nodeInfo")
-	if err != nil {
-		t.Fatalf("rpc nodeinfo node 11 fail: %v", err)
-	}
-
-	// retrieve public key from pss instance
-	// set this public key reciprocally
-	lpubkey := make([]byte, 32)
-	err = clients[0].Call(&lpubkey, "pss_getPublicKey")
-	if err != nil {
-		t.Fatalf("rpc get node 1 pubkey fail: %v", err)
-	}
-	rpubkey := make([]byte, 32)
-	err = clients[1].Call(&rpubkey, "pss_getPublicKey")
-	if err != nil {
-		t.Fatalf("rpc get node 2 pubkey fail: %v", err)
-	}
-
-	time.Sleep(time.Millisecond * 500) // replace with hive healthy code
-
-	lmsgC := make(chan APIMsg)
-	lctx, _ := context.WithTimeout(context.Background(), time.Second*10)
-	lsub, err := clients[0].Subscribe(lctx, "pss", lmsgC, "receive", hextopic)
-	log.Trace("lsub", "id", lsub)
-	defer lsub.Unsubscribe()
-	rmsgC := make(chan APIMsg)
-	rctx, _ := context.WithTimeout(context.Background(), time.Second*10)
-	rsub, err := clients[1].Subscribe(rctx, "pss", rmsgC, "receive", hextopic)
-	log.Trace("rsub", "id", rsub)
-	defer rsub.Unsubscribe()
 
 	err = clients[0].Call(nil, "pss_setPeerPublicKey", rpubkey, hextopic, roaddr)
 	if err != nil {
@@ -1099,7 +711,6 @@
 	case cerr := <-lctx.Done():
 		t.Fatalf("test message timed out: %v", cerr)
 	}
->>>>>>> 21221b9b
 }
 
 func BenchmarkSymkeySend(b *testing.B) {
@@ -1366,12 +977,9 @@
 	}
 	if numnodes > 2 {
 		err = net.Connect(nodes[0].ID(), nodes[len(nodes)-1].ID())
-<<<<<<< HEAD
-=======
 		if err != nil {
 			return nil, fmt.Errorf("error connecting first and last nodes")
 		}
->>>>>>> 21221b9b
 	}
 	return clients, nil
 }
@@ -1420,13 +1028,6 @@
 			if err != nil {
 				return nil, err
 			}
-<<<<<<< HEAD
-			pp, err := RegisterPssProtocol(ps, &PingTopic, PingProtocol, NewPingProtocol(ping.PingHandler), 0x02)
-			if err != nil {
-				return nil, err
-			}
-=======
->>>>>>> 21221b9b
 			ps.Register(&PingTopic, pp.Handle)
 			if err != nil {
 				log.Error("Couldnt register pss protocol", "err", err)
