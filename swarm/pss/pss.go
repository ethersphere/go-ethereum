--- conflicted
+++ resolved
@@ -357,13 +357,8 @@
 		log.Warn("pss filtered expired message", "from", fmt.Sprintf("%x", p.Overlay.BaseAddr()), "to", fmt.Sprintf("%x", common.ToHex(pssmsg.To)))
 		return nil
 	}
-<<<<<<< HEAD
-	if self.checkFwdCache(pssmsg) {
-		log.Trace(fmt.Sprintf("pss relay block-cache match (process): FROM %x TO %s", self.Overlay.BaseAddr(), common.ToHex(pssmsg.To)))
-=======
 	if p.checkFwdCache(pssmsg) {
 		log.Trace(fmt.Sprintf("pss relay block-cache match (process): FROM %x TO %x", p.Overlay.BaseAddr(), common.ToHex(pssmsg.To)))
->>>>>>> eb1550ba
 		return nil
 	}
 	p.addFwdCache(pssmsg)
