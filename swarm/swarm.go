--- conflicted
+++ resolved
@@ -63,17 +63,10 @@
 
 // the swarm stack
 type Swarm struct {
-<<<<<<< HEAD
-	config      *api.Config     // swarm configuration
-	api         *api.Api        // high level api layer (fs/manifest)
-	dns         api.Resolver    // DNS registrar
-	dpa         *storage.DPAAPI // distributed preimage archive, the local API to the storage with document level storage/retrieval support
-=======
 	config      *api.Config        // swarm configuration
 	api         *api.Api           // high level api layer (fs/manifest)
 	dns         api.Resolver       // DNS registrar
 	fileStore   *storage.FileStore // distributed preimage archive, the local API to the storage with document level storage/retrieval support
->>>>>>> af043f71
 	streamer    *stream.Registry
 	bzz         *network.Bzz       // the logistic manager
 	backend     chequebook.Backend // simple blockchain Backend
