--- conflicted
+++ resolved
@@ -224,15 +224,10 @@
 	self.bzz = network.NewBzz(bzzconfig, to, stateStore, stream.Spec, self.streamer.Run)
 
 	// Pss = postal service over swarm (devp2p over bzz)
-<<<<<<< HEAD
-	pssparams := pss.NewPssParams(self.privateKey)
-	self.Ps = pss.NewPss(to, pssparams)
-=======
-	self.ps, err = pss.NewPss(to, config.Pss)
+	self.Ps, err = pss.NewPss(to, config.Pss)
 	if err != nil {
 		return nil, err
 	}
->>>>>>> 3d7e57b3
 	if pss.IsActiveHandshake {
 		pss.SetHandshakeController(self.Ps, pss.NewHandshakeParams())
 	}
