// Copyright 2018 The go-ethereum Authors
// This file is part of the go-ethereum library.
//
// The go-ethereum library is free software: you can redistribute it and/or modify
// it under the terms of the GNU Lesser General Public License as published by
// the Free Software Foundation, either version 3 of the License, or
// (at your option) any later version.
//
// The go-ethereum library is distributed in the hope that it will be useful,
// but WITHOUT ANY WARRANTY; without even the implied warranty of
// MERCHANTABILITY or FITNESS FOR A PARTICULAR PURPOSE. See the
// GNU Lesser General Public License for more details.
//
// You should have received a copy of the GNU Lesser General Public License
// along with the go-ethereum library. If not, see <http://www.gnu.org/licenses/>.

package netsim

import (
	"context"
	"errors"
	"fmt"
	"net/http"
	"sync"
	"time"

	"github.com/ethereum/go-ethereum/log"
	"github.com/ethereum/go-ethereum/node"
	"github.com/ethereum/go-ethereum/p2p/discover"
	"github.com/ethereum/go-ethereum/p2p/simulations"
	"github.com/ethereum/go-ethereum/p2p/simulations/adapters"
)

// Common errors that are returned by functions in this package.
var (
	ErrNodeNotFound    = errors.New("node not found")
	ErrNoPivotNode     = errors.New("no pivot node set")
	DefaultHttpSimPort = "8888"
)

// Simulation provides methods on network, nodes and services
// to manage them.
type Simulation struct {
	Net *simulations.Network

<<<<<<< HEAD
	pivotNodeID *discover.NodeID
	buckets     map[discover.NodeID]*sync.Map
	shutdownWG  sync.WaitGroup
	mu          sync.RWMutex
	httpSrv     *http.Server
}

var (
	BucketKeyCleanup BucketKey = "cleanup"
)

type Options struct {
	ServiceFunc func(ctx *adapters.ServiceContext, bucket *sync.Map) (s node.Service, cleanup func(), err error)
	WithHTTP    bool
	HttpSimPort string
}

func NewSimulation(o Options) (s *Simulation) {
=======
	serviceNames []string
	cleanupFuncs []func()
	buckets      map[discover.NodeID]*sync.Map
	pivotNodeID  *discover.NodeID
	shutdownWG   sync.WaitGroup
	mu           sync.RWMutex
}

// ServiceFunc is used in NewSimulation to declare new service constructor.
// The first argument provides ServiceContext from the adapters package
// giving for example the access to NodeID. Second argument is the sync.Map
// where all "global" state related to the service should be kept.
// All cleanups needed for constructed service and any other constructed
// objects should ne provided in a single returned cleanup function.
type ServiceFunc func(ctx *adapters.ServiceContext, bucket *sync.Map) (s node.Service, cleanup func(), err error)

// NewSimulation creates a new Simulation instance with new
// simulations.Network initialized with provided services.
func NewSimulation(services map[string]ServiceFunc) (s *Simulation) {
>>>>>>> 6485d8ec
	s = &Simulation{
		buckets: make(map[discover.NodeID]*sync.Map),
	}

	adapterServices := make(map[string]adapters.ServiceFunc, len(services))
	for name, serviceFunc := range services {
		s.serviceNames = append(s.serviceNames, name)
		adapterServices[name] = func(ctx *adapters.ServiceContext) (node.Service, error) {
			b := new(sync.Map)
			service, cleanup, err := serviceFunc(ctx, b)
			if err != nil {
				return nil, err
			}
			s.mu.Lock()
			defer s.mu.Unlock()
			if cleanup != nil {
				s.cleanupFuncs = append(s.cleanupFuncs, cleanup)
			}
			s.buckets[ctx.Config.ID] = b
<<<<<<< HEAD
			return n, nil
		},
	})
	s.Net = simulations.NewNetwork(a, &simulations.NetworkConfig{
		ID:             "0",
		DefaultService: "service",
	})
	if o.WithHTTP {
		if o.HttpSimPort == "" {
			o.HttpSimPort = DefaultHttpSimPort
		}
		log.Info(fmt.Sprintf("starting simulation server on 0.0.0.0:%d...", o.HttpSimPort))
		s.httpSrv = &http.Server{
			Addr:    fmt.Sprintf(":%s", o.HttpSimPort),
			Handler: simulations.NewServer(s.Net),
		}
		//start the HTTP server
		go s.httpSrv.ListenAndServe()
		log.Info("Waiting for frontend to be ready...(send POST /runsim to HTTP server)")
		<-s.Net.RunC
		log.Info("Received signal from frontend - starting simulation run.")
	}
=======
			return service, nil
		}
	}

	s.Net = simulations.NewNetwork(
		adapters.NewSimAdapter(adapterServices),
		&simulations.NetworkConfig{ID: "0"},
	)
>>>>>>> 6485d8ec
	return s
}

// RunFunc is the function that will be called
// on Simulation.Run method call.
type RunFunc func(context.Context, *Simulation) error

// Result is the returned value of Simulation.Run method.
type Result struct {
	Duration time.Duration
	Error    error
}

// Run calls the RunFunc function while taking care of
// cancelation provided through the Context.
func (s *Simulation) Run(ctx context.Context, f RunFunc) (r Result) {
	start := time.Now()
	errc := make(chan error)
	quit := make(chan struct{})
	defer close(quit)
	go func() {
		select {
		case errc <- f(ctx, s):
		case <-quit:
		}
	}()
	var err error
	select {
	case <-ctx.Done():
		err = ctx.Err()
	case err = <-errc:
	}
	return Result{
		Duration: time.Since(start),
		Error:    err,
	}
}

// Maximal number of parallel calls to cleanup functions on
// Simulation.Close.
var maxParallelCleanups = 10

// Close calls all cleanup functions that are returned by
// ServiceFunc, waits for all of them to finish and other
// functions that explicitly block shutdownWG
// (like Simulation.PeerEvents) and shuts down the network
// at the end. It is used to clean all resources from the
// simulation.
func (s *Simulation) Close() {
	sem := make(chan struct{}, maxParallelCleanups)
	s.mu.RLock()
	cleanupFuncs := make([]func(), len(s.cleanupFuncs))
	for i, f := range s.cleanupFuncs {
		if f != nil {
			cleanupFuncs[i] = f
		}
	}
	s.mu.RUnlock()
	for _, cleanup := range cleanupFuncs {
		s.shutdownWG.Add(1)
		sem <- struct{}{}
		go func(cleanup func()) {
			defer s.shutdownWG.Done()
			defer func() { <-sem }()

			cleanup()
		}(cleanup)
	}
	if s.httpSrv != nil {
		ctx, cancel := context.WithTimeout(context.Background(), 1*time.Second)
		defer cancel()
		err := s.httpSrv.Shutdown(ctx)
		if err != nil {
			log.Error("Error shutting down HTTP server!", "err", err)
		}
	}
	s.shutdownWG.Wait()
	s.Net.Shutdown()
}<|MERGE_RESOLUTION|>--- conflicted
+++ resolved
@@ -35,7 +35,7 @@
 var (
 	ErrNodeNotFound    = errors.New("node not found")
 	ErrNoPivotNode     = errors.New("no pivot node set")
-	DefaultHttpSimPort = "8888"
+	DefaultHTTPSimPort = "8888"
 )
 
 // Simulation provides methods on network, nodes and services
@@ -43,32 +43,24 @@
 type Simulation struct {
 	Net *simulations.Network
 
-<<<<<<< HEAD
-	pivotNodeID *discover.NodeID
-	buckets     map[discover.NodeID]*sync.Map
-	shutdownWG  sync.WaitGroup
-	mu          sync.RWMutex
-	httpSrv     *http.Server
-}
-
-var (
-	BucketKeyCleanup BucketKey = "cleanup"
-)
-
-type Options struct {
-	ServiceFunc func(ctx *adapters.ServiceContext, bucket *sync.Map) (s node.Service, cleanup func(), err error)
-	WithHTTP    bool
-	HttpSimPort string
-}
-
-func NewSimulation(o Options) (s *Simulation) {
-=======
 	serviceNames []string
 	cleanupFuncs []func()
 	buckets      map[discover.NodeID]*sync.Map
 	pivotNodeID  *discover.NodeID
 	shutdownWG   sync.WaitGroup
 	mu           sync.RWMutex
+
+	httpSrv *http.Server        //attach a HTTP server via SimulationOptions
+	handler *simulations.Server //HTTP handler for the server
+	runC    chan struct{}       //channel where frontend signals it is ready
+}
+
+//SimulationOptions defines options for the Simulation
+//Currently only defines options to allow to attach a
+//HTTP server to the simulation (i.e. for sim frontend visualization)
+type SimulationOptions struct {
+	WithHTTP    bool   //set to true to attach a HTTP server
+	HTTPSimPort string //string defining the HTTP server port
 }
 
 // ServiceFunc is used in NewSimulation to declare new service constructor.
@@ -81,8 +73,7 @@
 
 // NewSimulation creates a new Simulation instance with new
 // simulations.Network initialized with provided services.
-func NewSimulation(services map[string]ServiceFunc) (s *Simulation) {
->>>>>>> 6485d8ec
+func NewSimulation(services map[string]ServiceFunc, opts *SimulationOptions) (s *Simulation) {
 	s = &Simulation{
 		buckets: make(map[discover.NodeID]*sync.Map),
 	}
@@ -102,30 +93,6 @@
 				s.cleanupFuncs = append(s.cleanupFuncs, cleanup)
 			}
 			s.buckets[ctx.Config.ID] = b
-<<<<<<< HEAD
-			return n, nil
-		},
-	})
-	s.Net = simulations.NewNetwork(a, &simulations.NetworkConfig{
-		ID:             "0",
-		DefaultService: "service",
-	})
-	if o.WithHTTP {
-		if o.HttpSimPort == "" {
-			o.HttpSimPort = DefaultHttpSimPort
-		}
-		log.Info(fmt.Sprintf("starting simulation server on 0.0.0.0:%d...", o.HttpSimPort))
-		s.httpSrv = &http.Server{
-			Addr:    fmt.Sprintf(":%s", o.HttpSimPort),
-			Handler: simulations.NewServer(s.Net),
-		}
-		//start the HTTP server
-		go s.httpSrv.ListenAndServe()
-		log.Info("Waiting for frontend to be ready...(send POST /runsim to HTTP server)")
-		<-s.Net.RunC
-		log.Info("Received signal from frontend - starting simulation run.")
-	}
-=======
 			return service, nil
 		}
 	}
@@ -134,8 +101,50 @@
 		adapters.NewSimAdapter(adapterServices),
 		&simulations.NetworkConfig{ID: "0"},
 	)
->>>>>>> 6485d8ec
+	if opts.WithHTTP {
+		s.initHTTPServer(opts)
+	}
 	return s
+}
+
+func (s *Simulation) initHTTPServer(opts *SimulationOptions) {
+	//assign default port if nothing provided
+	if opts.HTTPSimPort == "" {
+		opts.HTTPSimPort = DefaultHTTPSimPort
+	}
+	log.Info(fmt.Sprintf("Initializing simulation server on 0.0.0.0:%s...", opts.HTTPSimPort))
+	//initialize the HTTP server
+	s.handler = simulations.NewServer(s.Net)
+	s.runC = make(chan struct{})
+	//add swarm specific routes to the HTTP server
+	s.addSimulationRoutes()
+	s.httpSrv = &http.Server{
+		Addr:    fmt.Sprintf(":%s", opts.HTTPSimPort),
+		Handler: s.handler,
+	}
+}
+
+func (s *Simulation) startHTTPServer() {
+	//start the HTTP server
+	if s.httpSrv != nil {
+		go s.httpSrv.ListenAndServe()
+		log.Info("Waiting for frontend to be ready...(send POST /runsim to HTTP server)")
+		//wait for the frontend to connect
+		<-s.runC
+		log.Info("Received signal from frontend - starting simulation run.")
+	}
+}
+
+//register additional HTTP routes
+func (s *Simulation) addSimulationRoutes() {
+	s.handler.POST("/runsim", s.RunSimulation)
+}
+
+// StartNetwork starts all nodes in the network
+func (s *Simulation) RunSimulation(w http.ResponseWriter, req *http.Request) {
+	log.Debug("/runsim endpoint running")
+	s.runC <- struct{}{}
+	w.WriteHeader(http.StatusOK)
 }
 
 // RunFunc is the function that will be called
@@ -151,6 +160,11 @@
 // Run calls the RunFunc function while taking care of
 // cancelation provided through the Context.
 func (s *Simulation) Run(ctx context.Context, f RunFunc) (r Result) {
+	//if the option is set to run a HTTP server with the simulation,
+	//init the server and start it
+	if s.httpSrv != nil {
+		s.startHTTPServer()
+	}
 	start := time.Now()
 	errc := make(chan error)
 	quit := make(chan struct{})
@@ -210,6 +224,7 @@
 		if err != nil {
 			log.Error("Error shutting down HTTP server!", "err", err)
 		}
+		close(s.runC)
 	}
 	s.shutdownWG.Wait()
 	s.Net.Shutdown()
