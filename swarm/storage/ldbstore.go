--- conflicted
+++ resolved
@@ -495,17 +495,11 @@
 	return s.dataIdx
 }
 
-<<<<<<< HEAD
 func (s *LDBStore) Put(chunk Chunk) (func(context.Context) error, error) {
+	metrics.GetOrRegisterCounter("ldbstore.put", nil).Inc(1)
 	log.Trace("ldbstore.put", "key", chunk.Address())
+
 	ikey := getIndexKey(chunk.Address())
-=======
-func (s *LDBStore) Put(chunk *Chunk) {
-	metrics.GetOrRegisterCounter("ldbstore.put", nil).Inc(1)
-	log.Trace("ldbstore.put", "key", chunk.Key)
-
-	ikey := getIndexKey(chunk.Key)
->>>>>>> b2fa6d79
 	var index dpaDBIndex
 
 	po := s.po(chunk.Address())
@@ -626,12 +620,8 @@
 	return true
 }
 
-<<<<<<< HEAD
 func (s *LDBStore) Get(key Address) (chunk Chunk, err error) {
-=======
-func (s *LDBStore) Get(key Key) (chunk *Chunk, err error) {
 	metrics.GetOrRegisterCounter("ldbstore.get", nil).Inc(1)
->>>>>>> b2fa6d79
 	log.Trace("ldbstore.get", "key", key)
 
 	s.lock.Lock()
@@ -721,13 +711,9 @@
 }
 
 // SyncIterator(start, stop, po, f) calls f on each hash of a bin po from start to stop
-<<<<<<< HEAD
 func (s *LDBStore) SyncIterator(since uint64, until uint64, po uint8, f func(Address, uint64) bool) error {
-=======
-func (s *LDBStore) SyncIterator(since uint64, until uint64, po uint8, f func(Key, uint64) bool) error {
 	metrics.GetOrRegisterCounter("ldbstore.synciterator", nil).Inc(1)
 
->>>>>>> b2fa6d79
 	sincekey := getDataKey(since, po)
 	untilkey := getDataKey(until, po)
 	it := s.db.NewIterator()
