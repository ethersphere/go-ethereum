package storage

import (
	"bytes"
	"context"
	"crypto/rand"
	"encoding/binary"
	"flag"
	"fmt"
	"io/ioutil"
	"math/big"
	"os"
	"strings"
	"testing"
	"time"

	"github.com/ethereum/go-ethereum/accounts/abi/bind"
	"github.com/ethereum/go-ethereum/accounts/abi/bind/backends"
	"github.com/ethereum/go-ethereum/common"
	"github.com/ethereum/go-ethereum/contracts/ens"
	"github.com/ethereum/go-ethereum/contracts/ens/contract"
	"github.com/ethereum/go-ethereum/core"
	"github.com/ethereum/go-ethereum/core/types"
	"github.com/ethereum/go-ethereum/crypto"
	"github.com/ethereum/go-ethereum/log"
	"github.com/ethereum/go-ethereum/swarm/multihash"
)

var (
	testHasher        = MakeHashFunc(SHA3Hash)()
	zeroAddr          = common.Address{}
	startBlock        = uint64(4200)
	resourceFrequency = uint64(42)
	cleanF            func()
	domainName        = "føø.bar"
	safeName          string
)

func init() {
	var err error
	flag.Parse()
	log.Root().SetHandler(log.CallerFileHandler(log.LvlFilterHandler(log.Lvl(*loglevel), log.StreamHandler(os.Stderr, log.TerminalFormat(true)))))
	safeName, err = ToSafeName(domainName)
	if err != nil {
		panic(err)
	}
}

// simulated backend does not have the blocknumber call
// so we use this wrapper to fake returning the block count
type fakeBackend struct {
	*backends.SimulatedBackend
	blocknumber int64
}

func (f *fakeBackend) Commit() {
	if f.SimulatedBackend != nil {
		f.SimulatedBackend.Commit()
	}
	f.blocknumber++
}

func (f *fakeBackend) HeaderByNumber(context context.Context, name string, bigblock *big.Int) (*types.Header, error) {
	f.blocknumber++
	biggie := big.NewInt(f.blocknumber)
	return &types.Header{
		Number: biggie,
	}, nil
}

// check that signature address matches update signer address
func TestResourceReverse(t *testing.T) {

	period := uint32(4)
	version := uint32(2)

	// signer containing private key
	signer, err := newTestSigner()
	if err != nil {
		t.Fatal(err)
	}

	// set up rpc and create resourcehandler
	rh, _, teardownTest, err := setupTest(nil, nil, signer)
	if err != nil {
		t.Fatal(err)
	}
	defer teardownTest()

	// generate a hash for block 4200 version 1
	key := rh.resourceHash(period, version, ens.EnsNode(safeName))

	// generate some bogus data for the chunk and sign it
	data := make([]byte, 8)
	_, err = rand.Read(data)
	if err != nil {
		t.Fatal(err)
	}
	testHasher.Reset()
	testHasher.Write(data)
	digest := rh.keyDataHash(key, data)
	sig, err := rh.signer.Sign(digest)
	if err != nil {
		t.Fatal(err)
	}

	chunk := newUpdateChunk(key, &sig, period, version, safeName, data, len(data))

	// check that we can recover the owner account from the update chunk's signature
	checksig, checkperiod, checkversion, checkname, checkdata, _, err := rh.parseUpdate(chunk.Data())
	if err != nil {
		t.Fatal(err)
	}
	checkdigest := rh.keyDataHash(chunk.Address(), checkdata)
	recoveredaddress, err := getAddressFromDataSig(checkdigest, *checksig)
	if err != nil {
		t.Fatalf("Retrieve address from signature fail: %v", err)
	}
	originaladdress := crypto.PubkeyToAddress(signer.PrivKey.PublicKey)

	// check that the metadata retrieved from the chunk matches what we gave it
	if recoveredaddress != originaladdress {
		t.Fatalf("addresses dont match: %x != %x", originaladdress, recoveredaddress)
	}

	if !bytes.Equal(key[:], chunk.Address()[:]) {
		t.Fatalf("Expected chunk key '%x', was '%x'", key, chunk.Address())
	}
	if period != checkperiod {
		t.Fatalf("Expected period '%d', was '%d'", period, checkperiod)
	}
	if version != checkversion {
		t.Fatalf("Expected version '%d', was '%d'", version, checkversion)
	}
	if safeName != checkname {
		t.Fatalf("Expected name '%s', was '%s'", safeName, checkname)
	}
	if !bytes.Equal(data, checkdata) {
		t.Fatalf("Expectedn data '%x', was '%x'", data, checkdata)
	}
}

// make updates and retrieve them based on periods and versions
func TestResourceHandler(t *testing.T) {

	// make fake backend, set up rpc and create resourcehandler
	backend := &fakeBackend{
		blocknumber: int64(startBlock),
	}
	rh, datadir, teardownTest, err := setupTest(backend, nil, nil)
	if err != nil {
		t.Fatal(err)
	}
	defer teardownTest()

	// create a new resource
	ctx, cancel := context.WithCancel(context.Background())
	defer cancel()
	_, err = rh.NewResource(ctx, safeName, resourceFrequency)
	if err != nil {
		t.Fatal(err)
	}

	// check that the new resource is stored correctly
	namehash := ens.EnsNode(safeName)
<<<<<<< HEAD
	chunk, err := Get(context.Background(), rh.dpa, Address(namehash[:]))
=======
	chunk, err := rh.chunkStore.localStore.memStore.Get(Key(namehash[:]))
>>>>>>> b2fa6d79
	if err != nil {
		t.Fatal(err)
	} else if len(chunk.Data()) < 16 {
		t.Fatalf("chunk data must be minimum 16 bytes, is %d", len(chunk.Data()))
	}
	startblocknumber := binary.LittleEndian.Uint64(chunk.Data()[2:10])
	chunkfrequency := binary.LittleEndian.Uint64(chunk.Data()[10:])
	if startblocknumber != uint64(backend.blocknumber) {
		t.Fatalf("stored block number %d does not match provided block number %d", startblocknumber, backend.blocknumber)
	}
	if chunkfrequency != resourceFrequency {
		t.Fatalf("stored frequency %d does not match provided frequency %d", chunkfrequency, resourceFrequency)
	}

	// data for updates:
	updates := []string{
		"blinky",
		"pinky",
		"inky",
		"clyde",
	}

	// update halfway to first period
	resourcekey := make(map[string]Address)
	fwdBlocks(int(resourceFrequency/2), backend)
	data := []byte(updates[0])
	resourcekey[updates[0]], err = rh.Update(ctx, safeName, data)
	if err != nil {
		t.Fatal(err)
	}

	// update on first period
	fwdBlocks(int(resourceFrequency/2), backend)
	data = []byte(updates[1])
	resourcekey[updates[1]], err = rh.Update(ctx, safeName, data)
	if err != nil {
		t.Fatal(err)
	}

	// update on second period
	fwdBlocks(int(resourceFrequency), backend)
	data = []byte(updates[2])
	resourcekey[updates[2]], err = rh.Update(ctx, safeName, data)
	if err != nil {
		t.Fatal(err)
	}

	// update just after second period
	fwdBlocks(1, backend)
	data = []byte(updates[3])
	resourcekey[updates[3]], err = rh.Update(ctx, safeName, data)
	if err != nil {
		t.Fatal(err)
	}
	time.Sleep(time.Second)
	rh.Close()

	// check we can retrieve the updates after close
	// it will match on second iteration startblocknumber + (resourceFrequency * 3)
	fwdBlocks(int(resourceFrequency*2)-1, backend)

	rhparams := &ResourceHandlerParams{
		QueryMaxPeriods: &ResourceLookupParams{
			Limit: false,
		},
		Signer:    nil,
		EthClient: rh.ethClient,
	}

	rh.chunkStore.localStore.Close()
	rh2, err := NewTestResourceHandler(datadir, rhparams)
	if err != nil {
		t.Fatal(err)
	}
	_, err = rh2.LookupLatestByName(ctx, safeName, true, nil)
	if err != nil {
		t.Fatal(err)
	}

	// last update should be "clyde", version two, blockheight startblocknumber + (resourcefrequency * 3)
	if !bytes.Equal(rh2.resources[safeName].data, []byte(updates[len(updates)-1])) {
		t.Fatalf("resource data was %v, expected %v", rh2.resources[safeName].data, updates[len(updates)-1])
	}
	if rh2.resources[safeName].version != 2 {
		t.Fatalf("resource version was %d, expected 2", rh2.resources[safeName].version)
	}
	if rh2.resources[safeName].lastPeriod != 3 {
		t.Fatalf("resource period was %d, expected 3", rh2.resources[safeName].lastPeriod)
	}
	log.Debug("Latest lookup", "period", rh2.resources[safeName].lastPeriod, "version", rh2.resources[safeName].version, "data", rh2.resources[safeName].data)

	// specific block, latest version
	rsrc, err := rh2.LookupHistoricalByName(ctx, safeName, 3, true, rh2.queryMaxPeriods)
	if err != nil {
		t.Fatal(err)
	}
	// check data
	if !bytes.Equal(rsrc.data, []byte(updates[len(updates)-1])) {
		t.Fatalf("resource data (historical) was %v, expected %v", rh2.resources[domainName].data, updates[len(updates)-1])
	}
	log.Debug("Historical lookup", "period", rh2.resources[safeName].lastPeriod, "version", rh2.resources[safeName].version, "data", rh2.resources[safeName].data)

	// specific block, specific version
	rsrc, err = rh2.LookupVersionByName(ctx, safeName, 3, 1, true, rh2.queryMaxPeriods)
	if err != nil {
		t.Fatal(err)
	}
	// check data
	if !bytes.Equal(rsrc.data, []byte(updates[2])) {
		t.Fatalf("resource data (historical) was %v, expected %v", rh2.resources[domainName].data, updates[2])
	}
	log.Debug("Specific version lookup", "period", rh2.resources[safeName].lastPeriod, "version", rh2.resources[safeName].version, "data", rh2.resources[safeName].data)

	// we are now at third update
	// check backwards stepping to the first
	for i := 1; i >= 0; i-- {
		rsrc, err := rh2.LookupPreviousByName(ctx, safeName, rh2.queryMaxPeriods)
		if err != nil {
			t.Fatal(err)
		}
		if !bytes.Equal(rsrc.data, []byte(updates[i])) {
			t.Fatalf("resource data (previous) was %v, expected %v", rh2.resources[domainName].data, updates[i])

		}
	}

	// beyond the first should yield an error
	rsrc, err = rh2.LookupPreviousByName(ctx, safeName, rh2.queryMaxPeriods)
	if err == nil {
		t.Fatalf("expeected previous to fail, returned period %d version %d data %v", rh2.resources[domainName].lastPeriod, rh2.resources[domainName].version, rh2.resources[domainName].data)
	}

}

// create ENS enabled resource update, with and without valid owner
func TestResourceENSOwner(t *testing.T) {

	// signer containing private key
	signer, err := newTestSigner()
	if err != nil {
		t.Fatal(err)
	}

	// ens address and transact options
	addr := crypto.PubkeyToAddress(signer.PrivKey.PublicKey)
	transactOpts := bind.NewKeyedTransactor(signer.PrivKey)

	// set up ENS sim
	domainparts := strings.Split(safeName, ".")
	contractAddr, contractbackend, err := setupENS(addr, transactOpts, domainparts[0], domainparts[1])
	if err != nil {
		t.Fatal(err)
	}

	ensClient, err := ens.NewENS(transactOpts, contractAddr, contractbackend)
	if err != nil {
		t.Fatal(err)
	}

	// set up rpc and create resourcehandler with ENS sim backend
	rh, _, teardownTest, err := setupTest(contractbackend, ensClient, signer)
	if err != nil {
		t.Fatal(err)
	}
	defer teardownTest()

	// create new resource when we are owner = ok
	ctx, cancel := context.WithCancel(context.Background())
	defer cancel()
	_, err = rh.NewResource(ctx, safeName, resourceFrequency)
	if err != nil {
		t.Fatalf("Create resource fail: %v", err)
	}

	data := []byte("foo")
	// update resource when we are owner = ok
	_, err = rh.Update(ctx, safeName, data)
	if err != nil {
		t.Fatalf("Update resource fail: %v", err)
	}

	// update resource when we are not owner = !ok
	signertwo, err := newTestSigner()
	if err != nil {
		t.Fatal(err)
	}
	rh.signer = signertwo
	_, err = rh.Update(ctx, safeName, data)
	if err == nil {
		t.Fatalf("Expected resource update fail due to owner mismatch")
	}
}

func TestResourceMultihash(t *testing.T) {

	// signer containing private key
	signer, err := newTestSigner()
	if err != nil {
		t.Fatal(err)
	}

	// make fake backend, set up rpc and create resourcehandler
	backend := &fakeBackend{
		blocknumber: int64(startBlock),
	}

	// set up rpc and create resourcehandler
	rh, datadir, teardownTest, err := setupTest(backend, nil, nil)
	if err != nil {
		t.Fatal(err)
	}
	defer teardownTest()

	// create a new resource
	ctx, cancel := context.WithCancel(context.Background())
	defer cancel()
	_, err = rh.NewResource(ctx, safeName, resourceFrequency)
	if err != nil {
		t.Fatal(err)
	}

	// we're naïvely assuming keccak256 for swarm hashes
	// if it ever changes this test should also change
	swarmhashbytes := ens.EnsNode("foo")
	swarmhashmulti, err := multihash.Encode(swarmhashbytes.Bytes(), multihash.KECCAK_256)
	if err != nil {
		t.Fatal(err)
	}
	swarmhashkey, err := rh.UpdateMultihash(ctx, safeName, swarmhashmulti)
	if err != nil {
		t.Fatal(err)
	}

	sha1bytes := make([]byte, multihash.DefaultLengths[multihash.SHA1])
	sha1multi, err := multihash.Encode(sha1bytes, multihash.SHA1)
	if err != nil {
		t.Fatal(err)
	}
	sha1key, err := rh.UpdateMultihash(ctx, safeName, sha1multi)
	if err != nil {
		t.Fatal(err)
	}

	// invalid multihashes
	_, err = rh.UpdateMultihash(ctx, safeName, swarmhashmulti[1:])
	if err == nil {
		t.Fatalf("Expected update to fail with first byte skipped")
	}
	_, err = rh.UpdateMultihash(ctx, safeName, swarmhashmulti[:len(swarmhashmulti)-2])
	if err == nil {
		t.Fatalf("Expected update to fail with last byte skipped")
	}

	data, err := getUpdateDirect(rh, swarmhashkey)
	if err != nil {
		t.Fatal(err)
	}
	swarmhashdecode, err := multihash.Decode(data)
	if err != nil {
		t.Fatal(err)
	}
	if !bytes.Equal(swarmhashdecode.Digest, swarmhashbytes.Bytes()) {
		t.Fatalf("Decoded SHA1 hash '%x' does not match original hash '%x'", swarmhashdecode.Digest, swarmhashbytes.Bytes())
	}
	data, err = getUpdateDirect(rh, sha1key)
	if err != nil {
		t.Fatal(err)
	}
	sha1decode, err := multihash.Decode(data)
	if err != nil {
		t.Fatal(err)
	}
	if !bytes.Equal(sha1decode.Digest, sha1bytes) {
		t.Fatalf("Decoded SHA1 hash '%x' does not match original hash '%x'", sha1decode.Digest, sha1bytes)
	}
	rh.Close()

	rhparams := &ResourceHandlerParams{
		QueryMaxPeriods: &ResourceLookupParams{
			Limit: false,
		},
		Signer:    signer,
		EthClient: rh.ethClient,
		EnsClient: rh.ensClient,
	}
	// test with signed data
	rh.chunkStore.localStore.Close()
	rh2, err := NewTestResourceHandler(datadir, rhparams)
	if err != nil {
		t.Fatal(err)
	}
	_, err = rh2.NewResource(ctx, safeName, resourceFrequency)
	if err != nil {
		t.Fatal(err)
	}
	swarmhashsignedkey, err := rh2.UpdateMultihash(ctx, safeName, swarmhashmulti)
	if err != nil {
		t.Fatal(err)
	}
	sha1signedkey, err := rh2.UpdateMultihash(ctx, safeName, sha1multi)
	if err != nil {
		t.Fatal(err)
	}

	data, err = getUpdateDirect(rh2, swarmhashsignedkey)
	if err != nil {
		t.Fatal(err)
	}
	swarmhashdecode, err = multihash.Decode(data)
	if err != nil {
		t.Fatal(err)
	}
	if !bytes.Equal(swarmhashdecode.Digest, swarmhashbytes.Bytes()) {
		t.Fatalf("Decoded SHA1 hash '%x' does not match original hash '%x'", swarmhashdecode.Digest, swarmhashbytes.Bytes())
	}
	data, err = getUpdateDirect(rh2, sha1signedkey)
	if err != nil {
		t.Fatal(err)
	}
	sha1decode, err = multihash.Decode(data)
	if err != nil {
		t.Fatal(err)
	}
	if !bytes.Equal(sha1decode.Digest, sha1bytes) {
		t.Fatalf("Decoded SHA1 hash '%x' does not match original hash '%x'", sha1decode.Digest, sha1bytes)
	}
}

func TestResourceChunkValidator(t *testing.T) {
	// signer containing private key
	signer, err := newTestSigner()
	if err != nil {
		t.Fatal(err)
	}

	// ens address and transact options
	addr := crypto.PubkeyToAddress(signer.PrivKey.PublicKey)
	transactOpts := bind.NewKeyedTransactor(signer.PrivKey)

	// set up ENS sim
	domainparts := strings.Split(safeName, ".")
	contractAddr, contractbackend, err := setupENS(addr, transactOpts, domainparts[0], domainparts[1])
	if err != nil {
		t.Fatal(err)
	}

	ensClient, err := ens.NewENS(transactOpts, contractAddr, contractbackend)
	if err != nil {
		t.Fatal(err)
	}

	// set up rpc and create resourcehandler with ENS sim backend
	rh, _, teardownTest, err := setupTest(contractbackend, ensClient, signer)
	if err != nil {
		t.Fatal(err)
	}
	defer teardownTest()

	// create new resource when we are owner = ok
	ctx, cancel := context.WithCancel(context.Background())
	defer cancel()
	rsrc, err := rh.NewResource(ctx, safeName, resourceFrequency)
	if err != nil {
		t.Fatalf("Create resource fail: %v", err)
	}

	data := []byte("foo")
	key := rh.resourceHash(1, 1, rsrc.nameHash)
	digest := rh.keyDataHash(key, data)
	sig, err := rh.signer.Sign(digest)
	if err != nil {
		t.Fatalf("sign fail: %v", err)
	}
	chunk := newUpdateChunk(key, &sig, 1, 1, safeName, data, len(data))
	if !rh.Validate(chunk.Address(), chunk.Data()) {
		t.Fatal("Chunk validator fail")
	}
}

// fast-forward blockheight
func fwdBlocks(count int, backend *fakeBackend) {
	for i := 0; i < count; i++ {
		backend.Commit()
	}
}

// create rpc and resourcehandler
func setupTest(backend headerGetter, ensBackend *ens.ENS, signer ResourceSigner) (rh *ResourceHandler, datadir string, teardown func(), err error) {

	var fsClean func()
	var rpcClean func()
	cleanF = func() {
		if fsClean != nil {
			fsClean()
		}
		if rpcClean != nil {
			rpcClean()
		}
	}

	// temp datadir
	datadir, err = ioutil.TempDir("", "rh")
	if err != nil {
		return nil, "", nil, err
	}
	fsClean = func() {
		os.RemoveAll(datadir)
	}

	rhparams := &ResourceHandlerParams{
		QueryMaxPeriods: &ResourceLookupParams{
			Limit: false,
		},
		Signer:    signer,
		EthClient: backend,
		EnsClient: ensBackend,
	}
	rh, err = NewTestResourceHandler(datadir, rhparams)
	return rh, datadir, cleanF, err
}

// Set up simulated ENS backend for use with ENSResourceHandler tests
func setupENS(addr common.Address, transactOpts *bind.TransactOpts, sub string, top string) (common.Address, *fakeBackend, error) {

	// create the domain hash values to pass to the ENS contract methods
	var tophash [32]byte
	var subhash [32]byte

	testHasher.Reset()
	testHasher.Write([]byte(top))
	copy(tophash[:], testHasher.Sum(nil))
	testHasher.Reset()
	testHasher.Write([]byte(sub))
	copy(subhash[:], testHasher.Sum(nil))

	// initialize contract backend and deploy
	contractBackend := &fakeBackend{
		SimulatedBackend: backends.NewSimulatedBackend(core.GenesisAlloc{addr: {Balance: big.NewInt(1000000000)}}),
	}

	contractAddress, _, ensinstance, err := contract.DeployENS(transactOpts, contractBackend)
	if err != nil {
		return zeroAddr, nil, fmt.Errorf("can't deploy: %v", err)
	}

	// update the registry for the correct owner address
	if _, err = ensinstance.SetOwner(transactOpts, [32]byte{}, addr); err != nil {
		return zeroAddr, nil, fmt.Errorf("can't setowner: %v", err)
	}
	contractBackend.Commit()

	if _, err = ensinstance.SetSubnodeOwner(transactOpts, [32]byte{}, tophash, addr); err != nil {
		return zeroAddr, nil, fmt.Errorf("can't register top: %v", err)
	}
	contractBackend.Commit()

	if _, err = ensinstance.SetSubnodeOwner(transactOpts, ens.EnsNode(top), subhash, addr); err != nil {
		return zeroAddr, nil, fmt.Errorf("can't register top: %v", err)
	}
	contractBackend.Commit()

	return contractAddress, contractBackend, nil
}

func newTestSigner() (*GenericResourceSigner, error) {
	privKey, err := crypto.GenerateKey()
	if err != nil {
		return nil, err
	}
	return &GenericResourceSigner{
		PrivKey: privKey,
	}, nil
}

<<<<<<< HEAD
func getUpdateDirect(rh *ResourceHandler, key Address) ([]byte, error) {
	chunk, err := Get(context.Background(), rh.dpa, key)
=======
func getUpdateDirect(rh *ResourceHandler, key Key) ([]byte, error) {
	chunk, err := rh.chunkStore.localStore.memStore.Get(key)
>>>>>>> b2fa6d79
	if err != nil {
		return nil, err
	}
	_, _, _, _, data, _, err := rh.parseUpdate(chunk.Data())
	if err != nil {
		return nil, err
	}
	return data, nil
}<|MERGE_RESOLUTION|>--- conflicted
+++ resolved
@@ -163,11 +163,7 @@
 
 	// check that the new resource is stored correctly
 	namehash := ens.EnsNode(safeName)
-<<<<<<< HEAD
 	chunk, err := Get(context.Background(), rh.dpa, Address(namehash[:]))
-=======
-	chunk, err := rh.chunkStore.localStore.memStore.Get(Key(namehash[:]))
->>>>>>> b2fa6d79
 	if err != nil {
 		t.Fatal(err)
 	} else if len(chunk.Data()) < 16 {
@@ -237,7 +233,7 @@
 		EthClient: rh.ethClient,
 	}
 
-	rh.chunkStore.localStore.Close()
+	rh.dpa.Close()
 	rh2, err := NewTestResourceHandler(datadir, rhparams)
 	if err != nil {
 		t.Fatal(err)
@@ -454,7 +450,7 @@
 		EnsClient: rh.ensClient,
 	}
 	// test with signed data
-	rh.chunkStore.localStore.Close()
+	rh.dpa.Close()
 	rh2, err := NewTestResourceHandler(datadir, rhparams)
 	if err != nil {
 		t.Fatal(err)
@@ -642,13 +638,8 @@
 	}, nil
 }
 
-<<<<<<< HEAD
 func getUpdateDirect(rh *ResourceHandler, key Address) ([]byte, error) {
 	chunk, err := Get(context.Background(), rh.dpa, key)
-=======
-func getUpdateDirect(rh *ResourceHandler, key Key) ([]byte, error) {
-	chunk, err := rh.chunkStore.localStore.memStore.Get(key)
->>>>>>> b2fa6d79
 	if err != nil {
 		return nil, err
 	}
