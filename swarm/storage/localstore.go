--- conflicted
+++ resolved
@@ -98,11 +98,7 @@
 func (self *LocalStore) Put(chunk Chunk) (func(ctx context.Context) error, error) {
 	valid := true
 	for _, v := range self.Validators {
-<<<<<<< HEAD
 		if valid = v.Validate(chunk.Address(), chunk.Data()); valid {
-=======
-		if valid = v.Validate(chunk.Addr, chunk.SData); valid {
->>>>>>> 63a334fe
 			break
 		}
 	}
@@ -110,7 +106,6 @@
 		return nil, ErrChunkInvalid
 	}
 
-<<<<<<< HEAD
 	log.Trace("localstore.put", "key", chunk.Address())
 	self.mu.Lock()
 	defer self.mu.Unlock()
@@ -121,82 +116,34 @@
 	}
 	if err != nil && err != ErrChunkNotFound {
 		return nil, err
-=======
-	log.Trace("localstore.put", "key", chunk.Addr)
-	self.mu.Lock()
-	defer self.mu.Unlock()
-
-	chunk.Size = int64(binary.LittleEndian.Uint64(chunk.SData[0:8]))
-
-	memChunk, err := self.memStore.Get(chunk.Addr)
-	switch err {
-	case nil:
-		if memChunk.ReqC == nil {
-			chunk.markAsStored()
-			return
-		}
-	case ErrChunkNotFound:
-	default:
-		chunk.SetErrored(err)
-		return
->>>>>>> 63a334fe
 	}
 	self.memStore.Put(chunk)
 	wait, err := self.DbStore.Put(chunk)
 	if err != nil {
 		return nil, err
 	}
-<<<<<<< HEAD
 	return wait, nil
-=======
-
-	self.DbStore.Put(chunk)
-
-	newc := NewChunk(chunk.Addr, nil)
-	newc.SData = chunk.SData
-	newc.Size = chunk.Size
-	//newc.dbStored = chunk.dbStored
-	newc.dbStoredC = chunk.dbStoredC
-	//newc.dbStoredMu = chunk.dbStoredMu
-	go func() {
-		<-chunk.dbStoredC
-
-		self.mu.Lock()
-		defer self.mu.Unlock()
-
-		self.memStore.Put(newc)
-	}()
->>>>>>> 63a334fe
 }
 
 // Get(chunk *Chunk) looks up a chunk in the local stores
 // This method is blocking until the chunk is retrieved
 // so additional timeout may be needed to wrap this call if
 // ChunkStores are remote and can have long latency
-<<<<<<< HEAD
-func (self *LocalStore) Get(key Address) (chunk Chunk, err error) {
-=======
-func (self *LocalStore) Get(addr Address) (chunk *Chunk, err error) {
->>>>>>> 63a334fe
+func (self *LocalStore) Get(addr Address) (chunk Chunk, err error) {
 	self.mu.Lock()
 	defer self.mu.Unlock()
 
 	return self.get(addr)
 }
 
-<<<<<<< HEAD
-func (self *LocalStore) get(key Address) (chunk Chunk, err error) {
-	chunk, err = self.memStore.Get(key)
+func (self *LocalStore) get(addr Address) (chunk Chunk, err error) {
+	chunk, err = self.memStore.Get(addr)
 
 	if err != nil && err != ErrChunkNotFound {
 		metrics.GetOrRegisterCounter("localstore.get.error", nil).Inc(1)
 		return nil, err
 	}
 
-=======
-func (self *LocalStore) get(addr Address) (chunk *Chunk, err error) {
-	chunk, err = self.memStore.Get(addr)
->>>>>>> 63a334fe
 	if err == nil {
 		metrics.GetOrRegisterCounter("localstore.get.cachehit", nil).Inc(1)
 		return chunk, nil
@@ -213,36 +160,8 @@
 	return chunk, nil
 }
 
-<<<<<<< HEAD
 func (self *LocalStore) BinIndex(po uint8) uint64 {
 	return self.DbStore.BinIndex(po)
-=======
-// retrieve logic common for local and network chunk retrieval requests
-func (self *LocalStore) GetOrCreateRequest(addr Address) (chunk *Chunk, created bool) {
-	metrics.GetOrRegisterCounter("localstore.getorcreaterequest", nil).Inc(1)
-
-	self.mu.Lock()
-	defer self.mu.Unlock()
-
-	var err error
-	chunk, err = self.get(addr)
-	if err == nil && chunk.GetErrored() == nil {
-		metrics.GetOrRegisterCounter("localstore.getorcreaterequest.hit", nil).Inc(1)
-		log.Trace(fmt.Sprintf("LocalStore.GetOrRetrieve: %v found locally", addr))
-		return chunk, false
-	}
-	if err == ErrFetching && chunk.GetErrored() == nil {
-		metrics.GetOrRegisterCounter("localstore.getorcreaterequest.errfetching", nil).Inc(1)
-		log.Trace(fmt.Sprintf("LocalStore.GetOrRetrieve: %v hit on an existing request %v", addr, chunk.ReqC))
-		return chunk, false
-	}
-	// no data and no request status
-	metrics.GetOrRegisterCounter("localstore.getorcreaterequest.miss", nil).Inc(1)
-	log.Trace(fmt.Sprintf("LocalStore.GetOrRetrieve: %v not found locally. open new request", addr))
-	chunk = NewChunk(addr, make(chan bool))
-	self.memStore.Put(chunk)
-	return chunk, true
->>>>>>> 63a334fe
 }
 
 func (self *LocalStore) Iterator(from uint64, to uint64, po uint8, f func(Address, uint64) bool) error {
