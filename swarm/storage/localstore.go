--- conflicted
+++ resolved
@@ -95,11 +95,7 @@
 // when the chunk is stored in memstore.
 // After the LDBStore.Put, it is ensured that the MemStore
 // contains the chunk with the same data, but nil ReqC channel.
-<<<<<<< HEAD
 func (ls *LocalStore) Put(ctx context.Context, chunk Chunk) error {
-=======
-func (ls *LocalStore) Put(ctx context.Context, chunk *Chunk) {
->>>>>>> 2993fb51
 	valid := true
 	// ls.Validators contains a list of one validator per chunk type.
 	// if one validator succeeds, then the chunk is valid
@@ -109,14 +105,7 @@
 		}
 	}
 	if !valid {
-<<<<<<< HEAD
 		return ErrChunkInvalid
-=======
-		log.Trace("invalid chunk", "addr", chunk.Addr, "len", len(chunk.SData))
-		chunk.SetErrored(ErrChunkInvalid)
-		chunk.markAsStored()
-		return
->>>>>>> 2993fb51
 	}
 
 	log.Trace("localstore.put", "key", chunk.Address())
