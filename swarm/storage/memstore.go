// Copyright 2018 The go-ethereum Authors
// This file is part of the go-ethereum library.
//
// The go-ethereum library is free software: you can redistribute it and/or modify
// it under the terms of the GNU Lesser General Public License as published by
// the Free Software Foundation, either version 3 of the License, or
// (at your option) any later version.
//
// The go-ethereum library is distributed in the hope that it will be useful,
// but WITHOUT ANY WARRANTY; without even the implied warranty of
// MERCHANTABILITY or FITNESS FOR A PARTICULAR PURPOSE. See the
// GNU Lesser General Public License for more details.
//
// You should have received a copy of the GNU Lesser General Public License
// along with the go-ethereum library. If not, see <http://www.gnu.org/licenses/>.

// memory storage layer for the package blockhash

package storage

import (
	"sync"

	"github.com/ethereum/go-ethereum/log"
	lru "github.com/hashicorp/golang-lru"
)

type MemStore struct {
	cache    *lru.Cache
	requests *lru.Cache
	mu       sync.RWMutex
	disabled bool
}

//NewMemStore is instantiating a MemStore cache. We are keeping a record of all outgoing requests for chunks, that
//should later be delivered by peer nodes, in the `requests` LRU cache. We are also keeping all frequently requested
//chunks in the `cache` LRU cache.
//
//`requests` LRU cache capacity should ideally never be reached, this is why for the time being it should be initialised
//with the same value as the LDBStore capacity.
func NewMemStore(params *StoreParams, _ *LDBStore) (m *MemStore) {
	if params.CacheCapacity == 0 {
		return &MemStore{
			disabled: true,
		}
	}

	onEvicted := func(key interface{}, value interface{}) {
		v := value.(*Chunk)
		<-v.dbStoredC
	}
	c, err := lru.NewWithEvict(int(params.CacheCapacity), onEvicted)
	if err != nil {
		panic(err)
	}

	requestEvicted := func(key interface{}, value interface{}) {
		log.Error("evict called on outgoing request")
	}
	r, err := lru.NewWithEvict(int(params.ChunkRequestsCacheCapacity), requestEvicted)
	if err != nil {
		panic(err)
	}

<<<<<<< HEAD
	if node.entry != nil {

		if node.entry.Key.isEqual(entry.Key) {
			node.updateAccess(s.accessCnt)
			if entry.SData == nil {
				entry.Size = node.entry.Size
				entry.SData = node.entry.SData
			}
			if entry.ReqC == nil {
				entry.ReqC = node.entry.ReqC
			}
			entry.dbStored = node.entry.dbStored
			entry.dbStoredC = node.entry.dbStoredC
			entry.dbStoredMu = node.entry.dbStoredMu
			entry.C = node.entry.C
			node.entry = entry
			return
		}

		for node.entry != nil {

			l := node.entry.Key.bits(bitpos, node.bits)
			st := node.subtree[l]
			if st == nil {
				st = newMemTree(memTreeLW, node, l)
			}
			st.entry = node.entry
			node.entry = nil
			st.updateAccess(node.access[0])

			l = entry.Key.bits(bitpos, node.bits)
			st = node.subtree[l]
			if st == nil {
				st = newMemTree(memTreeLW, node, l)
			}
			bitpos += node.bits
			node = st

		}
=======
	return &MemStore{
		cache:    c,
		requests: r,
>>>>>>> b1d253c0
	}
}

func (m *MemStore) Get(key Key) (*Chunk, error) {
	if m.disabled {
		return nil, ErrChunkNotFound
	}

	m.mu.RLock()
	defer m.mu.RUnlock()

	r, ok := m.requests.Get(string(key))
	// it is a request
	if ok {
		return r.(*Chunk), nil
	}

	// it is not a request
	c, ok := m.cache.Get(string(key))
	if !ok {
		return nil, ErrChunkNotFound
	}
	return c.(*Chunk), nil
}

func (m *MemStore) Put(c *Chunk) {
	if m.disabled {
		return
	}

	m.mu.Lock()
	defer m.mu.Unlock()

	// it is a request
	if c.ReqC != nil {
		select {
		case <-c.ReqC:
			if c.GetErrored() != nil {
				m.requests.Remove(string(c.Key))
				return
			}
			m.cache.Add(string(c.Key), c)
			m.requests.Remove(string(c.Key))
		default:
			m.requests.Add(string(c.Key), c)
		}
		return
	}

	// it is not a request
	m.cache.Add(string(c.Key), c)
	m.requests.Remove(string(c.Key))
}

func (m *MemStore) setCapacity(n int) {
	if n <= 0 {
		m.disabled = true
	} else {
		onEvicted := func(key interface{}, value interface{}) {
			v := value.(*Chunk)
			<-v.dbStoredC
		}
		c, err := lru.NewWithEvict(n, onEvicted)
		if err != nil {
			panic(err)
		}

		r, err := lru.New(defaultChunkRequestsCacheCapacity)
		if err != nil {
			panic(err)
		}

		m = &MemStore{
			cache:    c,
			requests: r,
		}
	}
}

<<<<<<< HEAD
// type MemStore struct {
// 	m  map[string]*Chunk
// 	mu sync.RWMutex
// }

// func NewMemStore(d *LDBStore, capacity uint) (m *MemStore) {
// 	return &MemStore{
// 		m: make(map[string]*Chunk),
// 	}
// }

// func (m *MemStore) Get(key Key) (*Chunk, error) {
// 	m.mu.RLock()
// 	defer m.mu.RUnlock()
// 	c, ok := m.m[string(key[:])]
// 	if !ok {
// 		return nil, ErrChunkNotFound
// 	}
// 	if !bytes.Equal(c.Key, key) {
// 		panic(fmt.Errorf("MemStore.Get: chunk key %s != req key %s", c.Key.Hex(), key.Hex()))
// 	}
// 	return c, nil
// }

// func (m *MemStore) Put(c *Chunk) {
// 	m.mu.Lock()
// 	defer m.mu.Unlock()
// 	m.m[string(c.Key[:])] = c
// }

// func (m *MemStore) setCapacity(n int) {

// }

// func (m *MemStore) Counter() uint {
// 	m.mu.RLock()
// 	defer m.mu.RUnlock()
// 	return uint(len(m.m))
// }

// Close memstore
=======
>>>>>>> b1d253c0
func (s *MemStore) Close() {}<|MERGE_RESOLUTION|>--- conflicted
+++ resolved
@@ -62,51 +62,9 @@
 		panic(err)
 	}
 
-<<<<<<< HEAD
-	if node.entry != nil {
-
-		if node.entry.Key.isEqual(entry.Key) {
-			node.updateAccess(s.accessCnt)
-			if entry.SData == nil {
-				entry.Size = node.entry.Size
-				entry.SData = node.entry.SData
-			}
-			if entry.ReqC == nil {
-				entry.ReqC = node.entry.ReqC
-			}
-			entry.dbStored = node.entry.dbStored
-			entry.dbStoredC = node.entry.dbStoredC
-			entry.dbStoredMu = node.entry.dbStoredMu
-			entry.C = node.entry.C
-			node.entry = entry
-			return
-		}
-
-		for node.entry != nil {
-
-			l := node.entry.Key.bits(bitpos, node.bits)
-			st := node.subtree[l]
-			if st == nil {
-				st = newMemTree(memTreeLW, node, l)
-			}
-			st.entry = node.entry
-			node.entry = nil
-			st.updateAccess(node.access[0])
-
-			l = entry.Key.bits(bitpos, node.bits)
-			st = node.subtree[l]
-			if st == nil {
-				st = newMemTree(memTreeLW, node, l)
-			}
-			bitpos += node.bits
-			node = st
-
-		}
-=======
 	return &MemStore{
 		cache:    c,
 		requests: r,
->>>>>>> b1d253c0
 	}
 }
 
@@ -186,48 +144,4 @@
 	}
 }
 
-<<<<<<< HEAD
-// type MemStore struct {
-// 	m  map[string]*Chunk
-// 	mu sync.RWMutex
-// }
-
-// func NewMemStore(d *LDBStore, capacity uint) (m *MemStore) {
-// 	return &MemStore{
-// 		m: make(map[string]*Chunk),
-// 	}
-// }
-
-// func (m *MemStore) Get(key Key) (*Chunk, error) {
-// 	m.mu.RLock()
-// 	defer m.mu.RUnlock()
-// 	c, ok := m.m[string(key[:])]
-// 	if !ok {
-// 		return nil, ErrChunkNotFound
-// 	}
-// 	if !bytes.Equal(c.Key, key) {
-// 		panic(fmt.Errorf("MemStore.Get: chunk key %s != req key %s", c.Key.Hex(), key.Hex()))
-// 	}
-// 	return c, nil
-// }
-
-// func (m *MemStore) Put(c *Chunk) {
-// 	m.mu.Lock()
-// 	defer m.mu.Unlock()
-// 	m.m[string(c.Key[:])] = c
-// }
-
-// func (m *MemStore) setCapacity(n int) {
-
-// }
-
-// func (m *MemStore) Counter() uint {
-// 	m.mu.RLock()
-// 	defer m.mu.RUnlock()
-// 	return uint(len(m.m))
-// }
-
-// Close memstore
-=======
->>>>>>> b1d253c0
 func (s *MemStore) Close() {}