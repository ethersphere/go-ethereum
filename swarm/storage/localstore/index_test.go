--- conflicted
+++ resolved
@@ -18,13 +18,9 @@
 
 import (
 	"bytes"
-<<<<<<< HEAD
 	"context"
 	"fmt"
 	"math"
-=======
-	"fmt"
->>>>>>> e00c004d
 	"math/rand"
 	"testing"
 	"time"
@@ -224,7 +220,6 @@
 	})
 }
 
-<<<<<<< HEAD
 // TestDB_pushIndex_Tags validates that pushIndex encodes
 // and decodes shed index item tags.
 func TestDB_pushIndex_Tags(t *testing.T) {
@@ -267,7 +262,8 @@
 			t.Errorf("got tags %s, want %s", gotTags, wantTags)
 		}
 	}
-=======
+}
+
 func TestDommy(t *testing.T) {
 	c := common.FromHex("0ed0025f8759f09073564aceebea54231a291bb1023e5e12afefb64fcebc9bac")
 
@@ -320,5 +316,4 @@
 	//=========================================================================
 	//undefined
 
->>>>>>> e00c004d
 }