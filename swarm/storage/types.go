// Copyright 2016 The go-ethereum Authors
// This file is part of the go-ethereum library.
//
// The go-ethereum library is free software: you can redistribute it and/or modify
// it under the terms of the GNU Lesser General Public License as published by
// the Free Software Foundation, either version 3 of the License, or
// (at your option) any later version.
//
// The go-ethereum library is distributed in the hope that it will be useful,
// but WITHOUT ANY WARRANTY; without even the implied warranty of
// MERCHANTABILITY or FITNESS FOR A PARTICULAR PURPOSE. See the
// GNU Lesser General Public License for more details.
//
// You should have received a copy of the GNU Lesser General Public License
// along with the go-ethereum library. If not, see <http://www.gnu.org/licenses/>.

package storage

import (
	"bytes"
	"context"
	"crypto"
	"crypto/rand"
	"encoding/binary"
	"fmt"
	"hash"
	"io"
	"io/ioutil"

	"github.com/ethereum/go-ethereum/common"
	"github.com/ethereum/go-ethereum/crypto/sha3"
	"github.com/ethereum/go-ethereum/swarm/bmt"
	"github.com/ethereum/go-ethereum/swarm/chunk"
)

const MaxPO = 16
const AddressLength = 32

type Hasher func() hash.Hash
type SwarmHasher func() SwarmHash

// Peer is the recorded as Source on the chunk
// should probably not be here? but network should wrap chunk object
type Peer interface{}

type Address []byte

func (a Address) Size() uint {
	return uint(len(a))
}

func (a Address) isEqual(y Address) bool {
	return bytes.Equal(a, y)
}

func (a Address) bits(i, j uint) uint {
	ii := i >> 3
	jj := i & 7
	if ii >= a.Size() {
		return 0
	}

	if jj+j <= 8 {
		return uint((a[ii] >> jj) & ((1 << j) - 1))
	}

	res := uint(a[ii] >> jj)
	jj = 8 - jj
	j -= jj
	for j != 0 {
		ii++
		if j < 8 {
			res += uint(a[ii]&((1<<j)-1)) << jj
			return res
		}
		res += uint(a[ii]) << jj
		jj += 8
		j -= 8
	}
	return res
}

func Proximity(one, other []byte) (ret int) {
	b := (MaxPO-1)/8 + 1
	if b > len(one) {
		b = len(one)
	}
	m := 8
	for i := 0; i < b; i++ {
		oxo := one[i] ^ other[i]
		if i == b-1 {
			m = MaxPO % 8
		}
		for j := 0; j < m; j++ {
			if (oxo>>uint8(7-j))&0x01 != 0 {
				return i*8 + j
			}
		}
	}
	return MaxPO
}

func IsZeroAddr(addr Address) bool {
	return len(addr) == 0 || bytes.Equal(addr, ZeroAddr)
}

var ZeroAddr = Address(common.Hash{}.Bytes())

func MakeHashFunc(hash string) SwarmHasher {
	switch hash {
	case "SHA256":
		return func() SwarmHash { return &HashWithLength{crypto.SHA256.New()} }
	case "SHA3":
		return func() SwarmHash { return &HashWithLength{sha3.NewKeccak256()} }
	case "BMT":
		return func() SwarmHash {
			hasher := sha3.NewKeccak256
			hasherSize := hasher().Size()
			segmentCount := chunk.DefaultSize / hasherSize
			pool := bmt.NewTreePool(hasher, segmentCount, bmt.PoolSize)
			return bmt.New(pool)
		}
	}
	return nil
}

func (a Address) Hex() string {
	return fmt.Sprintf("%064x", []byte(a[:]))
}

func (a Address) Log() string {
	if len(a[:]) < 8 {
		return fmt.Sprintf("%x", []byte(a[:]))
	}
	return fmt.Sprintf("%016x", []byte(a[:8]))
}

func (a Address) String() string {
	return fmt.Sprintf("%064x", []byte(a)[:])
}

func (a Address) MarshalJSON() (out []byte, err error) {
	return []byte(`"` + a.String() + `"`), nil
}

func (a *Address) UnmarshalJSON(value []byte) error {
	s := string(value)
	*a = make([]byte, 32)
	h := common.Hex2Bytes(s[1 : len(s)-1])
	copy(*a, h)
	return nil
}

type AddressCollection []Address

func NewAddressCollection(l int) AddressCollection {
	return make(AddressCollection, l)
}

func (c AddressCollection) Len() int {
	return len(c)
}

func (c AddressCollection) Less(i, j int) bool {
	return bytes.Compare(c[i], c[j]) == -1
}

func (c AddressCollection) Swap(i, j int) {
	c[i], c[j] = c[j], c[i]
}

// Chunk interface implemented by context.Contexts and data chunks
type Chunk interface {
	Address() Address
	Payload() []byte
	SpanBytes() []byte
	Span() int64
	Data() []byte
	Chunk() *chunk
}

type chunk struct {
	addr  Address
	sdata []byte
	span  int64
}

func NewChunk(addr Address, data []byte) *chunk {
	return &chunk{
		addr:  addr,
		sdata: data,
	}
}

func (c *chunk) Address() Address {
	return c.addr
}

func (c *chunk) SpanBytes() []byte {
	return c.sdata[:8]
}

func (c *chunk) Span() int64 {
	// if c.span == 0 {
	c.span = int64(binary.LittleEndian.Uint64(c.sdata[:8]))
	// }
	return c.span
}

func (c *chunk) Data() []byte {
	return c.sdata
}

func (c *chunk) Payload() []byte {
	return c.sdata[8:]
}

func (c *chunk) Chunk() *chunk {
	return c
}

// String() for pretty printing
func (self *chunk) String() string {
	return fmt.Sprintf("Address: %v TreeSize: %v Chunksize: %v", self.addr.Log(), self.span, len(self.sdata))
}

func GenerateRandomChunk(dataSize int64) Chunk {
	hasher := MakeHashFunc(DefaultHash)()
<<<<<<< HEAD
	sdata := make([]byte, dataSize+8)
	rand.Read(sdata[8:])
	binary.LittleEndian.PutUint64(sdata[:8], uint64(dataSize))
	hasher.ResetWithLength(sdata[:8])
	hasher.Write(sdata[8:])
	return NewChunk(hasher.Sum(nil), sdata)
}

func GenerateRandomChunks(dataSize int64, count int) (chunks []Chunk) {
	if dataSize > DefaultChunkSize {
		dataSize = DefaultChunkSize
=======
	if dataSize > chunk.DefaultSize {
		dataSize = chunk.DefaultSize
>>>>>>> 2993fb51
	}
	for i := 0; i < count; i++ {
		ch := GenerateRandomChunk(DefaultChunkSize)
		chunks = append(chunks, ch)
	}
	return chunks
}

func GenerateRandomData(l int) (r io.Reader, slice []byte) {
	slice, err := ioutil.ReadAll(io.LimitReader(rand.Reader, int64(l)))
	if err != nil {
		panic("rand error")
	}
	// log.Warn("generate random data", "len", len(slice), "data", common.Bytes2Hex(slice))
	r = io.LimitReader(bytes.NewReader(slice), int64(l))
	return r, slice
}

// Size, Seek, Read, ReadAt
type LazySectionReader interface {
	Context() context.Context
	Size(context.Context, chan bool) (int64, error)
	io.Seeker
	io.Reader
	io.ReaderAt
}

type LazyTestSectionReader struct {
	*io.SectionReader
}

func (r *LazyTestSectionReader) Size(context.Context, chan bool) (int64, error) {
	return r.SectionReader.Size(), nil
}

func (r *LazyTestSectionReader) Context() context.Context {
	return context.TODO()
}

type StoreParams struct {
	Hash          SwarmHasher `toml:"-"`
	DbCapacity    uint64
	CacheCapacity uint
	BaseKey       []byte
}

func NewDefaultStoreParams() *StoreParams {
	return NewStoreParams(defaultLDBCapacity, defaultCacheCapacity, nil, nil)
}

func NewStoreParams(ldbCap uint64, cacheCap uint, hash SwarmHasher, basekey []byte) *StoreParams {
	if basekey == nil {
		basekey = make([]byte, 32)
	}
	if hash == nil {
		hash = MakeHashFunc(DefaultHash)
	}
	return &StoreParams{
		Hash:          hash,
		DbCapacity:    ldbCap,
		CacheCapacity: cacheCap,
		BaseKey:       basekey,
	}
}

type ChunkData []byte

type Reference []byte

// Putter is responsible to store data and create a reference for it
type Putter interface {
	Put(context.Context, ChunkData) (Reference, error)
	// RefSize returns the length of the Reference created by this Putter
	RefSize() int64
	// Close is to indicate that no more chunk data will be Put on this Putter
	Close()
	// Wait returns if all data has been store and the Close() was called.
	Wait(context.Context) error
}

// Getter is an interface to retrieve a chunk's data by its reference
type Getter interface {
	Get(context.Context, Reference) (ChunkData, error)
}

// NOTE: this returns invalid data if chunk is encrypted
func (c ChunkData) Size() uint64 {
	return binary.LittleEndian.Uint64(c[:8])
}

func (c ChunkData) Data() []byte {
	return c[8:]
}

type ChunkValidator interface {
	Validate(addr Address, data []byte) bool
}

// Provides method for validation of content address in chunks
// Holds the corresponding hasher to create the address
type ContentAddressValidator struct {
	Hasher SwarmHasher
}

// Constructor
func NewContentAddressValidator(hasher SwarmHasher) *ContentAddressValidator {
	return &ContentAddressValidator{
		Hasher: hasher,
	}
}

// Validate that the given key is a valid content address for the given data
func (v *ContentAddressValidator) Validate(addr Address, data []byte) bool {
	if l := len(data); l < 9 || l > chunk.DefaultSize+8 {
		return false
	}

	hasher := v.Hasher()
	hasher.ResetWithLength(data[:8])
	hasher.Write(data[8:])
	hash := hasher.Sum(nil)

	return bytes.Equal(hash, addr[:])
}

type ChunkStore interface {
	Put(ctx context.Context, ch Chunk) (err error)
	Get(rctx context.Context, ref Address) (ch Chunk, err error)
	Close()
}

// SyncChunkStore is a ChunkStore which supports syncing
type SyncChunkStore interface {
	ChunkStore
	BinIndex(po uint8) uint64
	Iterator(from uint64, to uint64, po uint8, f func(Address, uint64) bool) error
}

// FakeChunkStore doesn't store anything, just implements the ChunkStore interface
// It can be used to inject into a hasherStore if you don't want to actually store data just do the
// hashing
type FakeChunkStore struct {
}

// Put doesn't store anything it is just here to implement ChunkStore
func (f *FakeChunkStore) Put(_ context.Context, ch Chunk) error {
	return nil
}

// Gut doesn't store anything it is just here to implement ChunkStore
func (f *FakeChunkStore) Get(_ context.Context, ref Address) (Chunk, error) {
	panic("FakeChunkStore doesn't support Get")
}

// Close doesn't store anything it is just here to implement ChunkStore
func (f *FakeChunkStore) Close() {
}<|MERGE_RESOLUTION|>--- conflicted
+++ resolved
@@ -30,7 +30,7 @@
 	"github.com/ethereum/go-ethereum/common"
 	"github.com/ethereum/go-ethereum/crypto/sha3"
 	"github.com/ethereum/go-ethereum/swarm/bmt"
-	"github.com/ethereum/go-ethereum/swarm/chunk"
+	ch "github.com/ethereum/go-ethereum/swarm/chunk"
 )
 
 const MaxPO = 16
@@ -116,7 +116,7 @@
 		return func() SwarmHash {
 			hasher := sha3.NewKeccak256
 			hasherSize := hasher().Size()
-			segmentCount := chunk.DefaultSize / hasherSize
+			segmentCount := ch.DefaultSize / hasherSize
 			pool := bmt.NewTreePool(hasher, segmentCount, bmt.PoolSize)
 			return bmt.New(pool)
 		}
@@ -226,7 +226,6 @@
 
 func GenerateRandomChunk(dataSize int64) Chunk {
 	hasher := MakeHashFunc(DefaultHash)()
-<<<<<<< HEAD
 	sdata := make([]byte, dataSize+8)
 	rand.Read(sdata[8:])
 	binary.LittleEndian.PutUint64(sdata[:8], uint64(dataSize))
@@ -236,15 +235,11 @@
 }
 
 func GenerateRandomChunks(dataSize int64, count int) (chunks []Chunk) {
-	if dataSize > DefaultChunkSize {
-		dataSize = DefaultChunkSize
-=======
-	if dataSize > chunk.DefaultSize {
-		dataSize = chunk.DefaultSize
->>>>>>> 2993fb51
+	if dataSize > ch.DefaultSize {
+		dataSize = ch.DefaultSize
 	}
 	for i := 0; i < count; i++ {
-		ch := GenerateRandomChunk(DefaultChunkSize)
+		ch := GenerateRandomChunk(ch.DefaultSize)
 		chunks = append(chunks, ch)
 	}
 	return chunks
@@ -355,7 +350,7 @@
 
 // Validate that the given key is a valid content address for the given data
 func (v *ContentAddressValidator) Validate(addr Address, data []byte) bool {
-	if l := len(data); l < 9 || l > chunk.DefaultSize+8 {
+	if l := len(data); l < 9 || l > ch.DefaultSize+8 {
 		return false
 	}
 
