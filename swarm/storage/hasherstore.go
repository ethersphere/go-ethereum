// Copyright 2018 The go-ethereum Authors
// This file is part of the go-ethereum library.
//
// The go-ethereum library is free software: you can redistribute it and/or modify
// it under the terms of the GNU Lesser General Public License as published by
// the Free Software Foundation, either version 3 of the License, or
// (at your option) any later version.
//
// The go-ethereum library is distributed in the hope that it will be useful,
// but WITHOUT ANY WARRANTY; without even the implied warranty of
// MERCHANTABILITY or FITNESS FOR A PARTICULAR PURPOSE. See the
// GNU Lesser General Public License for more details.
//
// You should have received a copy of the GNU Lesser General Public License
// along with the go-ethereum library. If not, see <http://www.gnu.org/licenses/>.

package storage

import (
	"context"
	"fmt"
	"sync/atomic"

	"github.com/ethereum/go-ethereum/crypto/sha3"
	"github.com/ethereum/go-ethereum/swarm/chunk"
	"github.com/ethereum/go-ethereum/swarm/storage/encryption"
)

type chunkEncryption struct {
	spanEncryption encryption.Encryption
	dataEncryption encryption.Encryption
}

type hasherStore struct {
	store           ChunkStore
	hashFunc        SwarmHasher
	chunkEncryption *chunkEncryption
	hashSize        int           // content hash size
	refSize         int64         // reference size (content hash + possibly encryption key)
	nrChunks        uint64        // number of chunks to store
	errC            chan error    // global error channel
	doneC           chan struct{} // closed by Close() call to indicate that count is the final number of chunks
	quitC           chan struct{} // closed to quit unterminated routines
}

func newChunkEncryption(chunkSize, refSize int64) *chunkEncryption {
	return &chunkEncryption{
		spanEncryption: encryption.New(0, uint32(chunkSize/refSize), sha3.NewKeccak256),
		dataEncryption: encryption.New(int(chunkSize), 0, sha3.NewKeccak256),
	}
}

// NewHasherStore creates a hasherStore object, which implements Putter and Getter interfaces.
// With the HasherStore you can put and get chunk data (which is just []byte) into a DPA
// and the hasherStore will take core of encryption/decryption of data if necessary
func NewHasherStore(store ChunkStore, hashFunc SwarmHasher, toEncrypt bool) *hasherStore {
	var chunkEncryption *chunkEncryption

	hashSize := hashFunc().Size()
	refSize := int64(hashSize)
	if toEncrypt {
		refSize += encryption.KeyLength
		chunkEncryption = newChunkEncryption(chunk.DefaultSize, refSize)
	}

	h := &hasherStore{
		store:           store,
		hashFunc:        hashFunc,
		chunkEncryption: chunkEncryption,
		hashSize:        hashSize,
		refSize:         refSize,
		errC:            make(chan error),
		doneC:           make(chan struct{}),
		quitC:           make(chan struct{}),
	}

	return h
}

// Put stores the chunkData into the ChunkStore of the hasherStore and returns the reference.
// If hasherStore has a chunkEncryption object, the data will be encrypted.
// Asynchronous function, the data will not necessarily be stored when it returns.
func (h *hasherStore) Put(ctx context.Context, chunkData ChunkData) (Reference, error) {
	c := chunkData
	var encryptionKey encryption.Key
	if h.chunkEncryption != nil {
		var err error
		c, encryptionKey, err = h.encryptChunkData(chunkData)
		if err != nil {
			return nil, err
		}
	}
	chunk := h.createChunk(c)
	h.storeChunk(ctx, chunk)

	return Reference(append(chunk.Address(), encryptionKey...)), nil
}

// Get returns data of the chunk with the given reference (retrieved from the ChunkStore of hasherStore).
// If the data is encrypted and the reference contains an encryption key, it will be decrypted before
// return.
func (h *hasherStore) Get(ctx context.Context, ref Reference) (ChunkData, error) {
	addr, encryptionKey, err := parseReference(ref, h.hashSize)
	if err != nil {
		return nil, err
	}

	chunk, err := h.store.Get(ctx, addr)
	if err != nil {
		return nil, err
	}

	chunkData := ChunkData(chunk.Data())
	toDecrypt := (encryptionKey != nil)
	if toDecrypt {
		var err error
		chunkData, err = h.decryptChunkData(chunkData, encryptionKey)
		if err != nil {
			return nil, err
		}
	}
	return chunkData, nil
}

// Close indicates that no more chunks will be put with the hasherStore, so the Wait
// function can return when all the previously put chunks has been stored.
func (h *hasherStore) Close() {
	close(h.doneC)
}

// Wait returns when
//    1) the Close() function has been called and
//    2) all the chunks which has been Put has been stored
func (h *hasherStore) Wait(ctx context.Context) error {
	defer close(h.quitC)
	var nrStoredChunks uint64 // number of stored chunks
	var done bool
	doneC := h.doneC
	for {
		select {
		// if context is done earlier, just return with the error
		case <-ctx.Done():
			return ctx.Err()
		// doneC is closed if all chunks have been submitted, from then we just wait until all of them are also stored
		case <-doneC:
			done = true
			doneC = nil
		// a chunk has been stored, if err is nil, then successfully, so increase the stored chunk counter
		case err := <-h.errC:
			if err != nil {
				return err
			}
			nrStoredChunks++
		}
		// if all the chunks have been submitted and all of them are stored, then we can return
		if done {
			if nrStoredChunks >= h.nrChunks {
				return nil
			}
		}
	}
}

func (h *hasherStore) createHash(chunkData ChunkData) Address {
	hasher := h.hashFunc()
	hasher.ResetWithLength(chunkData[:8]) // 8 bytes of length
	hasher.Write(chunkData[8:])           // minus 8 []byte length
	return hasher.Sum(nil)
}

func (h *hasherStore) createChunk(chunkData ChunkData) *chunk {
	hash := h.createHash(chunkData)
	chunk := NewChunk(hash, chunkData)
	return chunk
}

func (h *hasherStore) encryptChunkData(chunkData ChunkData) (ChunkData, encryption.Key, error) {
	if len(chunkData) < 8 {
		return nil, nil, fmt.Errorf("Invalid ChunkData, min length 8 got %v", len(chunkData))
	}

	encryptionKey, err := encryption.GenerateRandomKey()
	if err != nil {
		return nil, nil, err
	}

	encryptedSpan, err := h.chunkEncryption.spanEncryption.Encrypt(chunkData[:8], encryptionKey)
	if err != nil {
		return nil, nil, err
	}
	encryptedData, err := h.chunkEncryption.dataEncryption.Encrypt(chunkData[8:], encryptionKey)
	if err != nil {
		return nil, nil, err
	}
	c := make(ChunkData, len(encryptedSpan)+len(encryptedData))
	copy(c[:8], encryptedSpan)
	copy(c[8:], encryptedData)
	return c, encryptionKey, nil
}

func (h *hasherStore) decryptChunkData(chunkData ChunkData, encryptionKey encryption.Key) (ChunkData, error) {
	if len(chunkData) < 8 {
		return nil, fmt.Errorf("Invalid ChunkData, min length 8 got %v", len(chunkData))
	}

	decryptedSpan, err := h.chunkEncryption.spanEncryption.Decrypt(chunkData[:8], encryptionKey)
	if err != nil {
		return nil, err
	}

	decryptedData, err := h.chunkEncryption.dataEncryption.Decrypt(chunkData[8:], encryptionKey)
	if err != nil {
		return nil, err
	}

	// removing extra bytes which were just added for padding
<<<<<<< HEAD
	length := int64(ChunkData(decryptedSpan).Size())
	for length > DefaultChunkSize {
		length = length + (DefaultChunkSize - 1)
		length = length / DefaultChunkSize
=======
	length := ChunkData(decryptedSpan).Size()
	for length > chunk.DefaultSize {
		length = length + (chunk.DefaultSize - 1)
		length = length / chunk.DefaultSize
>>>>>>> 2993fb51
		length *= h.refSize
	}

	c := make(ChunkData, length+8)
	copy(c[:8], decryptedSpan)
	copy(c[8:], decryptedData[:length])

	return c[:length+8], nil
}

func (h *hasherStore) RefSize() int64 {
	return h.refSize
}

func (h *hasherStore) storeChunk(ctx context.Context, chunk *chunk) {
	atomic.AddUint64(&h.nrChunks, 1)
	go func() {
		select {
		case h.errC <- h.store.Put(ctx, chunk):
		case <-h.quitC:
		}
	}()
}

func parseReference(ref Reference, hashSize int) (Address, encryption.Key, error) {
	encryptedRefLength := hashSize + encryption.KeyLength
	switch len(ref) {
	case AddressLength:
		return Address(ref), nil, nil
	case encryptedRefLength:
		encKeyIdx := len(ref) - encryption.KeyLength
		return Address(ref[:encKeyIdx]), encryption.Key(ref[encKeyIdx:]), nil
	default:
		return nil, nil, fmt.Errorf("Invalid reference length, expected %v or %v got %v", hashSize, encryptedRefLength, len(ref))
	}
}<|MERGE_RESOLUTION|>--- conflicted
+++ resolved
@@ -22,7 +22,7 @@
 	"sync/atomic"
 
 	"github.com/ethereum/go-ethereum/crypto/sha3"
-	"github.com/ethereum/go-ethereum/swarm/chunk"
+	ch "github.com/ethereum/go-ethereum/swarm/chunk"
 	"github.com/ethereum/go-ethereum/swarm/storage/encryption"
 )
 
@@ -60,7 +60,7 @@
 	refSize := int64(hashSize)
 	if toEncrypt {
 		refSize += encryption.KeyLength
-		chunkEncryption = newChunkEncryption(chunk.DefaultSize, refSize)
+		chunkEncryption = newChunkEncryption(ch.DefaultSize, refSize)
 	}
 
 	h := &hasherStore{
@@ -214,18 +214,11 @@
 	}
 
 	// removing extra bytes which were just added for padding
-<<<<<<< HEAD
-	length := int64(ChunkData(decryptedSpan).Size())
-	for length > DefaultChunkSize {
-		length = length + (DefaultChunkSize - 1)
-		length = length / DefaultChunkSize
-=======
 	length := ChunkData(decryptedSpan).Size()
-	for length > chunk.DefaultSize {
-		length = length + (chunk.DefaultSize - 1)
-		length = length / chunk.DefaultSize
->>>>>>> 2993fb51
-		length *= h.refSize
+	for length > ch.DefaultSize {
+		length = length + (ch.DefaultSize - 1)
+		length = length / ch.DefaultSize
+		length *= uint64(h.refSize)
 	}
 
 	c := make(ChunkData, length+8)
