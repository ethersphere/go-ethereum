--- conflicted
+++ resolved
@@ -77,11 +77,7 @@
 		t.Fatal(err)
 	}
 
-<<<<<<< HEAD
-	a := api.NewAPI(fileStore, nil, rh, nil)
-=======
 	a := api.NewAPI(fileStore, nil, rh.Handler)
->>>>>>> 2cffd4ff
 	srv := httptest.NewServer(serverFunc(a))
 	return &TestSwarmServer{
 		Server:            srv,
