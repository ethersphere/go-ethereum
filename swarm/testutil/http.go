--- conflicted
+++ resolved
@@ -79,11 +79,7 @@
 		t.Fatal(err)
 	}
 
-<<<<<<< HEAD
-	a := api.NewAPI(dpa, nil, rh)
-=======
-	a := api.NewApi(fileStore, nil, rh)
->>>>>>> 6ffbfb2d
+	a := api.NewAPI(fileStore, nil, rh)
 	srv := httptest.NewServer(serverFunc(a))
 	return &TestSwarmServer{
 		Server:    srv,
