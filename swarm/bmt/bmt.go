// Copyright 2018 The go-ethereum Authors
// This file is part of the go-ethereum library.
//
// The go-ethereum library is free software: you can redistribute it and/or modify
// it under the terms of the GNU Lesser General Public License as published by
// the Free Software Foundation, either version 3 of the License, or
// (at your option) any later version.
//
// The go-ethereum library is distributed in the hope that it will be useful,
// but WITHOUT ANY WARRANTY; without even the implied warranty of
// MERCHANTABILITY or FITNESS FOR A PARTICULAR PURPOSE. See the
// GNU Lesser General Public License for more details.
//
// You should have received a copy of the GNU Lesser General Public License
// along with the go-ethereum library. If not, see <http://www.gnu.org/licenses/>.

// Package bmt provides a binary merkle tree implementation used for swarm chunk hash
package bmt

import (
	"fmt"
	"hash"
	"strings"
	"sync"
	"sync/atomic"

	"github.com/ethereum/go-ethereum/log"
)

/*
Binary Merkle Tree Hash is a hash function over arbitrary datachunks of limited size.
It is defined as the root hash of the binary merkle tree built over fixed size segments
of the underlying chunk using any base hash function (e.g., keccak 256 SHA3).
Chunks with data shorter than the fixed size are hashed as if they had zero padding.

BMT hash is used as the chunk hash function in swarm which in turn is the basis for the
128 branching swarm hash http://swarm-guide.readthedocs.io/en/latest/architecture.html#swarm-hash

The BMT is optimal for providing compact inclusion proofs, i.e. prove that a
segment is a substring of a chunk starting at a particular offset.
The size of the underlying segments is fixed to the size of the base hash (called the resolution
of the BMT hash), Using Keccak256 SHA3 hash is 32 bytes, the EVM word size to optimize for on-chain BMT verification
as well as the hash size optimal for inclusion proofs in the merkle tree of the swarm hash.

Two implementations are provided:

* RefHasher is optimized for code simplicity and meant as a reference implementation
  that is simple to understand
* Hasher is optimized for speed taking advantage of concurrency with minimalistic
  control structure to coordinate the concurrent routines

  BMT Hasher implements the following interfaces
	* standard golang hash.Hash - synchronous, reusable
	* SwarmHash - SumWithSpan provided
	* io.Writer - synchronous left-to-right datawriter
	* AsyncWriter - concurrent section writes and asynchronous Sum call
*/

const (
	// PoolSize is the maximum number of bmt trees used by the hashers, i.e,
	// the maximum number of concurrent BMT hashing operations performed by the same hasher
	PoolSize = 8
)

// BaseHasherFunc is a hash.Hash constructor function used for the base hash of the BMT.
// implemented by Keccak256 SHA3 sha3.NewKeccak256
type BaseHasherFunc func() hash.Hash

// Hasher a reusable hasher for fixed maximum size chunks representing a BMT
// - implements the hash.Hash interface
// - reuses a pool of trees for amortised memory allocation and resource control
// - supports order-agnostic concurrent segment writes and section (double segment) writes
//   as well as sequential read and write
// - the same hasher instance must not be called concurrently on more than one chunk
// - the same hasher instance is synchronously reuseable
// - Sum gives back the tree to the pool and guaranteed to leave
//   the tree and itself in a state reusable for hashing a new chunk
// - generates and verifies segment inclusion proofs (TODO:)
type Hasher struct {
	pool *TreePool // BMT resource pool
	bmt  *tree     // prebuilt BMT resource for flowcontrol and proofs
}

// New creates a reusable BMT Hasher that
// pulls a new tree from a resource pool for hashing each chunk
func New(p *TreePool) *Hasher {
	return &Hasher{
		pool: p,
	}
}

// TreePool provides a pool of trees used as resources by the BMT Hasher.
// A tree popped from the pool is guaranteed to have a clean state ready
// for hashing a new chunk.
type TreePool struct {
	lock         sync.Mutex
	c            chan *tree     // the channel to obtain a resource from the pool
	hasher       BaseHasherFunc // base hasher to use for the BMT levels
	SegmentSize  int            // size of leaf segments, stipulated to be = hash size
	SegmentCount int            // the number of segments on the base level of the BMT
	Capacity     int            // pool capacity, controls concurrency
	Depth        int            // depth of the bmt trees = int(log2(segmentCount))+1
	Size         int            // the total length of the data (count * size)
	count        int            // current count of (ever) allocated resources
	zerohashes   [][]byte       // lookup table for predictable padding subtrees for all levels
}

// NewTreePool creates a tree pool with hasher, segment size, segment count and capacity
// on Hasher.getTree it reuses free trees or creates a new one if capacity is not reached
func NewTreePool(hasher BaseHasherFunc, segmentCount, capacity int) *TreePool {
	// initialises the zerohashes lookup table
	depth := calculateDepthFor(segmentCount)
	segmentSize := hasher().Size()
	zerohashes := make([][]byte, depth+1)
	zeros := make([]byte, segmentSize)
	zerohashes[0] = zeros
	h := hasher()
	for i := 1; i < depth+1; i++ {
		zeros = doSum(h, nil, zeros, zeros)
		zerohashes[i] = zeros
	}
	return &TreePool{
		c:            make(chan *tree, capacity),
		hasher:       hasher,
		SegmentSize:  segmentSize,
		SegmentCount: segmentCount,
		Capacity:     capacity,
		Size:         segmentCount * segmentSize,
		Depth:        depth,
		zerohashes:   zerohashes,
	}
}

// Drain drains the pool until it has no more than n resources
func (p *TreePool) Drain(n int) {
	p.lock.Lock()
	defer p.lock.Unlock()
	for len(p.c) > n {
		<-p.c
		p.count--
	}
}

// Reserve is blocking until it returns an available tree
// it reuses free trees or creates a new one if size is not reached
// TODO: should use a context here
func (p *TreePool) reserve() *tree {
	p.lock.Lock()
	defer p.lock.Unlock()
	var t *tree
	if p.count == p.Capacity {
		return <-p.c
	}
	select {
	case t = <-p.c:
	default:
		t = newTree(p.SegmentSize, p.Depth, p.hasher)
		p.count++
	}
	return t
}

// release gives back a tree to the pool.
// this tree is guaranteed to be in reusable state
func (p *TreePool) release(t *tree) {
	p.c <- t // can never fail ...
}

// tree is a reusable control structure representing a BMT
// organised in a binary tree
// Hasher uses a TreePool to obtain a tree for each chunk hash
// the tree is 'locked' while not in the pool
type tree struct {
	leaves  []*node     // leaf nodes of the tree, other nodes accessible via parent links
	cursor  int         // index of rightmost currently open segment
	offset  int         // offset (cursor position) within currently open segment
	section []byte      // the rightmost open section (double segment)
	result  chan []byte // result channel
	span    []byte      // The span of the data subsumed under the chunk
}

// node is a reuseable segment hasher representing a node in a BMT
type node struct {
	isLeft      bool      // whether it is left side of the parent double segment
	parent      *node     // pointer to parent node in the BMT
	state       int32     // atomic increment impl concurrent boolean toggle
	left, right []byte    // this is where the two children sections are written
	hasher      hash.Hash // preconstructed hasher on nodes
}

// newNode constructs a segment hasher node in the BMT (used by newTree)
func newNode(index int, parent *node, hasher hash.Hash) *node {
	return &node{
		parent: parent,
		isLeft: index%2 == 0,
		hasher: hasher,
	}
}

// Draw draws the BMT (badly)
func (t *tree) draw(hash []byte) string {
	var left, right []string
	var anc []*node
	for i, n := range t.leaves {
		left = append(left, fmt.Sprintf("%v", hashstr(n.left)))
		if i%2 == 0 {
			anc = append(anc, n.parent)
		}
		right = append(right, fmt.Sprintf("%v", hashstr(n.right)))
	}
	anc = t.leaves
	var hashes [][]string
	for l := 0; len(anc) > 0; l++ {
		var nodes []*node
		hash := []string{""}
		for i, n := range anc {
			hash = append(hash, fmt.Sprintf("%v|%v", hashstr(n.left), hashstr(n.right)))
			if i%2 == 0 && n.parent != nil {
				nodes = append(nodes, n.parent)
			}
		}
		hash = append(hash, "")
		hashes = append(hashes, hash)
		anc = nodes
	}
	hashes = append(hashes, []string{"", fmt.Sprintf("%v", hashstr(hash)), ""})
	total := 60
	del := "                             "
	var rows []string
	for i := len(hashes) - 1; i >= 0; i-- {
		var textlen int
		hash := hashes[i]
		for _, s := range hash {
			textlen += len(s)
		}
		if total < textlen {
			total = textlen + len(hash)
		}
		delsize := (total - textlen) / (len(hash) - 1)
		if delsize > len(del) {
			delsize = len(del)
		}
		row := fmt.Sprintf("%v: %v", len(hashes)-i-1, strings.Join(hash, del[:delsize]))
		rows = append(rows, row)

	}
	rows = append(rows, strings.Join(left, "  "))
	rows = append(rows, strings.Join(right, "  "))
	return strings.Join(rows, "\n") + "\n"
}

// newTree initialises a tree by building up the nodes of a BMT
// - segment size is stipulated to be the size of the hash
func newTree(segmentSize, depth int, hashfunc func() hash.Hash) *tree {
	n := newNode(0, nil, hashfunc())
	prevlevel := []*node{n}
	// iterate over levels and creates 2^(depth-level) nodes
	// the 0 level is on double segment sections so we start at depth - 2 since
	count := 2
	for level := depth - 2; level >= 0; level-- {
		nodes := make([]*node, count)
		for i := 0; i < count; i++ {
			parent := prevlevel[i/2]
			var hasher hash.Hash
			if level == 0 {
				hasher = hashfunc()
			}
			nodes[i] = newNode(i, parent, hasher)
		}
		prevlevel = nodes
		count *= 2
	}
	// the datanode level is the nodes on the last level
	return &tree{
		leaves:  prevlevel,
		result:  make(chan []byte),
		section: make([]byte, 2*segmentSize),
	}
}

// methods needed to implement hash.Hash

// Size returns the size
func (h *Hasher) Size() int {
	return h.pool.SegmentSize
}

// BlockSize returns the block size
func (h *Hasher) BlockSize() int {
	return 2 * h.pool.SegmentSize
}

// Sum returns the BMT root hash of the buffer
// using Sum presupposes sequential synchronous writes (io.Writer interface)
// hash.Hash interface Sum method appends the byte slice to the underlying
// data before it calculates and returns the hash of the chunk
// caller must make sure Sum is not called concurrently with Write, writeSection
func (h *Hasher) Sum(b []byte) (s []byte) {
	t := h.getTree()
	// write the last section with final flag set to true
	go h.writeSection(t.cursor, t.section, true, true)
	// wait for the result
	s = <-t.result
	span := t.span
	// release the tree resource back to the pool
	h.releaseTree()
	// b + sha3(span + BMT(pure_chunk))
	if len(span) == 0 {
		return append(b, s...)
	}
	return doSum(h.pool.hasher(), b, span, s)
}

// methods needed to implement the SwarmHash and the io.Writer interfaces

// Write calls sequentially add to the buffer to be hashed,
// with every full segment calls writeSection in a go routine
func (h *Hasher) Write(b []byte) (int, error) {
	l := len(b)
<<<<<<< HEAD
	if l == 0 || l > 4096 {
		log.Debug("bmt hasher", "l", l)
=======
	if l == 0 || l > h.pool.Size {
>>>>>>> 2993fb51
		return 0, nil
	}
	t := h.getTree()
	secsize := 2 * h.pool.SegmentSize
	// calculate length of missing bit to complete current open section
	smax := secsize - t.offset
	// if at the beginning of chunk or middle of the section
	if t.offset < secsize {
		// fill up current segment from buffer
		copy(t.section[t.offset:], b)
		// if input buffer consumed and open section not complete, then
		// advance offset and return
		if smax == 0 {
			smax = secsize
		}
		if l <= smax {
			t.offset += l
			return l, nil
		}
	} else {
		// if end of a section
		if t.cursor == h.pool.SegmentCount*2 {
			return 0, nil
		}
	}
	// read full sections and the last possibly partial section from the input buffer
	for smax < l {
		// section complete; push to tree asynchronously
		go h.writeSection(t.cursor, t.section, true, false)
		// reset section
		t.section = make([]byte, secsize)
		// copy from input buffer at smax to right half of section
		copy(t.section, b[smax:])
		// advance cursor
		t.cursor++
		// smax here represents successive offsets in the input buffer
		smax += secsize
	}
	t.offset = l - smax + secsize
	return l, nil
}

// Reset needs to be called before writing to the hasher
func (h *Hasher) Reset() {
	h.releaseTree()
}

// methods needed to implement the SwarmHash interface

// ResetWithLength needs to be called before writing to the hasher
// the argument is supposed to be the byte slice binary representation of
// the length of the data subsumed under the hash, i.e., span
func (h *Hasher) ResetWithLength(span []byte) {
	h.Reset()
	h.getTree().span = span
}

// releaseTree gives back the Tree to the pool whereby it unlocks
// it resets tree, segment and index
func (h *Hasher) releaseTree() {
	t := h.bmt
	if t == nil {
		return
	}
	h.bmt = nil
	go func() {
		t.cursor = 0
		t.offset = 0
		t.span = nil
		t.section = make([]byte, h.pool.SegmentSize*2)
		select {
		case <-t.result:
		default:
		}
		h.pool.release(t)
	}()
}

// NewAsyncWriter extends Hasher with an interface for concurrent segment/section writes
func (h *Hasher) NewAsyncWriter(double bool) *AsyncHasher {
	secsize := h.pool.SegmentSize
	if double {
		secsize *= 2
	}
	write := func(i int, section []byte, final bool) {
		h.writeSection(i, section, double, final)
	}
	return &AsyncHasher{
		Hasher:  h,
		double:  double,
		secsize: secsize,
		write:   write,
	}
}

// SectionWriter is an asynchronous segment/section writer interface
type SectionWriter interface {
	Reset()                                       // standard init to be called before reuse
	Write(index int, data []byte)                 // write into section of index
	Sum(b []byte, length int, span []byte) []byte // returns the hash of the buffer
	SectionSize() int                             // size of the async section unit to use
}

// AsyncHasher extends BMT Hasher with an asynchronous segment/section writer interface
// AsyncHasher is unsafe and does not check indexes and section data lengths
// it must be used with the right indexes and length and the right number of sections
//
// behaviour is undefined if
// * non-final sections are shorter or longer than secsize
// * if final section does not match length
// * write a section with index that is higher than length/secsize
// * set length in Sum call when length/secsize < maxsec
//
// * if Sum() is not called on a Hasher that is fully written
//   a process will block, can be terminated with Reset
// * it will not leak processes if not all sections are written but it blocks
//   and keeps the resource which can be released calling Reset()
type AsyncHasher struct {
	*Hasher            // extends the Hasher
	mtx     sync.Mutex // to lock the cursor access
	double  bool       // whether to use double segments (call Hasher.writeSection)
	secsize int        // size of base section (size of hash or double)
	write   func(i int, section []byte, final bool)
}

// methods needed to implement AsyncWriter

// SectionSize returns the size of async section unit to use
func (sw *AsyncHasher) SectionSize() int {
	return sw.secsize
}

// Write writes the i-th section of the BMT base
// this function can and is meant to be called concurrently
// it sets max segment threadsafely
func (sw *AsyncHasher) Write(i int, section []byte) {
	sw.mtx.Lock()
	defer sw.mtx.Unlock()
	t := sw.getTree()
	// cursor keeps track of the rightmost section written so far
	// if index is lower than cursor then just write non-final section as is
	if i < t.cursor {
		// if index is not the rightmost, safe to write section
		go sw.write(i, section, false)
		return
	}
	// if there is a previous rightmost section safe to write section
	if t.offset > 0 {
		if i == t.cursor {
			// i==cursor implies cursor was set by Hash call so we can write section as final one
			// since it can be shorter, first we copy it to the padded buffer
			t.section = make([]byte, sw.secsize)
			copy(t.section, section)
			go sw.write(i, t.section, true)
			return
		}
		// the rightmost section just changed, so we write the previous one as non-final
		go sw.write(t.cursor, t.section, false)
	}
	// set i as the index of the righmost section written so far
	// set t.offset to cursor*secsize+1
	t.cursor = i
	t.offset = i*sw.secsize + 1
	t.section = make([]byte, sw.secsize)
	copy(t.section, section)
}

// Sum can be called any time once the length and the span is known
// potentially even before all segments have been written
// in such cases Sum will block until all segments are present and
// the hash for the length can be calculated.
//
// b: digest is appended to b
// length: known length of the input (unsafe; undefined if out of range)
// meta: metadata to hash together with BMT root for the final digest
//   e.g., span for protection against existential forgery
func (sw *AsyncHasher) Sum(b []byte, length int, meta []byte) (s []byte) {
	sw.mtx.Lock()
	t := sw.getTree()
	if length == 0 {
		sw.mtx.Unlock()
		s = sw.pool.zerohashes[sw.pool.Depth]
	} else {
		// for non-zero input the rightmost section is written to the tree asynchronously
		// if the actual last section has been written (t.cursor == length/t.secsize)
		maxsec := (length - 1) / sw.secsize
		if t.offset > 0 {
			go sw.write(t.cursor, t.section, maxsec == t.cursor)
		}
		// set cursor to maxsec so final section is written when it arrives
		t.cursor = maxsec
		t.offset = length
		result := t.result
		sw.mtx.Unlock()
		// wait for the result or reset
		s = <-result
	}
	// relesase the tree back to the pool
	sw.releaseTree()
	// if no meta is given just append digest to b
	if len(meta) == 0 {
		return append(b, s...)
	}
	// hash together meta and BMT root hash using the pools
	return doSum(sw.pool.hasher(), b, meta, s)
}

// writeSection writes the hash of i-th section into level 1 node of the BMT tree
func (h *Hasher) writeSection(i int, section []byte, double bool, final bool) {
	// select the leaf node for the section
	var n *node
	var isLeft bool
	var hasher hash.Hash
	var level int
	t := h.getTree()
	if double {
		level++
		n = t.leaves[i]
		hasher = n.hasher
		isLeft = n.isLeft
		n = n.parent
		// hash the section
		section = doSum(hasher, nil, section)
	} else {
		n = t.leaves[i/2]
		hasher = n.hasher
		isLeft = i%2 == 0
	}
	// write hash into parent node
	if final {
		// for the last segment use writeFinalNode
		h.writeFinalNode(level, n, hasher, isLeft, section)
	} else {
		h.writeNode(n, hasher, isLeft, section)
	}
}

// writeNode pushes the data to the node
// if it is the first of 2 sisters written, the routine terminates
// if it is the second, it calculates the hash and writes it
// to the parent node recursively
// since hashing the parent is synchronous the same hasher can be used
func (h *Hasher) writeNode(n *node, bh hash.Hash, isLeft bool, s []byte) {
	level := 1
	for {
		// at the root of the bmt just write the result to the result channel
		if n == nil {
			h.getTree().result <- s
			return
		}
		// otherwise assign child hash to left or right segment
		if isLeft {
			n.left = s
		} else {
			n.right = s
		}
		// the child-thread first arriving will terminate
		if n.toggle() {
			return
		}
		// the thread coming second now can be sure both left and right children are written
		// so it calculates the hash of left|right and pushes it to the parent
		s = doSum(bh, nil, n.left, n.right)
		isLeft = n.isLeft
		n = n.parent
		level++
	}
}

// writeFinalNode is following the path starting from the final datasegment to the
// BMT root via parents
// for unbalanced trees it fills in the missing right sister nodes using
// the pool's lookup table for BMT subtree root hashes for all-zero sections
// otherwise behaves like `writeNode`
func (h *Hasher) writeFinalNode(level int, n *node, bh hash.Hash, isLeft bool, s []byte) {

	for {
		// at the root of the bmt just write the result to the result channel
		if n == nil {
			if s != nil {
				h.getTree().result <- s
			}
			return
		}
		var noHash bool
		if isLeft {
			// coming from left sister branch
			// when the final section's path is going via left child node
			// we include an all-zero subtree hash for the right level and toggle the node.
			n.right = h.pool.zerohashes[level]
			if s != nil {
				n.left = s
				// if a left final node carries a hash, it must be the first (and only thread)
				// so the toggle is already in passive state no need no call
				// yet thread needs to carry on pushing hash to parent
				noHash = false
			} else {
				// if again first thread then propagate nil and calculate no hash
				noHash = n.toggle()
			}
		} else {
			// right sister branch
			if s != nil {
				// if hash was pushed from right child node, write right segment change state
				n.right = s
				// if toggle is true, we arrived first so no hashing just push nil to parent
				noHash = n.toggle()

			} else {
				// if s is nil, then thread arrived first at previous node and here there will be two,
				// so no need to do anything and keep s = nil for parent
				noHash = true
			}
		}
		// the child-thread first arriving will just continue resetting s to nil
		// the second thread now can be sure both left and right children are written
		// it calculates the hash of left|right and pushes it to the parent
		if noHash {
			s = nil
		} else {
			s = doSum(bh, nil, n.left, n.right)
		}
		// iterate to parent
		isLeft = n.isLeft
		n = n.parent
		level++
	}
}

// getTree obtains a BMT resource by reserving one from the pool and assigns it to the bmt field
func (h *Hasher) getTree() *tree {
	if h.bmt != nil {
		return h.bmt
	}
	t := h.pool.reserve()
	h.bmt = t
	return t
}

// atomic bool toggle implementing a concurrent reusable 2-state object
// atomic addint with %2 implements atomic bool toggle
// it returns true if the toggler just put it in the active/waiting state
func (n *node) toggle() bool {
	return atomic.AddInt32(&n.state, 1)%2 == 1
}

// calculates the hash of the data using hash.Hash
func doSum(h hash.Hash, b []byte, data ...[]byte) []byte {
	h.Reset()
	for _, v := range data {
		h.Write(v)
	}
	return h.Sum(b)
}

// hashstr is a pretty printer for bytes used in tree.draw
func hashstr(b []byte) string {
	end := len(b)
	if end > 4 {
		end = 4
	}
	return fmt.Sprintf("%x", b[:end])
}

// calculateDepthFor calculates the depth (number of levels) in the BMT tree
func calculateDepthFor(n int) (d int) {
	c := 2
	for ; c < n; c *= 2 {
		d++
	}
	return d + 1
}<|MERGE_RESOLUTION|>--- conflicted
+++ resolved
@@ -23,8 +23,6 @@
 	"strings"
 	"sync"
 	"sync/atomic"
-
-	"github.com/ethereum/go-ethereum/log"
 )
 
 /*
@@ -317,12 +315,7 @@
 // with every full segment calls writeSection in a go routine
 func (h *Hasher) Write(b []byte) (int, error) {
 	l := len(b)
-<<<<<<< HEAD
-	if l == 0 || l > 4096 {
-		log.Debug("bmt hasher", "l", l)
-=======
 	if l == 0 || l > h.pool.Size {
->>>>>>> 2993fb51
 		return 0, nil
 	}
 	t := h.getTree()
