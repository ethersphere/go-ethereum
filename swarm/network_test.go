--- conflicted
+++ resolved
@@ -388,12 +388,8 @@
 	// File data is very short, but it is ensured that its
 	// uniqueness is very certain.
 	data := fmt.Sprintf("test content %s %x", time.Now().Round(0), b)
-<<<<<<< HEAD
-	k, wait, err := swarm.api.Put(context.TODO(), data, "text/plain", false)
-=======
 	ctx := context.TODO()
 	k, wait, err := swarm.api.Put(ctx, data, "text/plain", false)
->>>>>>> b3711af0
 	if err != nil {
 		return nil, "", err
 	}
