--- conflicted
+++ resolved
@@ -93,8 +93,6 @@
 
 func serverFunc(api *api.API) testutil.TestServer {
 	return NewServer(api, "")
-<<<<<<< HEAD
-=======
 }
 
 func newTestSigner() (*mru.GenericSigner, error) {
@@ -103,7 +101,6 @@
 		return nil, err
 	}
 	return mru.NewGenericSigner(privKey), nil
->>>>>>> 2cffd4ff
 }
 
 // test the transparent resolving of multihash resource types with bzz:// scheme
