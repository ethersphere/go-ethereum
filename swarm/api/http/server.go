--- conflicted
+++ resolved
@@ -473,12 +473,8 @@
 	getCount.Inc(1)
 	key, err := s.api.Resolve(r.uri)
 	if err != nil {
-<<<<<<< HEAD
-		s.NotFound(w, r, fmt.Errorf("error resolving %s: %s", r.uri.Addr, err))
-=======
 		getFail.Inc(1)
-		Respond(w, r, fmt.Sprintf("cannot resolve %s: %s", r.uri.Addr, err), http.StatusInternalServerError)
->>>>>>> 6c46064f
+		Respond(w, r, fmt.Sprintf("cannot resolve %s: %s", r.uri.Addr, err), http.StatusNotFound)
 		return
 	}
 
@@ -561,13 +557,9 @@
 
 	key, err := s.api.Resolve(r.uri)
 	if err != nil {
-<<<<<<< HEAD
-		s.NotFound(w, r, fmt.Errorf("error resolving %s: %s", r.uri.Addr, err))
-=======
 		getFilesFail.Inc(1)
-		Respond(w, r, fmt.Sprintf("cannot resolve %s: %s", r.uri.Addr, err), http.StatusInternalServerError)
->>>>>>> 6c46064f
-		return
+		Respond(w, r, fmt.Sprintf("cannot resolve %s: %s", r.uri.Addr, err), http.StatusNotFound)
+    return
 	}
 
 	walker, err := s.api.NewManifestWalker(key, nil)
@@ -638,12 +630,8 @@
 
 	key, err := s.api.Resolve(r.uri)
 	if err != nil {
-<<<<<<< HEAD
-		s.NotFound(w, r, fmt.Errorf("error resolving %s: %s", r.uri.Addr, err))
-=======
 		getListFail.Inc(1)
-		Respond(w, r, fmt.Sprintf("cannot resolve %s: %s", r.uri.Addr, err), http.StatusInternalServerError)
->>>>>>> 6c46064f
+		Respond(w, r, fmt.Sprintf("cannot resolve %s: %s", r.uri.Addr, err), http.StatusNotFound)
 		return
 	}
 
@@ -746,12 +734,8 @@
 
 	key, err := s.api.Resolve(r.uri)
 	if err != nil {
-<<<<<<< HEAD
-		s.NotFound(w, r, fmt.Errorf("error resolving %s: %s", r.uri.Addr, err))
-=======
 		getFileFail.Inc(1)
-		Respond(w, r, fmt.Sprintf("cannot resolve %s: %s", r.uri.Addr, err), http.StatusInternalServerError)
->>>>>>> 6c46064f
+		Respond(w, r, fmt.Sprintf("cannot resolve %s: %s", r.uri.Addr, err), http.StatusNotFound)
 		return
 	}
 
@@ -765,7 +749,8 @@
 			return
 		}
 		switch status {
-		case http.StatusNotFound:
+		case http.
+      ound:
 			getFileNotFound.Inc(1)
 			Respond(w, r, err.Error(), http.StatusNotFound)
 		default:
@@ -845,11 +830,7 @@
 		//   strictly a traditional PUT request which replaces content
 		//   at a URI, and POST is more ubiquitous)
 		if uri.Raw() || uri.DeprecatedRaw() {
-<<<<<<< HEAD
-			ShowError(w, req, fmt.Sprintf("No PUT to %s allowed.", uri), http.StatusBadRequest)
-=======
 			Respond(w, req, fmt.Sprintf("PUT method to %s not allowed", uri), http.StatusBadRequest)
->>>>>>> 6c46064f
 			return
 		} else {
 			s.HandlePostFiles(w, req)
@@ -857,11 +838,7 @@
 
 	case "DELETE":
 		if uri.Raw() || uri.DeprecatedRaw() {
-<<<<<<< HEAD
-			ShowError(w, req, fmt.Sprintf("No DELETE to %s allowed.", uri), http.StatusBadRequest)
-=======
 			Respond(w, req, fmt.Sprintf("DELETE method to %s not allowed", uri), http.StatusBadRequest)
->>>>>>> 6c46064f
 			return
 		}
 		s.HandleDelete(w, req)
@@ -891,12 +868,7 @@
 		s.HandleGetFile(w, req)
 
 	default:
-<<<<<<< HEAD
-		ShowError(w, req, fmt.Sprintf("Method "+r.Method+" is not supported.", uri), http.StatusMethodNotAllowed)
-
-=======
 		Respond(w, req, fmt.Sprintf("%s method is not supported", r.Method), http.StatusMethodNotAllowed)
->>>>>>> 6c46064f
 	}
 }
 
@@ -916,27 +888,4 @@
 	}
 	log.Debug(fmt.Sprintf("generated manifest %s", key))
 	return key, nil
-<<<<<<< HEAD
-}
-
-func (s *Server) logDebug(format string, v ...interface{}) {
-	log.Debug(fmt.Sprintf("[BZZ] HTTP: "+format, v...))
-}
-
-func (s *Server) logError(format string, v ...interface{}) {
-	log.Error(fmt.Sprintf("[BZZ] HTTP: "+format, v...))
-}
-
-func (s *Server) BadRequest(w http.ResponseWriter, r *Request, reason string) {
-	ShowError(w, r, fmt.Sprintf("Bad request %s %s: %s", r.Request.Method, r.uri, reason), http.StatusBadRequest)
-}
-
-func (s *Server) Error(w http.ResponseWriter, r *Request, err error) {
-	ShowError(w, r, fmt.Sprintf("Error serving %s %s: %s", r.Request.Method, r.uri, err), http.StatusInternalServerError)
-}
-
-func (s *Server) NotFound(w http.ResponseWriter, r *Request, err error) {
-	ShowError(w, r, fmt.Sprintf("NOT FOUND error serving %s %s: %s", r.Request.Method, r.uri, err), http.StatusNotFound)
-=======
->>>>>>> 6c46064f
 }