--- conflicted
+++ resolved
@@ -100,11 +100,12 @@
 
 	server.Handler = c.Handler(mux)
 	return server
-<<<<<<< HEAD
-}
+}
+
 func (s *Server) ListenAndServe(addr string) error {
 	return http.ListenAndServe(addr, s)
 }
+
 func (s *Server) HandleRootPaths(w http.ResponseWriter, r *Request) {
 	switch r.Method {
 	case http.MethodGet:
@@ -134,6 +135,7 @@
 		Respond(w, r, "Not Found", http.StatusNotFound)
 	}
 }
+
 func (s *Server) HandleBzz(w http.ResponseWriter, r *Request) {
 	switch r.Method {
 	case http.MethodGet:
@@ -235,142 +237,6 @@
 		h(w, req) // call original
 		log.Info("served response", "ruid", req.ruid, "code", w.statusCode)
 	})
-=======
-}
-func (s *Server) ListenAndServe(addr string) error {
-	return http.ListenAndServe(addr, s)
-}
-func (s *Server) HandleRootPaths(w http.ResponseWriter, r *Request) {
-	switch r.Method {
-	case http.MethodGet:
-		if r.RequestURI == "/" {
-			if strings.Contains(r.Header.Get("Accept"), "text/html") {
-				err := landingPageTemplate.Execute(w, nil)
-				if err != nil {
-					log.Error(fmt.Sprintf("error rendering landing page: %s", err))
-				}
-				return
-			}
-			if strings.Contains(r.Header.Get("Accept"), "application/json") {
-				w.Header().Set("Content-Type", "application/json")
-				w.WriteHeader(http.StatusOK)
-				json.NewEncoder(w).Encode("Welcome to Swarm!")
-				return
-			}
-		}
-
-		if r.URL.Path == "/robots.txt" {
-			w.Header().Set("Last-Modified", time.Now().Format(http.TimeFormat))
-			fmt.Fprintf(w, "User-agent: *\nDisallow: /")
-			return
-		}
-		Respond(w, r, "Bad Request", http.StatusBadRequest)
-	default:
-		Respond(w, r, "Not Found", http.StatusNotFound)
-	}
->>>>>>> 32342886
-}
-func (s *Server) HandleBzz(w http.ResponseWriter, r *Request) {
-	switch r.Method {
-	case http.MethodGet:
-		log.Debug("handleGetBzz")
-		if r.Header.Get("Accept") == "application/x-tar" {
-			reader, err := s.api.GetDirectoryTar(r.Context(), r.uri)
-			if err != nil {
-				Respond(w, r, fmt.Sprintf("Had an error building the tarball: %v", err), http.StatusInternalServerError)
-			}
-			defer reader.Close()
-
-			w.Header().Set("Content-Type", "application/x-tar")
-			w.WriteHeader(http.StatusOK)
-			io.Copy(w, reader)
-			return
-		}
-		s.HandleGetFile(w, r)
-	case http.MethodPost:
-		log.Debug("handlePostFiles")
-		s.HandlePostFiles(w, r)
-	case http.MethodDelete:
-		log.Debug("handleBzzDelete")
-		s.HandleDelete(w, r)
-	default:
-		Respond(w, r, "Method not allowed", http.StatusMethodNotAllowed)
-	}
-}
-func (s *Server) HandleBzzRaw(w http.ResponseWriter, r *Request) {
-	switch r.Method {
-	case http.MethodGet:
-		log.Debug("handleGetRaw")
-		s.HandleGet(w, r)
-	case http.MethodPost:
-		log.Debug("handlePostRaw")
-		s.HandlePostRaw(w, r)
-	default:
-		Respond(w, r, "Method not allowed", http.StatusMethodNotAllowed)
-	}
-}
-func (s *Server) HandleBzzImmutable(w http.ResponseWriter, r *Request) {
-	switch r.Method {
-	case http.MethodGet:
-		log.Debug("handleGetHash")
-		s.HandleGetList(w, r)
-	default:
-		Respond(w, r, "Method not allowed", http.StatusMethodNotAllowed)
-	}
-}
-func (s *Server) HandleBzzHash(w http.ResponseWriter, r *Request) {
-	switch r.Method {
-	case http.MethodGet:
-		log.Debug("handleGetHash")
-		s.HandleGet(w, r)
-	default:
-		Respond(w, r, "Method not allowed", http.StatusMethodNotAllowed)
-	}
-}
-func (s *Server) HandleBzzList(w http.ResponseWriter, r *Request) {
-	switch r.Method {
-	case http.MethodGet:
-		log.Debug("handleGetHash")
-		s.HandleGetList(w, r)
-	default:
-		Respond(w, r, "Method not allowed", http.StatusMethodNotAllowed)
-	}
-}
-func (s *Server) HandleBzzResource(w http.ResponseWriter, r *Request) {
-	switch r.Method {
-	case http.MethodGet:
-		log.Debug("handleGetResource")
-		s.HandleGetResource(w, r)
-	case http.MethodPost:
-		log.Debug("handlePostResource")
-		s.HandlePostResource(w, r)
-	default:
-		Respond(w, r, "Method not allowed", http.StatusMethodNotAllowed)
-	}
-}
-func (s *Server) WrapHandler(parseBzzUri bool, h func(http.ResponseWriter, *Request)) http.HandlerFunc {
-	return http.HandlerFunc(func(rw http.ResponseWriter, r *http.Request) {
-		defer metrics.GetOrRegisterResettingTimer(fmt.Sprintf("http.request.%s.time", r.Method), nil).UpdateSince(time.Now())
-		req := &Request{Request: *r, ruid: uuid.New()[:8]}
-		metrics.GetOrRegisterCounter(fmt.Sprintf("http.request.%s", r.Method), nil).Inc(1)
-		log.Info("serving request", "ruid", req.ruid, "method", r.Method, "url", r.RequestURI)
-
-		// wrapping the ResponseWriter, so that we get the response code set by http.ServeContent
-		w := newLoggingResponseWriter(rw)
-		if parseBzzUri {
-			uri, err := api.Parse(strings.TrimLeft(r.URL.Path, "/"))
-			if err != nil {
-				Respond(w, req, fmt.Sprintf("invalid URI %q", r.URL.Path), http.StatusBadRequest)
-				return
-			}
-			req.uri = uri
-
-			log.Debug("parsed request path", "ruid", req.ruid, "method", req.Method, "uri.Addr", req.uri.Addr, "uri.Path", req.uri.Path, "uri.Scheme", req.uri.Scheme)
-		}
-
-		h(w, req) // call original
-		log.Info("served response", "ruid", req.ruid, "code", w.statusCode)
-	})
 }
 
 // browser API for registering bzz url scheme handlers:
@@ -443,11 +309,7 @@
 		return
 	}
 
-<<<<<<< HEAD
-	addr, _, err := s.api.Store(r.Context(), r.Body, r.ContentLength, toEncrypt)
-=======
 	addr, _, err := s.api.Store(ctx, r.Body, r.ContentLength, toEncrypt)
->>>>>>> 32342886
 	if err != nil {
 		postRawFail.Inc(1)
 		Respond(w, r, err.Error(), http.StatusInternalServerError)
@@ -508,11 +370,7 @@
 		log.Debug("new manifest", "ruid", r.ruid, "key", addr)
 	}
 
-<<<<<<< HEAD
-	newAddr, err := s.api.UpdateManifest(r.Context(), addr, func(mw *api.ManifestWriter) error {
-=======
 	newAddr, err := s.api.UpdateManifest(ctx, addr, func(mw *api.ManifestWriter) error {
->>>>>>> 32342886
 		switch contentType {
 
 		case "application/x-tar":
@@ -984,13 +842,8 @@
 	}
 
 	// check the root chunk exists by retrieving the file's size
-<<<<<<< HEAD
-	reader, isEncrypted := s.api.Retrieve(r.Context(), addr)
-	if _, err := reader.Size(nil); err != nil {
-=======
 	reader, isEncrypted := s.api.Retrieve(ctx, addr)
 	if _, err := reader.Size(ctx, nil); err != nil {
->>>>>>> 32342886
 		getFail.Inc(1)
 		Respond(w, r, fmt.Sprintf("root chunk not found %s: %s", addr, err), http.StatusNotFound)
 		return
@@ -1043,11 +896,7 @@
 	}
 	log.Debug("handle.get.list: resolved", "ruid", r.ruid, "key", addr)
 
-<<<<<<< HEAD
-	list, err := s.api.GetManifestList(r.Context(), addr, r.uri.Path)
-=======
 	list, err := s.api.GetManifestList(ctx, addr, r.uri.Path)
->>>>>>> 32342886
 	if err != nil {
 		getListFail.Inc(1)
 		Respond(w, r, err.Error(), http.StatusInternalServerError)
@@ -1140,11 +989,7 @@
 	//the request results in ambiguous files
 	//e.g. /read with readme.md and readinglist.txt available in manifest
 	if status == http.StatusMultipleChoices {
-<<<<<<< HEAD
-		list, err := s.api.GetManifestList(r.Context(), manifestAddr, r.uri.Path)
-=======
 		list, err := s.api.GetManifestList(ctx, manifestAddr, r.uri.Path)
->>>>>>> 32342886
 		if err != nil {
 			getFileFail.Inc(1)
 			Respond(w, r, err.Error(), http.StatusInternalServerError)
