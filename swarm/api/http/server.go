--- conflicted
+++ resolved
@@ -284,11 +284,7 @@
 		Respond(w, r, "missing Content-Length header in request", http.StatusBadRequest)
 		return
 	}
-<<<<<<< HEAD
 	addr, _, err := s.api.Store(r.Context(), r.Body, r.ContentLength, toEncrypt)
-=======
-	addr, _, err := s.api.Store(ctx, r.Body, r.ContentLength, toEncrypt)
->>>>>>> b3711af0
 	if err != nil {
 		postRawFail.Inc(1)
 		Respond(w, r, err.Error(), http.StatusInternalServerError)
@@ -325,11 +321,7 @@
 
 	var addr storage.Address
 	if r.uri.Addr != "" && r.uri.Addr != "encrypt" {
-<<<<<<< HEAD
 		addr, err = s.api.Resolve(r.Context(), r.uri)
-=======
-		addr, err = s.api.Resolve(ctx, r.uri)
->>>>>>> b3711af0
 		if err != nil {
 			postFilesFail.Inc(1)
 			Respond(w, r, fmt.Sprintf("cannot resolve %s: %s", r.uri.Addr, err), http.StatusInternalServerError)
@@ -337,11 +329,7 @@
 		}
 		log.Debug("resolved key", "ruid", r.ruid, "key", addr)
 	} else {
-<<<<<<< HEAD
 		addr, err = s.api.NewManifest(r.Context(), toEncrypt)
-=======
-		addr, err = s.api.NewManifest(ctx, toEncrypt)
->>>>>>> b3711af0
 		if err != nil {
 			postFilesFail.Inc(1)
 			Respond(w, r, err.Error(), http.StatusInternalServerError)
@@ -350,11 +338,7 @@
 		log.Debug("new manifest", "ruid", r.ruid, "key", addr)
 	}
 
-<<<<<<< HEAD
 	newAddr, err := s.updateManifest(r.Context(), addr, func(mw *api.ManifestWriter) error {
-=======
-	newAddr, err := s.updateManifest(ctx, addr, func(mw *api.ManifestWriter) error {
->>>>>>> b3711af0
 		switch contentType {
 
 		case "application/x-tar":
@@ -406,11 +390,7 @@
 			ModTime:     hdr.ModTime,
 		}
 		log.Debug("adding path to new manifest", "ruid", req.ruid, "bytes", entry.Size, "path", entry.Path)
-<<<<<<< HEAD
 		contentKey, err := mw.AddEntry(req.Context(), tr, entry)
-=======
-		contentKey, err := mw.AddEntry(ctx, tr, entry)
->>>>>>> b3711af0
 		if err != nil {
 			return fmt.Errorf("error adding manifest entry from tar stream: %s", err)
 		}
@@ -468,11 +448,7 @@
 			ModTime:     time.Now(),
 		}
 		log.Debug("adding path to new manifest", "ruid", req.ruid, "bytes", entry.Size, "path", entry.Path)
-<<<<<<< HEAD
 		contentKey, err := mw.AddEntry(req.Context(), reader, entry)
-=======
-		contentKey, err := mw.AddEntry(ctx, reader, entry)
->>>>>>> b3711af0
 		if err != nil {
 			return fmt.Errorf("error adding manifest entry from multipart form: %s", err)
 		}
@@ -482,11 +458,7 @@
 
 func (s *Server) handleDirectUpload(ctx context.Context, req *Request, mw *api.ManifestWriter) error {
 	log.Debug("handle.direct.upload", "ruid", req.ruid)
-<<<<<<< HEAD
 	key, err := mw.AddEntry(req.Context(), req.Body, &api.ManifestEntry{
-=======
-	key, err := mw.AddEntry(ctx, req.Body, &api.ManifestEntry{
->>>>>>> b3711af0
 		Path:        req.uri.Path,
 		ContentType: req.Header.Get("Content-Type"),
 		Mode:        0644,
@@ -507,22 +479,14 @@
 	log.Debug("handle.delete", "ruid", r.ruid)
 
 	deleteCount.Inc(1)
-<<<<<<< HEAD
 	key, err := s.api.Resolve(r.Context(), r.uri)
-=======
-	key, err := s.api.Resolve(ctx, r.uri)
->>>>>>> b3711af0
 	if err != nil {
 		deleteFail.Inc(1)
 		Respond(w, r, fmt.Sprintf("cannot resolve %s: %s", r.uri.Addr, err), http.StatusInternalServerError)
 		return
 	}
 
-<<<<<<< HEAD
 	newKey, err := s.updateManifest(r.Context(), key, func(mw *api.ManifestWriter) error {
-=======
-	newKey, err := s.updateManifest(ctx, key, func(mw *api.ManifestWriter) error {
->>>>>>> b3711af0
 		log.Debug(fmt.Sprintf("removing %s from manifest %s", r.uri.Path, key.Log()), "ruid", r.ruid)
 		return mw.RemoveEntry(r.uri.Path)
 	})
@@ -601,11 +565,7 @@
 		// we create a manifest so we can retrieve the resource with bzz:// later
 		// this manifest has a special "resource type" manifest, and its hash is the key of the mutable resource
 		// root chunk
-<<<<<<< HEAD
 		m, err := s.api.NewResourceManifest(r.Context(), addr.Hex())
-=======
-		m, err := s.api.NewResourceManifest(ctx, addr.Hex())
->>>>>>> b3711af0
 		if err != nil {
 			Respond(w, r, fmt.Sprintf("failed to create resource manifest: %v", err), http.StatusInternalServerError)
 			return
@@ -625,11 +585,7 @@
 		// that means that we retrieve the manifest and inspect its Hash member.
 		manifestAddr := r.uri.Address()
 		if manifestAddr == nil {
-<<<<<<< HEAD
 			manifestAddr, err = s.api.Resolve(r.Context(), r.uri)
-=======
-			manifestAddr, err = s.api.Resolve(ctx, r.uri)
->>>>>>> b3711af0
 			if err != nil {
 				getFail.Inc(1)
 				Respond(w, r, fmt.Sprintf("cannot resolve %s: %s", r.uri.Addr, err), http.StatusNotFound)
@@ -640,11 +596,7 @@
 		}
 
 		// get the root chunk key from the manifest
-<<<<<<< HEAD
 		addr, err = s.api.ResolveResourceManifest(r.Context(), manifestAddr)
-=======
-		addr, err = s.api.ResolveResourceManifest(ctx, manifestAddr)
->>>>>>> b3711af0
 		if err != nil {
 			getFail.Inc(1)
 			Respond(w, r, fmt.Sprintf("error resolving resource root chunk for %s: %s", r.uri.Addr, err), http.StatusNotFound)
@@ -703,28 +655,15 @@
 // bzz-resource://<id>/<n> - get latest update on period n
 // bzz-resource://<id>/<n>/<m> - get update version m of period n
 // <id> = ens name or hash
-<<<<<<< HEAD
 // TODO: Enable pass maxPeriod parameter
 func (s *Server) HandleGetResource(w http.ResponseWriter, r *Request) {
-=======
-func (s *Server) HandleGetResource(ctx context.Context, w http.ResponseWriter, r *Request) {
-	s.handleGetResource(ctx, w, r)
-}
-
-// TODO: Enable pass maxPeriod parameter
-func (s *Server) handleGetResource(ctx context.Context, w http.ResponseWriter, r *Request) {
->>>>>>> b3711af0
 	log.Debug("handle.get.resource", "ruid", r.ruid)
 	var err error
 
 	// resolve the content key.
 	manifestAddr := r.uri.Address()
 	if manifestAddr == nil {
-<<<<<<< HEAD
 		manifestAddr, err = s.api.Resolve(r.Context(), r.uri)
-=======
-		manifestAddr, err = s.api.Resolve(ctx, r.uri)
->>>>>>> b3711af0
 		if err != nil {
 			getFail.Inc(1)
 			Respond(w, r, fmt.Sprintf("cannot resolve %s: %s", r.uri.Addr, err), http.StatusNotFound)
@@ -735,11 +674,7 @@
 	}
 
 	// get the root chunk key from the manifest
-<<<<<<< HEAD
 	key, err := s.api.ResolveResourceManifest(r.Context(), manifestAddr)
-=======
-	key, err := s.api.ResolveResourceManifest(ctx, manifestAddr)
->>>>>>> b3711af0
 	if err != nil {
 		getFail.Inc(1)
 		Respond(w, r, fmt.Sprintf("error resolving resource root chunk for %s: %s", r.uri.Addr, err), http.StatusNotFound)
@@ -827,11 +762,7 @@
 	var err error
 	addr := r.uri.Address()
 	if addr == nil {
-<<<<<<< HEAD
 		addr, err = s.api.Resolve(r.Context(), r.uri)
-=======
-		addr, err = s.api.Resolve(ctx, r.uri)
->>>>>>> b3711af0
 		if err != nil {
 			getFail.Inc(1)
 			Respond(w, r, fmt.Sprintf("cannot resolve %s: %s", r.uri.Addr, err), http.StatusNotFound)
@@ -846,11 +777,7 @@
 	// if path is set, interpret <key> as a manifest and return the
 	// raw entry at the given path
 	if r.uri.Path != "" {
-<<<<<<< HEAD
 		walker, err := s.api.NewManifestWalker(r.Context(), addr, nil)
-=======
-		walker, err := s.api.NewManifestWalker(ctx, addr, nil)
->>>>>>> b3711af0
 		if err != nil {
 			getFail.Inc(1)
 			Respond(w, r, fmt.Sprintf("%s is not a manifest", addr), http.StatusBadRequest)
@@ -898,11 +825,7 @@
 	}
 
 	// check the root chunk exists by retrieving the file's size
-<<<<<<< HEAD
 	reader, isEncrypted := s.api.Retrieve(r.Context(), addr)
-=======
-	reader, isEncrypted := s.api.Retrieve(ctx, addr)
->>>>>>> b3711af0
 	if _, err := reader.Size(nil); err != nil {
 		getFail.Inc(1)
 		Respond(w, r, fmt.Sprintf("root chunk not found %s: %s", addr, err), http.StatusNotFound)
@@ -940,11 +863,7 @@
 		return
 	}
 
-<<<<<<< HEAD
 	addr, err := s.api.Resolve(r.Context(), r.uri)
-=======
-	addr, err := s.api.Resolve(ctx, r.uri)
->>>>>>> b3711af0
 	if err != nil {
 		getFilesFail.Inc(1)
 		Respond(w, r, fmt.Sprintf("cannot resolve %s: %s", r.uri.Addr, err), http.StatusNotFound)
@@ -952,11 +871,7 @@
 	}
 	log.Debug("handle.get.files: resolved", "ruid", r.ruid, "key", addr)
 
-<<<<<<< HEAD
 	walker, err := s.api.NewManifestWalker(r.Context(), addr, nil)
-=======
-	walker, err := s.api.NewManifestWalker(ctx, addr, nil)
->>>>>>> b3711af0
 	if err != nil {
 		getFilesFail.Inc(1)
 		Respond(w, r, err.Error(), http.StatusInternalServerError)
@@ -975,11 +890,7 @@
 		}
 
 		// retrieve the entry's key and size
-<<<<<<< HEAD
 		reader, isEncrypted := s.api.Retrieve(r.Context(), storage.Address(common.Hex2Bytes(entry.Hash)))
-=======
-		reader, isEncrypted := s.api.Retrieve(ctx, storage.Address(common.Hex2Bytes(entry.Hash)))
->>>>>>> b3711af0
 		size, err := reader.Size(nil)
 		if err != nil {
 			return err
@@ -1028,11 +939,7 @@
 		return
 	}
 
-<<<<<<< HEAD
 	addr, err := s.api.Resolve(r.Context(), r.uri)
-=======
-	addr, err := s.api.Resolve(ctx, r.uri)
->>>>>>> b3711af0
 	if err != nil {
 		getListFail.Inc(1)
 		Respond(w, r, fmt.Sprintf("cannot resolve %s: %s", r.uri.Addr, err), http.StatusNotFound)
@@ -1040,12 +947,7 @@
 	}
 	log.Debug("handle.get.list: resolved", "ruid", r.ruid, "key", addr)
 
-<<<<<<< HEAD
 	list, err := s.getManifestList(r.Context(), addr, r.uri.Path)
-=======
-	list, err := s.getManifestList(ctx, addr, r.uri.Path)
->>>>>>> b3711af0
-
 	if err != nil {
 		getListFail.Inc(1)
 		Respond(w, r, err.Error(), http.StatusInternalServerError)
@@ -1145,11 +1047,7 @@
 	manifestAddr := r.uri.Address()
 
 	if manifestAddr == nil {
-<<<<<<< HEAD
 		manifestAddr, err = s.api.Resolve(r.Context(), r.uri)
-=======
-		manifestAddr, err = s.api.Resolve(ctx, r.uri)
->>>>>>> b3711af0
 		if err != nil {
 			getFileFail.Inc(1)
 			Respond(w, r, fmt.Sprintf("cannot resolve %s: %s", r.uri.Addr, err), http.StatusNotFound)
@@ -1161,11 +1059,7 @@
 
 	log.Debug("handle.get.file: resolved", "ruid", r.ruid, "key", manifestAddr)
 
-<<<<<<< HEAD
 	reader, contentType, status, contentKey, err := s.api.Get(r.Context(), manifestAddr, r.uri.Path)
-=======
-	reader, contentType, status, contentKey, err := s.api.Get(ctx, manifestAddr, r.uri.Path)
->>>>>>> b3711af0
 
 	etag := common.Bytes2Hex(contentKey)
 	noneMatchEtag := r.Header.Get("If-None-Match")
@@ -1192,12 +1086,7 @@
 	//the request results in ambiguous files
 	//e.g. /read with readme.md and readinglist.txt available in manifest
 	if status == http.StatusMultipleChoices {
-<<<<<<< HEAD
 		list, err := s.getManifestList(r.Context(), manifestAddr, r.uri.Path)
-=======
-		list, err := s.getManifestList(ctx, manifestAddr, r.uri.Path)
->>>>>>> b3711af0
-
 		if err != nil {
 			getFileFail.Inc(1)
 			Respond(w, r, err.Error(), http.StatusInternalServerError)
@@ -1252,110 +1141,7 @@
 	return b.s.Seek(offset, whence)
 }
 
-<<<<<<< HEAD
-=======
-func (s *Server) ServeHTTP(rw http.ResponseWriter, r *http.Request) {
-	ctx := context.TODO()
-
-	defer metrics.GetOrRegisterResettingTimer(fmt.Sprintf("http.request.%s.time", r.Method), nil).UpdateSince(time.Now())
-	req := &Request{Request: *r, ruid: uuid.New()[:8]}
-	metrics.GetOrRegisterCounter(fmt.Sprintf("http.request.%s", r.Method), nil).Inc(1)
-	log.Info("serving request", "ruid", req.ruid, "method", r.Method, "url", r.RequestURI)
-
-	// wrapping the ResponseWriter, so that we get the response code set by http.ServeContent
-	w := newLoggingResponseWriter(rw)
-
-	if r.RequestURI == "/" && strings.Contains(r.Header.Get("Accept"), "text/html") {
-
-		err := landingPageTemplate.Execute(w, nil)
-		if err != nil {
-			log.Error(fmt.Sprintf("error rendering landing page: %s", err))
-		}
-		return
-	}
-
-	if r.URL.Path == "/robots.txt" {
-		w.Header().Set("Last-Modified", time.Now().Format(http.TimeFormat))
-		fmt.Fprintf(w, "User-agent: *\nDisallow: /")
-		return
-	}
-
-	if r.RequestURI == "/" && strings.Contains(r.Header.Get("Accept"), "application/json") {
-		w.Header().Set("Content-Type", "application/json")
-		w.WriteHeader(http.StatusOK)
-		json.NewEncoder(w).Encode("Welcome to Swarm!")
-		return
-	}
-
-	uri, err := api.Parse(strings.TrimLeft(r.URL.Path, "/"))
-	if err != nil {
-		Respond(w, req, fmt.Sprintf("invalid URI %q", r.URL.Path), http.StatusBadRequest)
-		return
-	}
-
-	req.uri = uri
-
-	log.Debug("parsed request path", "ruid", req.ruid, "method", req.Method, "uri.Addr", req.uri.Addr, "uri.Path", req.uri.Path, "uri.Scheme", req.uri.Scheme)
-
-	switch r.Method {
-	case "POST":
-		if uri.Raw() {
-			log.Debug("handlePostRaw")
-			s.HandlePostRaw(ctx, w, req)
-		} else if uri.Resource() {
-			log.Debug("handlePostResource")
-			s.HandlePostResource(ctx, w, req)
-		} else if uri.Immutable() || uri.List() || uri.Hash() {
-			log.Debug("POST not allowed on immutable, list or hash")
-			Respond(w, req, fmt.Sprintf("POST method on scheme %s not allowed", uri.Scheme), http.StatusMethodNotAllowed)
-		} else {
-			log.Debug("handlePostFiles")
-			s.HandlePostFiles(ctx, w, req)
-		}
-
-	case "PUT":
-		Respond(w, req, fmt.Sprintf("PUT method to %s not allowed", uri), http.StatusBadRequest)
-		return
-
-	case "DELETE":
-		if uri.Raw() {
-			Respond(w, req, fmt.Sprintf("DELETE method to %s not allowed", uri), http.StatusBadRequest)
-			return
-		}
-		s.HandleDelete(ctx, w, req)
-
-	case "GET":
-
-		if uri.Resource() {
-			s.HandleGetResource(ctx, w, req)
-			return
-		}
-
-		if uri.Raw() || uri.Hash() {
-			s.HandleGet(ctx, w, req)
-			return
-		}
-
-		if uri.List() {
-			s.HandleGetList(ctx, w, req)
-			return
-		}
-
-		if r.Header.Get("Accept") == "application/x-tar" {
-			s.HandleGetFiles(ctx, w, req)
-			return
-		}
-
-		s.HandleGetFile(ctx, w, req)
-
-	default:
-		Respond(w, req, fmt.Sprintf("%s method is not supported", r.Method), http.StatusMethodNotAllowed)
-	}
-
-	log.Info("served response", "ruid", req.ruid, "code", w.statusCode)
-}
-
->>>>>>> b3711af0
+
 func (s *Server) updateManifest(ctx context.Context, addr storage.Address, update func(mw *api.ManifestWriter) error) (storage.Address, error) {
 	mw, err := s.api.NewManifestWriter(ctx, addr, nil)
 	if err != nil {
