--- conflicted
+++ resolved
@@ -474,11 +474,7 @@
 	key, err := s.api.Resolve(r.uri)
 	if err != nil {
 		getFail.Inc(1)
-<<<<<<< HEAD
-		Respond(w, r, fmt.Sprintf("cannot resolve %s: %s", r.uri.Addr, err), http.StatusInternalServerError)
-=======
-		s.NotFound(w, r, fmt.Errorf("error resolving %s: %s", r.uri.Addr, err))
->>>>>>> abed63c3
+		Respond(w, r, fmt.Sprintf("cannot resolve %s: %s", r.uri.Addr, err), http.StatusNotFound)
 		return
 	}
 
@@ -562,11 +558,7 @@
 	key, err := s.api.Resolve(r.uri)
 	if err != nil {
 		getFilesFail.Inc(1)
-<<<<<<< HEAD
 		Respond(w, r, fmt.Sprintf("cannot resolve %s: %s", r.uri.Addr, err), http.StatusInternalServerError)
-=======
-		s.NotFound(w, r, fmt.Errorf("error resolving %s: %s", r.uri.Addr, err))
->>>>>>> abed63c3
 		return
 	}
 
@@ -639,11 +631,7 @@
 	key, err := s.api.Resolve(r.uri)
 	if err != nil {
 		getListFail.Inc(1)
-<<<<<<< HEAD
 		Respond(w, r, fmt.Sprintf("cannot resolve %s: %s", r.uri.Addr, err), http.StatusInternalServerError)
-=======
-		s.NotFound(w, r, fmt.Errorf("error resolving %s: %s", r.uri.Addr, err))
->>>>>>> abed63c3
 		return
 	}
 
@@ -747,11 +735,7 @@
 	key, err := s.api.Resolve(r.uri)
 	if err != nil {
 		getFileFail.Inc(1)
-<<<<<<< HEAD
 		Respond(w, r, fmt.Sprintf("cannot resolve %s: %s", r.uri.Addr, err), http.StatusInternalServerError)
-=======
-		s.NotFound(w, r, fmt.Errorf("error resolving %s: %s", r.uri.Addr, err))
->>>>>>> abed63c3
 		return
 	}
 
@@ -845,11 +829,7 @@
 		//   strictly a traditional PUT request which replaces content
 		//   at a URI, and POST is more ubiquitous)
 		if uri.Raw() || uri.DeprecatedRaw() {
-<<<<<<< HEAD
 			Respond(w, req, fmt.Sprintf("PUT method to %s not allowed", uri), http.StatusBadRequest)
-=======
-			ShowError(w, req, fmt.Sprintf("No PUT to %s allowed.", uri), http.StatusBadRequest)
->>>>>>> abed63c3
 			return
 		} else {
 			s.HandlePostFiles(w, req)
@@ -857,11 +837,7 @@
 
 	case "DELETE":
 		if uri.Raw() || uri.DeprecatedRaw() {
-<<<<<<< HEAD
 			Respond(w, req, fmt.Sprintf("DELETE method to %s not allowed", uri), http.StatusBadRequest)
-=======
-			ShowError(w, req, fmt.Sprintf("No DELETE to %s allowed.", uri), http.StatusBadRequest)
->>>>>>> abed63c3
 			return
 		}
 		s.HandleDelete(w, req)
@@ -891,12 +867,7 @@
 		s.HandleGetFile(w, req)
 
 	default:
-<<<<<<< HEAD
 		Respond(w, req, fmt.Sprintf("%s method is not supported", r.Method), http.StatusMethodNotAllowed)
-=======
-		ShowError(w, req, fmt.Sprintf("Method "+r.Method+" is not supported.", uri), http.StatusMethodNotAllowed)
-
->>>>>>> abed63c3
 	}
 }
 
@@ -916,27 +887,4 @@
 	}
 	log.Debug(fmt.Sprintf("generated manifest %s", key))
 	return key, nil
-<<<<<<< HEAD
-=======
-}
-
-func (s *Server) logDebug(format string, v ...interface{}) {
-	log.Debug(fmt.Sprintf("[BZZ] HTTP: "+format, v...))
-}
-
-func (s *Server) logError(format string, v ...interface{}) {
-	log.Error(fmt.Sprintf("[BZZ] HTTP: "+format, v...))
-}
-
-func (s *Server) BadRequest(w http.ResponseWriter, r *Request, reason string) {
-	ShowError(w, r, fmt.Sprintf("Bad request %s %s: %s", r.Request.Method, r.uri, reason), http.StatusBadRequest)
-}
-
-func (s *Server) Error(w http.ResponseWriter, r *Request, err error) {
-	ShowError(w, r, fmt.Sprintf("Error serving %s %s: %s", r.Request.Method, r.uri, err), http.StatusInternalServerError)
-}
-
-func (s *Server) NotFound(w http.ResponseWriter, r *Request, err error) {
-	ShowError(w, r, fmt.Sprintf("NOT FOUND error serving %s %s: %s", r.Request.Method, r.uri, err), http.StatusNotFound)
->>>>>>> abed63c3
 }