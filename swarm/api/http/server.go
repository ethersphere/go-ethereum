// Copyright 2016 The go-ethereum Authors
// This file is part of the go-ethereum library.
//
// The go-ethereum library is free software: you can redistribute it and/or modify
// it under the terms of the GNU Lesser General Public License as published by
// the Free Software Foundation, either version 3 of the License, or
// (at your option) any later version.
//
// The go-ethereum library is distributed in the hope that it will be useful,
// but WITHOUT ANY WARRANTY; without even the implied warranty of
// MERCHANTABILITY or FITNESS FOR A PARTICULAR PURPOSE. See the
// GNU Lesser General Public License for more details.
//
// You should have received a copy of the GNU Lesser General Public License
// along with the go-ethereum library. If not, see <http://www.gnu.org/licenses/>.

/*
A simple http server interface to Swarm
*/
package http

import (
	"archive/tar"
	"bytes"
	"encoding/json"
	"errors"
	"fmt"
	"io"
	"io/ioutil"
	"mime"
	"mime/multipart"
	"net/http"
	"os"
	"path"
	"regexp"
	"strconv"
	"strings"
	"time"

	"github.com/ethereum/go-ethereum/common"
	"github.com/ethereum/go-ethereum/common/hexutil"
	"github.com/ethereum/go-ethereum/log"
	"github.com/ethereum/go-ethereum/metrics"
	"github.com/ethereum/go-ethereum/swarm/api"
	"github.com/ethereum/go-ethereum/swarm/storage"
	"github.com/ethereum/go-ethereum/swarm/storage/mru"
	"github.com/pborman/uuid"
	"github.com/rs/cors"
)

type resourceResponse struct {
	Manifest storage.Address `json:"manifest"`
	Resource string          `json:"resource"`
	Update   storage.Address `json:"update"`
}

var (
	postRawCount    = metrics.NewRegisteredCounter("api.http.post.raw.count", nil)
	postRawFail     = metrics.NewRegisteredCounter("api.http.post.raw.fail", nil)
	postFilesCount  = metrics.NewRegisteredCounter("api.http.post.files.count", nil)
	postFilesFail   = metrics.NewRegisteredCounter("api.http.post.files.fail", nil)
	deleteCount     = metrics.NewRegisteredCounter("api.http.delete.count", nil)
	deleteFail      = metrics.NewRegisteredCounter("api.http.delete.fail", nil)
	getCount        = metrics.NewRegisteredCounter("api.http.get.count", nil)
	getFail         = metrics.NewRegisteredCounter("api.http.get.fail", nil)
	getFileCount    = metrics.NewRegisteredCounter("api.http.get.file.count", nil)
	getFileNotFound = metrics.NewRegisteredCounter("api.http.get.file.notfound", nil)
	getFileFail     = metrics.NewRegisteredCounter("api.http.get.file.fail", nil)
	getFilesCount   = metrics.NewRegisteredCounter("api.http.get.files.count", nil)
	getFilesFail    = metrics.NewRegisteredCounter("api.http.get.files.fail", nil)
	getListCount    = metrics.NewRegisteredCounter("api.http.get.list.count", nil)
	getListFail     = metrics.NewRegisteredCounter("api.http.get.list.fail", nil)
)

// ServerConfig is the basic configuration needed for the HTTP server and also
// includes CORS settings.
type ServerConfig struct {
	Addr       string
	CorsString string
}

// browser API for registering bzz url scheme handlers:
// https://developer.mozilla.org/en/docs/Web-based_protocol_handlers
// electron (chromium) api for registering bzz url scheme handlers:
// https://github.com/atom/electron/blob/master/docs/api/protocol.md

// starts up http server
func StartHttpServer(api *api.API, config *ServerConfig) {
	var allowedOrigins []string
	for _, domain := range strings.Split(config.CorsString, ",") {
		allowedOrigins = append(allowedOrigins, strings.TrimSpace(domain))
	}
	c := cors.New(cors.Options{
		AllowedOrigins: allowedOrigins,
		AllowedMethods: []string{"POST", "GET", "DELETE", "PATCH", "PUT"},
		MaxAge:         600,
		AllowedHeaders: []string{"*"},
	})
	hdlr := c.Handler(NewServer(api))

	go http.ListenAndServe(config.Addr, hdlr)
}

func NewServer(api *api.API) *Server {
	return &Server{api}
}

type Server struct {
	api *api.API
}

// Request wraps http.Request and also includes the parsed bzz URI
type Request struct {
	http.Request

	uri  *api.URI
	ruid string // request unique id
}

// HandlePostRaw handles a POST request to a raw bzz-raw:/ URI, stores the request
// body in swarm and returns the resulting storage address as a text/plain response
func (s *Server) HandlePostRaw(w http.ResponseWriter, r *Request) {
	log.Debug("handle.post.raw", "ruid", r.ruid)

	postRawCount.Inc(1)

	toEncrypt := false
	if r.uri.Addr == "encrypt" {
		toEncrypt = true
	}

	if r.uri.Path != "" {
		postRawFail.Inc(1)
		Respond(w, r, "raw POST request cannot contain a path", http.StatusBadRequest)
		return
	}

	if r.uri.Addr != "" && r.uri.Addr != "encrypt" {
		postRawFail.Inc(1)
		Respond(w, r, "raw POST request addr can only be empty or \"encrypt\"", http.StatusBadRequest)
		return
	}

	if r.Header.Get("Content-Length") == "" {
		postRawFail.Inc(1)
		Respond(w, r, "missing Content-Length header in request", http.StatusBadRequest)
		return
	}
	addr, _, err := s.api.Store(r.Body, r.ContentLength, toEncrypt)
	if err != nil {
		postRawFail.Inc(1)
		Respond(w, r, err.Error(), http.StatusInternalServerError)
		return
	}

	log.Debug("stored content", "ruid", r.ruid, "key", addr)

	w.Header().Set("Content-Type", "text/plain")
	w.WriteHeader(http.StatusOK)
	fmt.Fprint(w, addr)
}

// HandlePostFiles handles a POST request to
// bzz:/<hash>/<path> which contains either a single file or multiple files
// (either a tar archive or multipart form), adds those files either to an
// existing manifest or to a new manifest under <path> and returns the
// resulting manifest hash as a text/plain response
func (s *Server) HandlePostFiles(w http.ResponseWriter, r *Request) {
	log.Debug("handle.post.files", "ruid", r.ruid)

	postFilesCount.Inc(1)
	contentType, params, err := mime.ParseMediaType(r.Header.Get("Content-Type"))
	if err != nil {
		postFilesFail.Inc(1)
		Respond(w, r, err.Error(), http.StatusBadRequest)
		return
	}

	toEncrypt := false
	if r.uri.Addr == "encrypt" {
		toEncrypt = true
	}

	var addr storage.Address
	if r.uri.Addr != "" && r.uri.Addr != "encrypt" {
		addr, err = s.api.Resolve(r.uri)
		if err != nil {
			postFilesFail.Inc(1)
			Respond(w, r, fmt.Sprintf("cannot resolve %s: %s", r.uri.Addr, err), http.StatusInternalServerError)
			return
		}
		log.Debug("resolved key", "ruid", r.ruid, "key", addr)
	} else {
		addr, err = s.api.NewManifest(toEncrypt)
		if err != nil {
			postFilesFail.Inc(1)
			Respond(w, r, err.Error(), http.StatusInternalServerError)
			return
		}
		log.Debug("new manifest", "ruid", r.ruid, "key", addr)
	}

	newAddr, err := s.updateManifest(addr, func(mw *api.ManifestWriter) error {
		switch contentType {

		case "application/x-tar":
			return s.handleTarUpload(r, mw)

		case "multipart/form-data":
			return s.handleMultipartUpload(r, params["boundary"], mw)

		default:
			return s.handleDirectUpload(r, mw)
		}
	})
	if err != nil {
		postFilesFail.Inc(1)
		Respond(w, r, fmt.Sprintf("cannot create manifest: %s", err), http.StatusInternalServerError)
		return
	}

	log.Debug("stored content", "ruid", r.ruid, "key", newAddr)

	w.Header().Set("Content-Type", "text/plain")
	w.WriteHeader(http.StatusOK)
	fmt.Fprint(w, newAddr)
}

func (s *Server) handleTarUpload(req *Request, mw *api.ManifestWriter) error {
	log.Debug("handle.tar.upload", "ruid", req.ruid)
	tr := tar.NewReader(req.Body)
	for {
		hdr, err := tr.Next()
		if err == io.EOF {
			return nil
		} else if err != nil {
			return fmt.Errorf("error reading tar stream: %s", err)
		}

		// only store regular files
		if !hdr.FileInfo().Mode().IsRegular() {
			continue
		}

		// add the entry under the path from the request
		path := path.Join(req.uri.Path, hdr.Name)
		entry := &api.ManifestEntry{
			Path:        path,
			ContentType: hdr.Xattrs["user.swarm.content-type"],
			Mode:        hdr.Mode,
			Size:        hdr.Size,
			ModTime:     hdr.ModTime,
		}
		log.Debug("adding path to new manifest", "ruid", req.ruid, "bytes", entry.Size, "path", entry.Path)
		contentKey, err := mw.AddEntry(tr, entry)
		if err != nil {
			return fmt.Errorf("error adding manifest entry from tar stream: %s", err)
		}
		log.Debug("stored content", "ruid", req.ruid, "key", contentKey)
	}
}

func (s *Server) handleMultipartUpload(req *Request, boundary string, mw *api.ManifestWriter) error {
	log.Debug("handle.multipart.upload", "ruid", req.ruid)
	mr := multipart.NewReader(req.Body, boundary)
	for {
		part, err := mr.NextPart()
		if err == io.EOF {
			return nil
		} else if err != nil {
			return fmt.Errorf("error reading multipart form: %s", err)
		}

		var size int64
		var reader io.Reader = part
		if contentLength := part.Header.Get("Content-Length"); contentLength != "" {
			size, err = strconv.ParseInt(contentLength, 10, 64)
			if err != nil {
				return fmt.Errorf("error parsing multipart content length: %s", err)
			}
			reader = part
		} else {
			// copy the part to a tmp file to get its size
			tmp, err := ioutil.TempFile("", "swarm-multipart")
			if err != nil {
				return err
			}
			defer os.Remove(tmp.Name())
			defer tmp.Close()
			size, err = io.Copy(tmp, part)
			if err != nil {
				return fmt.Errorf("error copying multipart content: %s", err)
			}
			if _, err := tmp.Seek(0, io.SeekStart); err != nil {
				return fmt.Errorf("error copying multipart content: %s", err)
			}
			reader = tmp
		}

		// add the entry under the path from the request
		name := part.FileName()
		if name == "" {
			name = part.FormName()
		}
		path := path.Join(req.uri.Path, name)
		entry := &api.ManifestEntry{
			Path:        path,
			ContentType: part.Header.Get("Content-Type"),
			Size:        size,
			ModTime:     time.Now(),
		}
		log.Debug("adding path to new manifest", "ruid", req.ruid, "bytes", entry.Size, "path", entry.Path)
		contentKey, err := mw.AddEntry(reader, entry)
		if err != nil {
			return fmt.Errorf("error adding manifest entry from multipart form: %s", err)
		}
		log.Debug("stored content", "ruid", req.ruid, "key", contentKey)
	}
}

func (s *Server) handleDirectUpload(req *Request, mw *api.ManifestWriter) error {
	log.Debug("handle.direct.upload", "ruid", req.ruid)
	key, err := mw.AddEntry(req.Body, &api.ManifestEntry{
		Path:        req.uri.Path,
		ContentType: req.Header.Get("Content-Type"),
		Mode:        0644,
		Size:        req.ContentLength,
		ModTime:     time.Now(),
	})
	if err != nil {
		return err
	}
	log.Debug("stored content", "ruid", req.ruid, "key", key)
	return nil
}

// HandleDelete handles a DELETE request to bzz:/<manifest>/<path>, removes
// <path> from <manifest> and returns the resulting manifest hash as a
// text/plain response
func (s *Server) HandleDelete(w http.ResponseWriter, r *Request) {
	log.Debug("handle.delete", "ruid", r.ruid)

	deleteCount.Inc(1)
	key, err := s.api.Resolve(r.uri)
	if err != nil {
		deleteFail.Inc(1)
		Respond(w, r, fmt.Sprintf("cannot resolve %s: %s", r.uri.Addr, err), http.StatusInternalServerError)
		return
	}

	newKey, err := s.updateManifest(key, func(mw *api.ManifestWriter) error {
		log.Debug(fmt.Sprintf("removing %s from manifest %s", r.uri.Path, key.Log()), "ruid", r.ruid)
		return mw.RemoveEntry(r.uri.Path)
	})
	if err != nil {
		deleteFail.Inc(1)
		Respond(w, r, fmt.Sprintf("cannot update manifest: %s", err), http.StatusInternalServerError)
		return
	}

	w.Header().Set("Content-Type", "text/plain")
	w.WriteHeader(http.StatusOK)
	fmt.Fprint(w, newKey)
}

// Parses a resource update post url to corresponding action
// possible combinations:
// /			add multihash update to existing hash
// /raw 		add raw update to existing hash
// /#			create new resource with first update as mulitihash
// /raw/#		create new resource with first update raw
func resourcePostMode(path string) (isRaw bool, frequency uint64, err error) {
	re, err := regexp.Compile("^(raw)?/?([0-9]+)?$")
	if err != nil {
		return isRaw, frequency, err
	}
	m := re.FindAllStringSubmatch(path, 2)
	var freqstr = "0"
	if len(m) > 0 {
		if m[0][1] != "" {
			isRaw = true
		}
		if m[0][2] != "" {
			freqstr = m[0][2]
		}
	} else if len(path) > 0 {
		return isRaw, frequency, fmt.Errorf("invalid path")
	}
	frequency, err = strconv.ParseUint(freqstr, 10, 64)
	return isRaw, frequency, err
}

// Handles creation of new mutable resources and adding updates to existing mutable resources
// There are two types of updates available, "raw" and "multihash."
// If the latter is used, a subsequent bzz:// GET call to the manifest of the resource will return
// the page that the multihash is pointing to, as if it held a normal swarm content manifest
//
// The resource name will be verbatim what is passed as the address part of the url.
// For example, if a POST is made to /bzz-resource:/foo.eth/raw/13 a new resource with frequency 13
// and name "foo.eth" will be created
func (s *Server) HandlePostResource(w http.ResponseWriter, r *Request) {
	log.Debug("handle.post.resource", "ruid", r.ruid)
	var err error
	var addr storage.Address
	var name string
	var outdata []byte
	isRaw, frequency, err := resourcePostMode(r.uri.Path)
	if err != nil {
		Respond(w, r, err.Error(), http.StatusBadRequest)
		return
	}

	// new mutable resource creation will always have a frequency field larger than 0
	if frequency > 0 {

		name = r.uri.Addr

		// the key is the content addressed root chunk holding mutable resource metadata information
		addr, err = s.api.ResourceCreate(r.Context(), name, frequency)
		if err != nil {
			code, err2 := s.translateResourceError(w, r, "resource creation fail", err)

			Respond(w, r, err2.Error(), code)
			return
		}

		// we create a manifest so we can retrieve the resource with bzz:// later
		// this manifest has a special "resource type" manifest, and its hash is the key of the mutable resource
		// root chunk
		m, err := s.api.NewResourceManifest(addr.Hex())
		if err != nil {
			Respond(w, r, fmt.Sprintf("failed to create resource manifest: %v", err), http.StatusInternalServerError)
			return
		}

		// the key to the manifest will be passed back to the client
		// the client can access the root chunk key directly through its Hash member
		// the manifest key should be set as content in the resolver of the ENS name
		// \TODO update manifest key automatically in ENS
		outdata, err = json.Marshal(m)
		if err != nil {
			Respond(w, r, fmt.Sprintf("failed to create json response: %s", err), http.StatusInternalServerError)
			return
		}
	} else {
		// to update the resource through http we need to retrieve the key for the mutable resource root chunk
		// that means that we retrieve the manifest and inspect its Hash member.
		manifestAddr := r.uri.Address()
		if manifestAddr == nil {
			manifestAddr, err = s.api.Resolve(r.uri)
			if err != nil {
				getFail.Inc(1)
				Respond(w, r, fmt.Sprintf("cannot resolve %s: %s", r.uri.Addr, err), http.StatusNotFound)
				return
			}
		} else {
			w.Header().Set("Cache-Control", "max-age=2147483648")
		}

		// get the root chunk key from the manifest
		addr, err = s.api.ResolveResourceManifest(manifestAddr)
		if err != nil {
			getFail.Inc(1)
			Respond(w, r, fmt.Sprintf("error resolving resource root chunk for %s: %s", r.uri.Addr, err), http.StatusNotFound)
			return
		}

		log.Debug("handle.post.resource: resolved", "ruid", r.ruid, "manifestkey", manifestAddr, "rootchunkkey", addr)

		name, _, err = s.api.ResourceLookup(r.Context(), addr, 0, 0, &mru.LookupParams{})
		if err != nil {
			Respond(w, r, err.Error(), http.StatusNotFound)
			return
		}
	}

	// Creation and update must send data aswell. This data constitutes the update data itself.
	data, err := ioutil.ReadAll(r.Body)
	if err != nil {
		Respond(w, r, err.Error(), http.StatusInternalServerError)
		return
	}

	// Multihash will be passed as hex-encoded data, so we need to parse this to bytes
	if isRaw {
		_, _, _, err = s.api.ResourceUpdate(r.Context(), name, data)
		if err != nil {
			Respond(w, r, err.Error(), http.StatusBadRequest)
			return
		}
	} else {
		bytesdata, err := hexutil.Decode(string(data))
		if err != nil {
			Respond(w, r, err.Error(), http.StatusBadRequest)
			return
		}
		_, _, _, err = s.api.ResourceUpdateMultihash(r.Context(), name, bytesdata)
		if err != nil {
			Respond(w, r, err.Error(), http.StatusBadRequest)
			return
		}
	}

	// If we have data to return, write this now
	// \TODO there should always be data to return here
	if len(outdata) > 0 {
		w.Header().Add("Content-type", "text/plain")
		w.WriteHeader(http.StatusOK)
		fmt.Fprint(w, string(outdata))
		return
	}
	w.WriteHeader(http.StatusOK)
}

// Retrieve mutable resource updates:
// bzz-resource://<id> - get latest update
// bzz-resource://<id>/<n> - get latest update on period n
// bzz-resource://<id>/<n>/<m> - get update version m of period n
// <id> = ens name or hash
func (s *Server) HandleGetResource(w http.ResponseWriter, r *Request) {
	s.handleGetResource(w, r)
}

// TODO: Enable pass maxPeriod parameter
func (s *Server) handleGetResource(w http.ResponseWriter, r *Request) {
	log.Debug("handle.get.resource", "ruid", r.ruid)
	var err error

	// resolve the content key.
<<<<<<< HEAD
	var manifestKey = r.uri.Key()
	if manifestKey == nil {
		manifestKey, err = s.api.Resolve(r.uri)
=======
	var manifestAddr storage.Address
	manifestAddr = r.uri.Address()
	if manifestAddr == nil {
		manifestAddr, err = s.api.Resolve(r.uri)
>>>>>>> 374e7674
		if err != nil {
			getFail.Inc(1)
			Respond(w, r, fmt.Sprintf("cannot resolve %s: %s", r.uri.Addr, err), http.StatusNotFound)
			return
		}
	} else {
		w.Header().Set("Cache-Control", "max-age=2147483648")
	}

	// get the root chunk key from the manifest
	key, err := s.api.ResolveResourceManifest(manifestAddr)
	if err != nil {
		getFail.Inc(1)
		Respond(w, r, fmt.Sprintf("error resolving resource root chunk for %s: %s", r.uri.Addr, err), http.StatusNotFound)
		return
	}

	log.Debug("handle.get.resource: resolved", "ruid", r.ruid, "manifestkey", manifestAddr, "rootchunk key", key)

	// determine if the query specifies period and version
	var params []string
	if len(r.uri.Path) > 0 {
		params = strings.Split(r.uri.Path, "/")
	}
	var name string
	var period uint64
	var version uint64
	var data []byte
	now := time.Now()

	switch len(params) {
	case 0: // latest only
		name, data, err = s.api.ResourceLookup(r.Context(), key, 0, 0, nil)
	case 2: // specific period and version
		version, err = strconv.ParseUint(params[1], 10, 32)
		if err != nil {
			break
		}
		period, err = strconv.ParseUint(params[0], 10, 32)
		if err != nil {
			break
		}
		name, data, err = s.api.ResourceLookup(r.Context(), key, uint32(period), uint32(version), nil)
	case 1: // last version of specific period
		period, err = strconv.ParseUint(params[0], 10, 32)
		if err != nil {
			break
		}
		name, data, err = s.api.ResourceLookup(r.Context(), key, uint32(period), uint32(version), nil)
	default: // bogus
		err = mru.NewError(storage.ErrInvalidValue, "invalid mutable resource request")
	}

	// any error from the switch statement will end up here
	if err != nil {
		code, err2 := s.translateResourceError(w, r, "mutable resource lookup fail", err)
		Respond(w, r, err2.Error(), code)
		return
	}

	// All ok, serve the retrieved update
	log.Debug("Found update", "name", name, "ruid", r.ruid)
	w.Header().Set("Content-Type", "application/octet-stream")
	http.ServeContent(w, &r.Request, "", now, bytes.NewReader(data))
}

func (s *Server) translateResourceError(w http.ResponseWriter, r *Request, supErr string, err error) (int, error) {
	code := 0
	defaultErr := fmt.Errorf("%s: %v", supErr, err)
	rsrcErr, ok := err.(*mru.Error)
	if !ok && rsrcErr != nil {
		code = rsrcErr.Code()
	}
	switch code {
	case storage.ErrInvalidValue:
		return http.StatusBadRequest, defaultErr
	case storage.ErrNotFound, storage.ErrNotSynced, storage.ErrNothingToReturn, storage.ErrInit:
		return http.StatusNotFound, defaultErr
	case storage.ErrUnauthorized, storage.ErrInvalidSignature:
		return http.StatusUnauthorized, defaultErr
	case storage.ErrDataOverflow:
		return http.StatusRequestEntityTooLarge, defaultErr
	}

	return http.StatusInternalServerError, defaultErr
}

// HandleGet handles a GET request to
// - bzz-raw://<key> and responds with the raw content stored at the
//   given storage key
// - bzz-hash://<key> and responds with the hash of the content stored
//   at the given storage key as a text/plain response
func (s *Server) HandleGet(w http.ResponseWriter, r *Request) {
	log.Debug("handle.get", "ruid", r.ruid, "uri", r.uri)
	getCount.Inc(1)
	var err error
	addr := r.uri.Address()
	if addr == nil {
		addr, err = s.api.Resolve(r.uri)
		if err != nil {
			getFail.Inc(1)
			Respond(w, r, fmt.Sprintf("cannot resolve %s: %s", r.uri.Addr, err), http.StatusNotFound)
			return
		}
	} else {
		w.Header().Set("Cache-Control", "max-age=2147483648, immutable") // url was of type bzz://<hex key>/path, so we are sure it is immutable.
	}

	log.Debug("handle.get: resolved", "ruid", r.ruid, "key", addr)

	// if path is set, interpret <key> as a manifest and return the
	// raw entry at the given path
	if r.uri.Path != "" {
		walker, err := s.api.NewManifestWalker(addr, nil)
		if err != nil {
			getFail.Inc(1)
			Respond(w, r, fmt.Sprintf("%s is not a manifest", addr), http.StatusBadRequest)
			return
		}
		var entry *api.ManifestEntry
		walker.Walk(func(e *api.ManifestEntry) error {
			// if the entry matches the path, set entry and stop
			// the walk
			if e.Path == r.uri.Path {
				entry = e
				// return an error to cancel the walk
				return errors.New("found")
			}

			// ignore non-manifest files
			if e.ContentType != api.ManifestType {
				return nil
			}

			// if the manifest's path is a prefix of the
			// requested path, recurse into it by returning
			// nil and continuing the walk
			if strings.HasPrefix(r.uri.Path, e.Path) {
				return nil
			}

			return api.SkipManifest
		})
		if entry == nil {
			getFail.Inc(1)
			Respond(w, r, fmt.Sprintf("manifest entry could not be loaded"), http.StatusNotFound)
			return
		}
		addr = storage.Address(common.Hex2Bytes(entry.Hash))
	}
	etag := common.Bytes2Hex(addr)
	noneMatchEtag := r.Header.Get("If-None-Match")
	w.Header().Set("ETag", etag) // set etag to manifest key or raw entry key.
	if noneMatchEtag != "" {
		if bytes.Equal(storage.Address(common.Hex2Bytes(noneMatchEtag)), addr) {
			Respond(w, r, "Not Modified", http.StatusNotModified)
			return
		}
	}

	// check the root chunk exists by retrieving the file's size
	reader, isEncrypted := s.api.Retrieve(addr)
	if _, err := reader.Size(nil); err != nil {
		getFail.Inc(1)
		Respond(w, r, fmt.Sprintf("root chunk not found %s: %s", addr, err), http.StatusNotFound)
		return
	}

	w.Header().Set("X-Decrypted", fmt.Sprintf("%v", isEncrypted))

	switch {
	case r.uri.Raw():
		// allow the request to overwrite the content type using a query
		// parameter
		contentType := "application/octet-stream"
		if typ := r.URL.Query().Get("content_type"); typ != "" {
			contentType = typ
		}
		w.Header().Set("Content-Type", contentType)
		http.ServeContent(w, &r.Request, "", time.Now(), reader)
	case r.uri.Hash():
		w.Header().Set("Content-Type", "text/plain")
		w.WriteHeader(http.StatusOK)
		fmt.Fprint(w, addr)
	}
}

// HandleGetFiles handles a GET request to bzz:/<manifest> with an Accept
// header of "application/x-tar" and returns a tar stream of all files
// contained in the manifest
func (s *Server) HandleGetFiles(w http.ResponseWriter, r *Request) {
	log.Debug("handle.get.files", "ruid", r.ruid, "uri", r.uri)
	getFilesCount.Inc(1)
	if r.uri.Path != "" {
		getFilesFail.Inc(1)
		Respond(w, r, "files request cannot contain a path", http.StatusBadRequest)
		return
	}

	addr, err := s.api.Resolve(r.uri)
	if err != nil {
		getFilesFail.Inc(1)
		Respond(w, r, fmt.Sprintf("cannot resolve %s: %s", r.uri.Addr, err), http.StatusNotFound)
		return
	}
	log.Debug("handle.get.files: resolved", "ruid", r.ruid, "key", addr)

	walker, err := s.api.NewManifestWalker(addr, nil)
	if err != nil {
		getFilesFail.Inc(1)
		Respond(w, r, err.Error(), http.StatusInternalServerError)
		return
	}

	tw := tar.NewWriter(w)
	defer tw.Close()
	w.Header().Set("Content-Type", "application/x-tar")
	w.WriteHeader(http.StatusOK)

	err = walker.Walk(func(entry *api.ManifestEntry) error {
		// ignore manifests (walk will recurse into them)
		if entry.ContentType == api.ManifestType {
			return nil
		}

		// retrieve the entry's key and size
		reader, isEncrypted := s.api.Retrieve(storage.Address(common.Hex2Bytes(entry.Hash)))
		size, err := reader.Size(nil)
		if err != nil {
			return err
		}
		w.Header().Set("X-Decrypted", fmt.Sprintf("%v", isEncrypted))

		// write a tar header for the entry
		hdr := &tar.Header{
			Name:    entry.Path,
			Mode:    entry.Mode,
			Size:    size,
			ModTime: entry.ModTime,
			Xattrs: map[string]string{
				"user.swarm.content-type": entry.ContentType,
			},
		}
		if err := tw.WriteHeader(hdr); err != nil {
			return err
		}

		// copy the file into the tar stream
		n, err := io.Copy(tw, io.LimitReader(reader, hdr.Size))
		if err != nil {
			return err
		} else if n != size {
			return fmt.Errorf("error writing %s: expected %d bytes but sent %d", entry.Path, size, n)
		}

		return nil
	})
	if err != nil {
		getFilesFail.Inc(1)
		log.Error(fmt.Sprintf("error generating tar stream: %s", err))
	}
}

// HandleGetList handles a GET request to bzz-list:/<manifest>/<path> and returns
// a list of all files contained in <manifest> under <path> grouped into
// common prefixes using "/" as a delimiter
func (s *Server) HandleGetList(w http.ResponseWriter, r *Request) {
	log.Debug("handle.get.list", "ruid", r.ruid, "uri", r.uri)
	getListCount.Inc(1)
	// ensure the root path has a trailing slash so that relative URLs work
	if r.uri.Path == "" && !strings.HasSuffix(r.URL.Path, "/") {
		http.Redirect(w, &r.Request, r.URL.Path+"/", http.StatusMovedPermanently)
		return
	}

	addr, err := s.api.Resolve(r.uri)
	if err != nil {
		getListFail.Inc(1)
		Respond(w, r, fmt.Sprintf("cannot resolve %s: %s", r.uri.Addr, err), http.StatusNotFound)
		return
	}
	log.Debug("handle.get.list: resolved", "ruid", r.ruid, "key", addr)

	list, err := s.getManifestList(addr, r.uri.Path)

	if err != nil {
		getListFail.Inc(1)
		Respond(w, r, err.Error(), http.StatusInternalServerError)
		return
	}

	// if the client wants HTML (e.g. a browser) then render the list as a
	// HTML index with relative URLs
	if strings.Contains(r.Header.Get("Accept"), "text/html") {
		w.Header().Set("Content-Type", "text/html")
		err := htmlListTemplate.Execute(w, &htmlListData{
			URI: &api.URI{
				Scheme: "bzz",
				Addr:   r.uri.Addr,
				Path:   r.uri.Path,
			},
			List: &list,
		})
		if err != nil {
			getListFail.Inc(1)
			log.Error(fmt.Sprintf("error rendering list HTML: %s", err))
		}
		return
	}

	w.Header().Set("Content-Type", "application/json")
	json.NewEncoder(w).Encode(&list)
}

func (s *Server) getManifestList(addr storage.Address, prefix string) (list api.ManifestList, err error) {
	walker, err := s.api.NewManifestWalker(addr, nil)
	if err != nil {
		return
	}

	err = walker.Walk(func(entry *api.ManifestEntry) error {
		// handle non-manifest files
		if entry.ContentType != api.ManifestType {
			// ignore the file if it doesn't have the specified prefix
			if !strings.HasPrefix(entry.Path, prefix) {
				return nil
			}

			// if the path after the prefix contains a slash, add a
			// common prefix to the list, otherwise add the entry
			suffix := strings.TrimPrefix(entry.Path, prefix)
			if index := strings.Index(suffix, "/"); index > -1 {
				list.CommonPrefixes = append(list.CommonPrefixes, prefix+suffix[:index+1])
				return nil
			}
			if entry.Path == "" {
				entry.Path = "/"
			}
			list.Entries = append(list.Entries, entry)
			return nil
		}

		// if the manifest's path is a prefix of the specified prefix
		// then just recurse into the manifest by returning nil and
		// continuing the walk
		if strings.HasPrefix(prefix, entry.Path) {
			return nil
		}

		// if the manifest's path has the specified prefix, then if the
		// path after the prefix contains a slash, add a common prefix
		// to the list and skip the manifest, otherwise recurse into
		// the manifest by returning nil and continuing the walk
		if strings.HasPrefix(entry.Path, prefix) {
			suffix := strings.TrimPrefix(entry.Path, prefix)
			if index := strings.Index(suffix, "/"); index > -1 {
				list.CommonPrefixes = append(list.CommonPrefixes, prefix+suffix[:index+1])
				return api.SkipManifest
			}
			return nil
		}

		// the manifest neither has the prefix or needs recursing in to
		// so just skip it
		return api.SkipManifest
	})

	return list, nil
}

// HandleGetFile handles a GET request to bzz://<manifest>/<path> and responds
// with the content of the file at <path> from the given <manifest>
func (s *Server) HandleGetFile(w http.ResponseWriter, r *Request) {
	log.Debug("handle.get.file", "ruid", r.ruid)
	getFileCount.Inc(1)
	// ensure the root path has a trailing slash so that relative URLs work
	if r.uri.Path == "" && !strings.HasSuffix(r.URL.Path, "/") {
		http.Redirect(w, &r.Request, r.URL.Path+"/", http.StatusMovedPermanently)
		return
	}
	var err error
	manifestAddr := r.uri.Address()

	if manifestAddr == nil {
		manifestAddr, err = s.api.Resolve(r.uri)
		if err != nil {
			getFileFail.Inc(1)
			Respond(w, r, fmt.Sprintf("cannot resolve %s: %s", r.uri.Addr, err), http.StatusNotFound)
			return
		}
	} else {
		w.Header().Set("Cache-Control", "max-age=2147483648, immutable") // url was of type bzz://<hex key>/path, so we are sure it is immutable.
	}

	log.Debug("handle.get.file: resolved", "ruid", r.ruid, "key", manifestAddr)

	reader, contentType, status, contentKey, err := s.api.Get(manifestAddr, r.uri.Path)

	etag := common.Bytes2Hex(contentKey)
	noneMatchEtag := r.Header.Get("If-None-Match")
	w.Header().Set("ETag", etag) // set etag to actual content key.
	if noneMatchEtag != "" {
		if bytes.Equal(storage.Address(common.Hex2Bytes(noneMatchEtag)), contentKey) {
			Respond(w, r, "Not Modified", http.StatusNotModified)
			return
		}
	}

	if err != nil {
		switch status {
		case http.StatusNotFound:
			getFileNotFound.Inc(1)
			Respond(w, r, err.Error(), http.StatusNotFound)
		default:
			getFileFail.Inc(1)
			Respond(w, r, err.Error(), http.StatusInternalServerError)
		}
		return
	}

	//the request results in ambiguous files
	//e.g. /read with readme.md and readinglist.txt available in manifest
	if status == http.StatusMultipleChoices {
		list, err := s.getManifestList(manifestAddr, r.uri.Path)

		if err != nil {
			getFileFail.Inc(1)
			Respond(w, r, err.Error(), http.StatusInternalServerError)
			return
		}

		log.Debug(fmt.Sprintf("Multiple choices! --> %v", list), "ruid", r.ruid)
		//show a nice page links to available entries
		ShowMultipleChoices(w, r, list)
		return
	}

	// check the root chunk exists by retrieving the file's size
	if _, err := reader.Size(nil); err != nil {
		getFileNotFound.Inc(1)
		Respond(w, r, fmt.Sprintf("file not found %s: %s", r.uri, err), http.StatusNotFound)
		return
	}

	w.Header().Set("Content-Type", contentType)
	http.ServeContent(w, &r.Request, "", time.Now(), reader)
}

func (s *Server) ServeHTTP(rw http.ResponseWriter, r *http.Request) {
	defer metrics.GetOrRegisterResettingTimer(fmt.Sprintf("http.request.%s.time", r.Method), nil).UpdateSince(time.Now())
	req := &Request{Request: *r, ruid: uuid.New()[:8]}
	metrics.GetOrRegisterCounter(fmt.Sprintf("http.request.%s", r.Method), nil).Inc(1)
	log.Info("serving request", "ruid", req.ruid, "method", r.Method, "url", r.RequestURI)

	// wrapping the ResponseWriter, so that we get the response code set by http.ServeContent
	w := newLoggingResponseWriter(rw)

	if r.RequestURI == "/" && strings.Contains(r.Header.Get("Accept"), "text/html") {

		err := landingPageTemplate.Execute(w, nil)
		if err != nil {
			log.Error(fmt.Sprintf("error rendering landing page: %s", err))
		}
		return
	}

	if r.URL.Path == "/robots.txt" {
		w.Header().Set("Last-Modified", time.Now().Format(http.TimeFormat))
		fmt.Fprintf(w, "User-agent: *\nDisallow: /")
		return
	}

	if r.RequestURI == "/" && strings.Contains(r.Header.Get("Accept"), "application/json") {
		w.Header().Set("Content-Type", "application/json")
		w.WriteHeader(http.StatusOK)
		json.NewEncoder(w).Encode("Welcome to Swarm!")
		return
	}

	uri, err := api.Parse(strings.TrimLeft(r.URL.Path, "/"))
	if err != nil {
		Respond(w, req, fmt.Sprintf("invalid URI %q", r.URL.Path), http.StatusBadRequest)
		return
	}

	req.uri = uri

	log.Debug("parsed request path", "ruid", req.ruid, "method", req.Method, "uri.Addr", req.uri.Addr, "uri.Path", req.uri.Path, "uri.Scheme", req.uri.Scheme)

	switch r.Method {
	case "POST":
		if uri.Raw() {
			log.Debug("handlePostRaw")
			s.HandlePostRaw(w, req)
		} else if uri.Resource() {
			log.Debug("handlePostResource")
			s.HandlePostResource(w, req)
		} else if uri.Immutable() || uri.List() || uri.Hash() {
			log.Debug("POST not allowed on immutable, list or hash")
			Respond(w, req, fmt.Sprintf("POST method on scheme %s not allowed", uri.Scheme), http.StatusMethodNotAllowed)
		} else {
			log.Debug("handlePostFiles")
			s.HandlePostFiles(w, req)
		}

	case "PUT":
		Respond(w, req, fmt.Sprintf("PUT method to %s not allowed", uri), http.StatusBadRequest)
		return

	case "DELETE":
		if uri.Raw() {
			Respond(w, req, fmt.Sprintf("DELETE method to %s not allowed", uri), http.StatusBadRequest)
			return
		}
		s.HandleDelete(w, req)

	case "GET":

		if uri.Resource() {
			s.HandleGetResource(w, req)
			return
		}

		if uri.Raw() || uri.Hash() {
			s.HandleGet(w, req)
			return
		}

		if uri.List() {
			s.HandleGetList(w, req)
			return
		}

		if r.Header.Get("Accept") == "application/x-tar" {
			s.HandleGetFiles(w, req)
			return
		}

		s.HandleGetFile(w, req)

	default:
		Respond(w, req, fmt.Sprintf("%s method is not supported", r.Method), http.StatusMethodNotAllowed)
	}

	log.Info("served response", "ruid", req.ruid, "code", w.statusCode)
}

func (s *Server) updateManifest(addr storage.Address, update func(mw *api.ManifestWriter) error) (storage.Address, error) {
	mw, err := s.api.NewManifestWriter(addr, nil)
	if err != nil {
		return nil, err
	}

	if err := update(mw); err != nil {
		return nil, err
	}

	addr, err = mw.Store()
	if err != nil {
		return nil, err
	}
	log.Debug(fmt.Sprintf("generated manifest %s", addr))
	return addr, nil
}

type loggingResponseWriter struct {
	http.ResponseWriter
	statusCode int
}

func newLoggingResponseWriter(w http.ResponseWriter) *loggingResponseWriter {
	return &loggingResponseWriter{w, http.StatusOK}
}

func (lrw *loggingResponseWriter) WriteHeader(code int) {
	lrw.statusCode = code
	lrw.ResponseWriter.WriteHeader(code)
}<|MERGE_RESOLUTION|>--- conflicted
+++ resolved
@@ -85,7 +85,7 @@
 // https://github.com/atom/electron/blob/master/docs/api/protocol.md
 
 // starts up http server
-func StartHttpServer(api *api.API, config *ServerConfig) {
+func StartHttpServer(api *api.Api, config *ServerConfig) {
 	var allowedOrigins []string
 	for _, domain := range strings.Split(config.CorsString, ",") {
 		allowedOrigins = append(allowedOrigins, strings.TrimSpace(domain))
@@ -101,12 +101,12 @@
 	go http.ListenAndServe(config.Addr, hdlr)
 }
 
-func NewServer(api *api.API) *Server {
+func NewServer(api *api.Api) *Server {
 	return &Server{api}
 }
 
 type Server struct {
-	api *api.API
+	api *api.Api
 }
 
 // Request wraps http.Request and also includes the parsed bzz URI
@@ -527,16 +527,10 @@
 	var err error
 
 	// resolve the content key.
-<<<<<<< HEAD
-	var manifestKey = r.uri.Key()
-	if manifestKey == nil {
-		manifestKey, err = s.api.Resolve(r.uri)
-=======
 	var manifestAddr storage.Address
 	manifestAddr = r.uri.Address()
 	if manifestAddr == nil {
 		manifestAddr, err = s.api.Resolve(r.uri)
->>>>>>> 374e7674
 		if err != nil {
 			getFail.Inc(1)
 			Respond(w, r, fmt.Sprintf("cannot resolve %s: %s", r.uri.Addr, err), http.StatusNotFound)
