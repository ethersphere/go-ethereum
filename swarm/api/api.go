// Copyright 2016 The go-ethereum Authors
// This file is part of the go-ethereum library.
//
// The go-ethereum library is free software: you can redistribute it and/or modify
// it under the terms of the GNU Lesser General Public License as published by
// the Free Software Foundation, either version 3 of the License, or
// (at your option) any later version.
//
// The go-ethereum library is distributed in the hope that it will be useful,
// but WITHOUT ANY WARRANTY; without even the implied warranty of
// MERCHANTABILITY or FITNESS FOR A PARTICULAR PURPOSE. See the
// GNU Lesser General Public License for more details.
//
// You should have received a copy of the GNU Lesser General Public License
// along with the go-ethereum library. If not, see <http://www.gnu.org/licenses/>.

package api

import (
	"context"
	"fmt"
	"io"
	"math/big"
	"net/http"
	"path"
	"strings"

	"bytes"
	"mime"
	"path/filepath"
	"time"

	"github.com/ethereum/go-ethereum/common"
	"github.com/ethereum/go-ethereum/contracts/ens"
	"github.com/ethereum/go-ethereum/core/types"
	"github.com/ethereum/go-ethereum/log"
	"github.com/ethereum/go-ethereum/metrics"
	"github.com/ethereum/go-ethereum/swarm/multihash"
	"github.com/ethereum/go-ethereum/swarm/storage"
	"github.com/ethereum/go-ethereum/swarm/storage/mru"
)

var (
	apiResolveCount    = metrics.NewRegisteredCounter("api.resolve.count", nil)
	apiResolveFail     = metrics.NewRegisteredCounter("api.resolve.fail", nil)
	apiPutCount        = metrics.NewRegisteredCounter("api.put.count", nil)
	apiPutFail         = metrics.NewRegisteredCounter("api.put.fail", nil)
	apiGetCount        = metrics.NewRegisteredCounter("api.get.count", nil)
	apiGetNotFound     = metrics.NewRegisteredCounter("api.get.notfound", nil)
	apiGetHTTP300      = metrics.NewRegisteredCounter("api.get.http.300", nil)
	apiModifyCount     = metrics.NewRegisteredCounter("api.modify.count", nil)
	apiModifyFail      = metrics.NewRegisteredCounter("api.modify.fail", nil)
	apiAddFileCount    = metrics.NewRegisteredCounter("api.addfile.count", nil)
	apiAddFileFail     = metrics.NewRegisteredCounter("api.addfile.fail", nil)
	apiRmFileCount     = metrics.NewRegisteredCounter("api.removefile.count", nil)
	apiRmFileFail      = metrics.NewRegisteredCounter("api.removefile.fail", nil)
	apiAppendFileCount = metrics.NewRegisteredCounter("api.appendfile.count", nil)
	apiAppendFileFail  = metrics.NewRegisteredCounter("api.appendfile.fail", nil)
	apiGetInvalid      = metrics.NewRegisteredCounter("api.get.invalid", nil)
)

// Resolver - used for dns
type Resolver interface {
	Resolve(string) (common.Hash, error)
}

// ResolveValidator used to validate the contained Resolver
type ResolveValidator interface {
	Resolver
	Owner(node [32]byte) (common.Address, error)
	HeaderByNumber(context.Context, *big.Int) (*types.Header, error)
}

// NoResolverError is returned by MultiResolver.Resolve if no resolver
// can be found for the address.
type NoResolverError struct {
	TLD string
}

// NewNoResolverError - only used in test's at the time of this writing
func NewNoResolverError(tld string) *NoResolverError {
	return &NoResolverError{TLD: tld}
}

// Error - ENS error
func (e *NoResolverError) Error() string {
	if e.TLD == "" {
		return "no ENS resolver"
	}
	return fmt.Sprintf("no ENS endpoint configured to resolve .%s TLD names", e.TLD)
}

// MultiResolver is used to resolve URL addresses based on their TLDs.
// Each TLD can have multiple resolvers, and the resoluton from the
// first one in the sequence will be returned.
type MultiResolver struct {
	resolvers map[string][]ResolveValidator
	nameHash  func(string) common.Hash
}

// MultiResolverOption sets options for MultiResolver and is used as
// arguments for its constructor.
type MultiResolverOption func(*MultiResolver)

// MultiResolverOptionWithResolver adds a Resolver to a list of resolvers
// for a specific TLD. If TLD is an empty string, the resolver will be added
// to the list of default resolver, the ones that will be used for resolution
// of addresses which do not have their TLD resolver specified.
func MultiResolverOptionWithResolver(r ResolveValidator, tld string) MultiResolverOption {
	return func(m *MultiResolver) {
		m.resolvers[tld] = append(m.resolvers[tld], r)
	}
}

// MultiResolverOptionWithNameHash - is unused at the time of this writing
func MultiResolverOptionWithNameHash(nameHash func(string) common.Hash) MultiResolverOption {
	return func(m *MultiResolver) {
		m.nameHash = nameHash
	}
}

// NewMultiResolver creates a new instance of MultiResolver.
func NewMultiResolver(opts ...MultiResolverOption) (m *MultiResolver) {
	m = &MultiResolver{
		resolvers: make(map[string][]ResolveValidator),
		nameHash:  ens.EnsNode,
	}
	for _, o := range opts {
		o(m)
	}
	return m
}

// Resolve resolves address by choosing a Resolver by TLD.
// If there are more default Resolvers, or for a specific TLD,
// the Hash from the the first one which does not return error
// will be returned.
func (m *MultiResolver) Resolve(addr string) (h common.Hash, err error) {
	rs, err := m.getResolveValidator(addr)
	if err != nil {
		return h, err
	}
	for _, r := range rs {
		h, err = r.Resolve(addr)
		if err == nil {
			return
		}
	}
	return
}

// ValidateOwner - checks a MultiResolver Owner
func (m *MultiResolver) ValidateOwner(name string, address common.Address) (bool, error) {
	rs, err := m.getResolveValidator(name)
	if err != nil {
		return false, err
	}
	var addr common.Address
	for _, r := range rs {
		addr, err = r.Owner(m.nameHash(name))
		// we hide the error if it is not for the last resolver we check
		if err == nil {
			return addr == address, nil
		}
	}
	return false, err
}

// HeaderByNumber - accessor
func (m *MultiResolver) HeaderByNumber(ctx context.Context, name string, blockNr *big.Int) (*types.Header, error) {
	rs, err := m.getResolveValidator(name)
	if err != nil {
		return nil, err
	}
	for _, r := range rs {
		var header *types.Header
		header, err = r.HeaderByNumber(ctx, blockNr)
		// we hide the error if it is not for the last resolver we check
		if err == nil {
			return header, nil
		}
	}
	return nil, err
}

// getResolveValidator - accessor
func (m *MultiResolver) getResolveValidator(name string) ([]ResolveValidator, error) {
	rs := m.resolvers[""]
	tld := path.Ext(name)
	if tld != "" {
		tld = tld[1:]
		rstld, ok := m.resolvers[tld]
		if ok {
			return rstld, nil
		}
	}
	if len(rs) == 0 {
		return rs, NewNoResolverError(tld)
	}
	return rs, nil
}

// SetNameHash - on a MultiResolver
func (m *MultiResolver) SetNameHash(nameHash func(string) common.Hash) {
	m.nameHash = nameHash
}

/*
API implements webserver/file system related content storage and retrieval
on top of the dpa
it is the public interface of the dpa which is included in the ethereum stack
*/
<<<<<<< HEAD
type API struct {
	resource *storage.ResourceHandler
=======
type Api struct {
	resource *mru.Handler
>>>>>>> 374e7674
	dpa      *storage.DPA
	dns      Resolver
}

<<<<<<< HEAD
// NewAPI - the api constructor initialises
func NewAPI(dpa *storage.DPA, dns Resolver, resourceHandler *storage.ResourceHandler) (self *API) {
	self = &API{
=======
//the api constructor initialises
func NewApi(dpa *storage.DPA, dns Resolver, resourceHandler *mru.Handler) (self *Api) {
	self = &Api{
>>>>>>> 374e7674
		dpa:      dpa,
		dns:      dns,
		resource: resourceHandler,
	}
	return
}

// Upload - to be used only in TEST
func (a *API) Upload(uploadDir, index string, toEncrypt bool) (hash string, err error) {
	fs := NewFileSystem(a)
	hash, err = fs.Upload(uploadDir, index, toEncrypt)
	return hash, err
}

<<<<<<< HEAD
// Retrieve - DPA reader API
func (a *API) Retrieve(key storage.Key) (reader storage.LazySectionReader, isEncrypted bool) {
	return a.dpa.Retrieve(key)
}

// Store DPA store API
func (a *API) Store(data io.Reader, size int64, toEncrypt bool) (key storage.Key, wait func(), err error) {
=======
// DPA reader API
func (self *Api) Retrieve(addr storage.Address) (reader storage.LazySectionReader, isEncrypted bool) {
	return self.dpa.Retrieve(addr)
}

func (self *Api) Store(data io.Reader, size int64, toEncrypt bool) (addr storage.Address, wait func(), err error) {
>>>>>>> 374e7674
	log.Debug("api.store", "size", size)
	return a.dpa.Store(data, size, toEncrypt)
}

// ErrResolve declaration
type ErrResolve error

<<<<<<< HEAD
// Resolve - DNS Resolver
func (a *API) Resolve(uri *URI) (storage.Key, error) {
=======
// DNS Resolver
func (self *Api) Resolve(uri *URI) (storage.Address, error) {
>>>>>>> 374e7674
	apiResolveCount.Inc(1)
	log.Trace("resolving", "uri", uri.Addr)

	// if the URI is immutable, check if the address looks like a hash
	if uri.Immutable() {
		key := uri.Address()
		if key == nil {
			return nil, fmt.Errorf("immutable address not a content hash: %q", uri.Addr)
		}
		return key, nil
	}

	// if DNS is not configured, check if the address is a hash
<<<<<<< HEAD
	if a.dns == nil {
		key := uri.Key()
=======
	if self.dns == nil {
		key := uri.Address()
>>>>>>> 374e7674
		if key == nil {
			apiResolveFail.Inc(1)
			return nil, fmt.Errorf("no DNS to resolve name: %q", uri.Addr)
		}
		return key, nil
	}

	// try and resolve the address
	resolved, err := a.dns.Resolve(uri.Addr)
	if err == nil {
		return resolved[:], nil
	}

	key := uri.Address()
	if key == nil {
		apiResolveFail.Inc(1)
		return nil, err
	}
	return key, nil
}

// Put provides singleton manifest creation on top of dpa store
<<<<<<< HEAD
func (a *API) Put(content, contentType string, toEncrypt bool) (k storage.Key, wait func(), err error) {
=======
func (self *Api) Put(content, contentType string, toEncrypt bool) (k storage.Address, wait func(), err error) {
>>>>>>> 374e7674
	apiPutCount.Inc(1)
	r := strings.NewReader(content)
	key, waitContent, err := a.dpa.Store(r, int64(len(content)), toEncrypt)
	if err != nil {
		apiPutFail.Inc(1)
		return nil, nil, err
	}
	manifest := fmt.Sprintf(`{"entries":[{"hash":"%v","contentType":"%s"}]}`, key, contentType)
	r = strings.NewReader(manifest)
	key, waitManifest, err := a.dpa.Store(r, int64(len(manifest)), toEncrypt)
	if err != nil {
		apiPutFail.Inc(1)
		return nil, nil, err
	}
	return key, func() {
		waitContent()
		waitManifest()
	}, nil
}

// Get uses iterative manifest retrieval and prefix matching
// to resolve basePath to content using dpa retrieve
// it returns a section reader, mimeType, status, the key of the actual content and an error
<<<<<<< HEAD
func (a *API) Get(manifestKey storage.Key, path string) (reader storage.LazySectionReader, mimeType string, status int, contentKey storage.Key, err error) {
	log.Debug("api.get", "key", manifestKey, "path", path)
	apiGetCount.Inc(1)
	trie, err := loadManifest(a.dpa, manifestKey, nil)
=======
func (self *Api) Get(manifestAddr storage.Address, path string) (reader storage.LazySectionReader, mimeType string, status int, contentAddr storage.Address, err error) {
	log.Debug("api.get", "key", manifestAddr, "path", path)
	apiGetCount.Inc(1)
	trie, err := loadManifest(self.dpa, manifestAddr, nil)
>>>>>>> 374e7674
	if err != nil {
		apiGetNotFound.Inc(1)
		status = http.StatusNotFound
		log.Warn(fmt.Sprintf("loadManifestTrie error: %v", err))
		return
	}

	log.Debug("trie getting entry", "key", manifestAddr, "path", path)
	entry, _ := trie.getEntry(path)

	if entry != nil {
		log.Debug("trie got entry", "key", manifestAddr, "path", path, "entry.Hash", entry.Hash)
		// we need to do some extra work if this is a mutable resource manifest
		if entry.ContentType == ResourceContentType {

			// get the resource root chunk key
			log.Trace("resource type", "key", manifestAddr, "hash", entry.Hash)
			ctx, cancel := context.WithCancel(context.Background())
			defer cancel()
<<<<<<< HEAD
			rsrc, err := a.resource.LoadResource(storage.Key(common.FromHex(entry.Hash)))
=======
			rsrc, err := self.resource.Load(storage.Address(common.FromHex(entry.Hash)))
>>>>>>> 374e7674
			if err != nil {
				apiGetNotFound.Inc(1)
				status = http.StatusNotFound
				log.Debug(fmt.Sprintf("get resource content error: %v", err))
				return reader, mimeType, status, nil, err
			}

			// use this key to retrieve the latest update
<<<<<<< HEAD
			rsrc, err = a.resource.LookupLatest(ctx, rsrc.NameHash(), true, &storage.ResourceLookupParams{})
=======
			rsrc, err = self.resource.LookupLatest(ctx, rsrc.NameHash(), true, &mru.LookupParams{})
>>>>>>> 374e7674
			if err != nil {
				apiGetNotFound.Inc(1)
				status = http.StatusNotFound
				log.Debug(fmt.Sprintf("get resource content error: %v", err))
				return reader, mimeType, status, nil, err
			}

			// if it's multihash, we will transparently serve the content this multihash points to
			// \TODO this resolve is rather expensive all in all, review to see if it can be achieved cheaper
			if rsrc.Multihash {

				// get the data of the update
				_, rsrcData, err := a.resource.GetContent(rsrc.NameHash().Hex())
				if err != nil {
					apiGetNotFound.Inc(1)
					status = http.StatusNotFound
					log.Warn(fmt.Sprintf("get resource content error: %v", err))
					return reader, mimeType, status, nil, err
				}

				// validate that data as multihash
				decodedMultihash, err := multihash.Decode(rsrcData)
				if err != nil {
					apiGetInvalid.Inc(1)
					status = http.StatusInternalServerError
					log.Warn(fmt.Sprintf("could not decode resource multihash: %v", err))
					return reader, mimeType, status, nil, err
				} else if decodedMultihash.Code != multihash.KECCAK_256 {
					apiGetInvalid.Inc(1)
					status = http.StatusUnprocessableEntity
					log.Warn(fmt.Sprintf("invalid resource multihash code: %x", decodedMultihash.Code))
					return reader, mimeType, status, nil, err
				}
				manifestAddr = storage.Address(decodedMultihash.Digest)
				log.Trace("resource is multihash", "key", manifestAddr)

				// get the manifest the multihash digest points to
<<<<<<< HEAD
				trie, err := loadManifest(a.dpa, manifestKey, nil)
=======
				trie, err := loadManifest(self.dpa, manifestAddr, nil)
>>>>>>> 374e7674
				if err != nil {
					apiGetNotFound.Inc(1)
					status = http.StatusNotFound
					log.Warn(fmt.Sprintf("loadManifestTrie (resource multihash) error: %v", err))
					return reader, mimeType, status, nil, err
				}

				// finally, get the manifest entry
				// it will always be the entry on path ""
				entry, _ = trie.getEntry(path)
				if entry == nil {
					status = http.StatusNotFound
					apiGetNotFound.Inc(1)
					err = fmt.Errorf("manifest (resource multihash) entry for '%s' not found", path)
					log.Trace("manifest (resource multihash) entry not found", "key", manifestAddr, "path", path)
					return reader, mimeType, status, nil, err
				}

			} else {
				// data is returned verbatim since it's not a multihash
				return rsrc, "application/octet-stream", http.StatusOK, nil, nil
			}
		}

		// regardless of resource update manifests or normal manifests we will converge at this point
		// get the key the manifest entry points to and serve it if it's unambiguous
		contentAddr = common.Hex2Bytes(entry.Hash)
		status = entry.Status
		if status == http.StatusMultipleChoices {
<<<<<<< HEAD
			apiGetHTTP300.Inc(1)
			return nil, entry.ContentType, status, contentKey, err
=======
			apiGetHttp300.Inc(1)
			return nil, entry.ContentType, status, contentAddr, err
		} else {
			mimeType = entry.ContentType
			log.Debug("content lookup key", "key", contentAddr, "mimetype", mimeType)
			reader, _ = self.dpa.Retrieve(contentAddr)
>>>>>>> 374e7674
		}

		mimeType = entry.ContentType
		log.Debug("content lookup key", "key", contentKey, "mimetype", mimeType)
		reader, _ = a.dpa.Retrieve(contentKey)

	} else {
		// no entry found
		status = http.StatusNotFound
		apiGetNotFound.Inc(1)
		err = fmt.Errorf("manifest entry for '%s' not found", path)
		log.Trace("manifest entry not found", "key", contentAddr, "path", path)
	}
	return
}

<<<<<<< HEAD
// Modify - load's manifest and checks the content hash before recalculating and storing the manifest.
func (a *API) Modify(key storage.Key, path, contentHash, contentType string) (storage.Key, error) {
	apiModifyCount.Inc(1)
	quitC := make(chan bool)
	trie, err := loadManifest(a.dpa, key, quitC)
=======
func (self *Api) Modify(addr storage.Address, path, contentHash, contentType string) (storage.Address, error) {
	apiModifyCount.Inc(1)
	quitC := make(chan bool)
	trie, err := loadManifest(self.dpa, addr, quitC)
>>>>>>> 374e7674
	if err != nil {
		apiModifyFail.Inc(1)
		return nil, err
	}
	if contentHash != "" {
		entry := newManifestTrieEntry(&ManifestEntry{
			Path:        path,
			ContentType: contentType,
		}, nil)
		entry.Hash = contentHash
		trie.addEntry(entry, quitC)
	} else {
		trie.deleteEntry(path, quitC)
	}

	if err := trie.recalcAndStore(); err != nil {
		apiModifyFail.Inc(1)
		return nil, err
	}
	return trie.ref, nil
}

<<<<<<< HEAD
// AddFile - creates a new manifest entry, add's it to swarm, then adds a file to swarm.
func (a *API) AddFile(mhash, path, fname string, content []byte, nameresolver bool) (storage.Key, string, error) {
=======
func (self *Api) AddFile(mhash, path, fname string, content []byte, nameresolver bool) (storage.Address, string, error) {
>>>>>>> 374e7674
	apiAddFileCount.Inc(1)

	uri, err := Parse("bzz:/" + mhash)
	if err != nil {
		apiAddFileFail.Inc(1)
		return nil, "", err
	}
	mkey, err := a.Resolve(uri)
	if err != nil {
		apiAddFileFail.Inc(1)
		return nil, "", err
	}

	// trim the root dir we added
	if path[:1] == "/" {
		path = path[1:]
	}

	entry := &ManifestEntry{
		Path:        filepath.Join(path, fname),
		ContentType: mime.TypeByExtension(filepath.Ext(fname)),
		Mode:        0700,
		Size:        int64(len(content)),
		ModTime:     time.Now(),
	}

	mw, err := a.NewManifestWriter(mkey, nil)
	if err != nil {
		apiAddFileFail.Inc(1)
		return nil, "", err
	}

	fkey, err := mw.AddEntry(bytes.NewReader(content), entry)
	if err != nil {
		apiAddFileFail.Inc(1)
		return nil, "", err
	}

	newMkey, err := mw.Store()
	if err != nil {
		apiAddFileFail.Inc(1)
		return nil, "", err

	}

	return fkey, newMkey.String(), nil

}

// RemoveFile - remove's a file's entry in a manifest
func (a *API) RemoveFile(mhash, path, fname string, nameresolver bool) (string, error) {
	apiRmFileCount.Inc(1)

	uri, err := Parse("bzz:/" + mhash)
	if err != nil {
		apiRmFileFail.Inc(1)
		return "", err
	}
	mkey, err := a.Resolve(uri)
	if err != nil {
		apiRmFileFail.Inc(1)
		return "", err
	}

	// trim the root dir we added
	if path[:1] == "/" {
		path = path[1:]
	}

	mw, err := a.NewManifestWriter(mkey, nil)
	if err != nil {
		apiRmFileFail.Inc(1)
		return "", err
	}

	err = mw.RemoveEntry(filepath.Join(path, fname))
	if err != nil {
		apiRmFileFail.Inc(1)
		return "", err
	}

	newMkey, err := mw.Store()
	if err != nil {
		apiRmFileFail.Inc(1)
		return "", err

	}

	return newMkey.String(), nil
}

<<<<<<< HEAD
// AppendFile - remove's old manifest appends file's entry to new manifest and add's it to swarm
func (a *API) AppendFile(mhash, path, fname string, existingSize int64, content []byte, oldKey storage.Key, offset int64, addSize int64, nameresolver bool) (storage.Key, string, error) {
=======
func (self *Api) AppendFile(mhash, path, fname string, existingSize int64, content []byte, oldAddr storage.Address, offset int64, addSize int64, nameresolver bool) (storage.Address, string, error) {
>>>>>>> 374e7674
	apiAppendFileCount.Inc(1)

	buffSize := offset + addSize
	if buffSize < existingSize {
		buffSize = existingSize
	}

	buf := make([]byte, buffSize)

<<<<<<< HEAD
	oldReader, _ := a.Retrieve(oldKey)
=======
	oldReader, _ := self.Retrieve(oldAddr)
>>>>>>> 374e7674
	io.ReadAtLeast(oldReader, buf, int(offset))

	newReader := bytes.NewReader(content)
	io.ReadAtLeast(newReader, buf[offset:], int(addSize))

	if buffSize < existingSize {
		io.ReadAtLeast(oldReader, buf[addSize:], int(buffSize))
	}

	combinedReader := bytes.NewReader(buf)
	totalSize := int64(len(buf))

	// TODO(jmozah): to append using pyramid chunker when it is ready
	//oldReader := a.Retrieve(oldKey)
	//newReader := bytes.NewReader(content)
	//combinedReader := io.MultiReader(oldReader, newReader)

	uri, err := Parse("bzz:/" + mhash)
	if err != nil {
		apiAppendFileFail.Inc(1)
		return nil, "", err
	}
	mkey, err := a.Resolve(uri)
	if err != nil {
		apiAppendFileFail.Inc(1)
		return nil, "", err
	}

	// trim the root dir we added
	if path[:1] == "/" {
		path = path[1:]
	}

	mw, err := a.NewManifestWriter(mkey, nil)
	if err != nil {
		apiAppendFileFail.Inc(1)
		return nil, "", err
	}

	err = mw.RemoveEntry(filepath.Join(path, fname))
	if err != nil {
		apiAppendFileFail.Inc(1)
		return nil, "", err
	}

	entry := &ManifestEntry{
		Path:        filepath.Join(path, fname),
		ContentType: mime.TypeByExtension(filepath.Ext(fname)),
		Mode:        0700,
		Size:        totalSize,
		ModTime:     time.Now(),
	}

	fkey, err := mw.AddEntry(io.Reader(combinedReader), entry)
	if err != nil {
		apiAppendFileFail.Inc(1)
		return nil, "", err
	}

	newMkey, err := mw.Store()
	if err != nil {
		apiAppendFileFail.Inc(1)
		return nil, "", err

	}

	return fkey, newMkey.String(), nil

}

<<<<<<< HEAD
// BuildDirectoryTree - used by swarmfs_unix
func (a *API) BuildDirectoryTree(mhash string, nameresolver bool) (key storage.Key, manifestEntryMap map[string]*manifestTrieEntry, err error) {
=======
func (self *Api) BuildDirectoryTree(mhash string, nameresolver bool) (addr storage.Address, manifestEntryMap map[string]*manifestTrieEntry, err error) {
>>>>>>> 374e7674

	uri, err := Parse("bzz:/" + mhash)
	if err != nil {
		return nil, nil, err
	}
<<<<<<< HEAD
	key, err = a.Resolve(uri)
=======
	addr, err = self.Resolve(uri)
>>>>>>> 374e7674
	if err != nil {
		return nil, nil, err
	}

	quitC := make(chan bool)
<<<<<<< HEAD
	rootTrie, err := loadManifest(a.dpa, key, quitC)
=======
	rootTrie, err := loadManifest(self.dpa, addr, quitC)
>>>>>>> 374e7674
	if err != nil {
		return nil, nil, fmt.Errorf("can't load manifest %v: %v", addr.String(), err)
	}

	manifestEntryMap = map[string]*manifestTrieEntry{}
	err = rootTrie.listWithPrefix(uri.Path, quitC, func(entry *manifestTrieEntry, suffix string) {
		manifestEntryMap[suffix] = entry
	})

	if err != nil {
		return nil, nil, fmt.Errorf("list with prefix failed %v: %v", addr.String(), err)
	}
	return addr, manifestEntryMap, nil
}

<<<<<<< HEAD
// ResourceLookup - Look up mutable resource updates at specific periods and versions
func (a *API) ResourceLookup(ctx context.Context, key storage.Key, period uint32, version uint32, maxLookup *storage.ResourceLookupParams) (string, []byte, error) {
	var err error
	rsrc, err := a.resource.LoadResource(key)
=======
// Look up mutable resource updates at specific periods and versions
func (self *Api) ResourceLookup(ctx context.Context, addr storage.Address, period uint32, version uint32, maxLookup *mru.LookupParams) (string, []byte, error) {
	var err error
	rsrc, err := self.resource.Load(addr)
>>>>>>> 374e7674
	if err != nil {
		return "", nil, err
	}
	if version != 0 {
		if period == 0 {
			return "", nil, mru.NewError(mru.ErrInvalidValue, "Period can't be 0")
		}
		_, err = a.resource.LookupVersion(ctx, rsrc.NameHash(), period, version, true, maxLookup)
	} else if period != 0 {
		_, err = a.resource.LookupHistorical(ctx, rsrc.NameHash(), period, true, maxLookup)
	} else {
		_, err = a.resource.LookupLatest(ctx, rsrc.NameHash(), true, maxLookup)
	}
	if err != nil {
		return "", nil, err
	}
<<<<<<< HEAD
	return a.resource.GetContent(rsrc.NameHash().Hex())
}

// ResourceCreate - create's Resource and returns it's key
func (a *API) ResourceCreate(ctx context.Context, name string, frequency uint64) (storage.Key, error) {
	key, _, err := a.resource.NewResource(ctx, name, frequency)
=======
	var data []byte
	_, data, err = self.resource.GetContent(rsrc.NameHash().Hex())
	if err != nil {
		return "", nil, err
	}
	return rsrc.Name(), data, nil
}

func (self *Api) ResourceCreate(ctx context.Context, name string, frequency uint64) (storage.Address, error) {
	key, _, err := self.resource.New(ctx, name, frequency)
>>>>>>> 374e7674
	if err != nil {
		return nil, err
	}
	return key, nil
}

<<<<<<< HEAD
// ResourceUpdateMultihash - updates Multihash resource
func (a *API) ResourceUpdateMultihash(ctx context.Context, name string, data []byte) (storage.Key, uint32, uint32, error) {
	return a.resourceUpdate(ctx, name, data, true)
}

// ResourceUpdate - for non 'Multihash' resource
func (a *API) ResourceUpdate(ctx context.Context, name string, data []byte) (storage.Key, uint32, uint32, error) {
	return a.resourceUpdate(ctx, name, data, false)
}

func (a *API) resourceUpdate(ctx context.Context, name string, data []byte, multihash bool) (storage.Key, uint32, uint32, error) {
	var key storage.Key
	var err error
	if multihash {
		key, err = a.resource.UpdateMultihash(ctx, name, data)
	} else {
		key, err = a.resource.Update(ctx, name, data)
	}
	period, _ := a.resource.GetLastPeriod(name)
	version, _ := a.resource.GetVersion(name)
	return key, period, version, err
=======
func (self *Api) ResourceUpdateMultihash(ctx context.Context, name string, data []byte) (storage.Address, uint32, uint32, error) {
	return self.resourceUpdate(ctx, name, data, true)
}
func (self *Api) ResourceUpdate(ctx context.Context, name string, data []byte) (storage.Address, uint32, uint32, error) {
	return self.resourceUpdate(ctx, name, data, false)
}

func (self *Api) resourceUpdate(ctx context.Context, name string, data []byte, multihash bool) (storage.Address, uint32, uint32, error) {
	var addr storage.Address
	var err error
	if multihash {
		addr, err = self.resource.UpdateMultihash(ctx, name, data)
	} else {
		addr, err = self.resource.Update(ctx, name, data)
	}
	period, _ := self.resource.GetLastPeriod(name)
	version, _ := self.resource.GetVersion(name)
	return addr, period, version, err
>>>>>>> 374e7674
}

// ResourceHashSize - accessor
func (a *API) ResourceHashSize() int {
	return a.resource.HashSize
}

// ResourceIsValidated - accessor
func (a *API) ResourceIsValidated() bool {
	return a.resource.IsValidated()
}

<<<<<<< HEAD
// ResolveResourceManifest - used in GET and POST server handlers
func (a *API) ResolveResourceManifest(key storage.Key) (storage.Key, error) {
	trie, err := loadManifest(a.dpa, key, nil)
=======
func (self *Api) ResolveResourceManifest(addr storage.Address) (storage.Address, error) {
	trie, err := loadManifest(self.dpa, addr, nil)
>>>>>>> 374e7674
	if err != nil {
		return nil, fmt.Errorf("cannot load resource manifest: %v", err)
	}

	entry, _ := trie.getEntry("")
	if entry.ContentType != ResourceContentType {
		return nil, fmt.Errorf("not a resource manifest: %s", addr)
	}

	return storage.Address(common.FromHex(entry.Hash)), nil
}<|MERGE_RESOLUTION|>--- conflicted
+++ resolved
@@ -40,6 +40,18 @@
 	"github.com/ethereum/go-ethereum/swarm/storage/mru"
 )
 
+type ErrResourceReturn struct {
+	key string
+}
+
+func (e *ErrResourceReturn) Error() string {
+	return "resourceupdate"
+}
+
+func (e *ErrResourceReturn) Key() string {
+	return e.key
+}
+
 var (
 	apiResolveCount    = metrics.NewRegisteredCounter("api.resolve.count", nil)
 	apiResolveFail     = metrics.NewRegisteredCounter("api.resolve.fail", nil)
@@ -47,7 +59,7 @@
 	apiPutFail         = metrics.NewRegisteredCounter("api.put.fail", nil)
 	apiGetCount        = metrics.NewRegisteredCounter("api.get.count", nil)
 	apiGetNotFound     = metrics.NewRegisteredCounter("api.get.notfound", nil)
-	apiGetHTTP300      = metrics.NewRegisteredCounter("api.get.http.300", nil)
+	apiGetHttp300      = metrics.NewRegisteredCounter("api.get.http.300", nil)
 	apiModifyCount     = metrics.NewRegisteredCounter("api.modify.count", nil)
 	apiModifyFail      = metrics.NewRegisteredCounter("api.modify.fail", nil)
 	apiAddFileCount    = metrics.NewRegisteredCounter("api.addfile.count", nil)
@@ -59,12 +71,10 @@
 	apiGetInvalid      = metrics.NewRegisteredCounter("api.get.invalid", nil)
 )
 
-// Resolver - used for dns
 type Resolver interface {
 	Resolve(string) (common.Hash, error)
 }
 
-// ResolveValidator used to validate the contained Resolver
 type ResolveValidator interface {
 	Resolver
 	Owner(node [32]byte) (common.Address, error)
@@ -77,12 +87,10 @@
 	TLD string
 }
 
-// NewNoResolverError - only used in test's at the time of this writing
 func NewNoResolverError(tld string) *NoResolverError {
 	return &NoResolverError{TLD: tld}
 }
 
-// Error - ENS error
 func (e *NoResolverError) Error() string {
 	if e.TLD == "" {
 		return "no ENS resolver"
@@ -112,7 +120,6 @@
 	}
 }
 
-// MultiResolverOptionWithNameHash - is unused at the time of this writing
 func MultiResolverOptionWithNameHash(nameHash func(string) common.Hash) MultiResolverOption {
 	return func(m *MultiResolver) {
 		m.nameHash = nameHash
@@ -149,7 +156,6 @@
 	return
 }
 
-// ValidateOwner - checks a MultiResolver Owner
 func (m *MultiResolver) ValidateOwner(name string, address common.Address) (bool, error) {
 	rs, err := m.getResolveValidator(name)
 	if err != nil {
@@ -166,7 +172,6 @@
 	return false, err
 }
 
-// HeaderByNumber - accessor
 func (m *MultiResolver) HeaderByNumber(ctx context.Context, name string, blockNr *big.Int) (*types.Header, error) {
 	rs, err := m.getResolveValidator(name)
 	if err != nil {
@@ -183,7 +188,6 @@
 	return nil, err
 }
 
-// getResolveValidator - accessor
 func (m *MultiResolver) getResolveValidator(name string) ([]ResolveValidator, error) {
 	rs := m.resolvers[""]
 	tld := path.Ext(name)
@@ -200,36 +204,24 @@
 	return rs, nil
 }
 
-// SetNameHash - on a MultiResolver
 func (m *MultiResolver) SetNameHash(nameHash func(string) common.Hash) {
 	m.nameHash = nameHash
 }
 
 /*
-API implements webserver/file system related content storage and retrieval
+Api implements webserver/file system related content storage and retrieval
 on top of the dpa
 it is the public interface of the dpa which is included in the ethereum stack
 */
-<<<<<<< HEAD
-type API struct {
-	resource *storage.ResourceHandler
-=======
 type Api struct {
 	resource *mru.Handler
->>>>>>> 374e7674
 	dpa      *storage.DPA
 	dns      Resolver
 }
 
-<<<<<<< HEAD
-// NewAPI - the api constructor initialises
-func NewAPI(dpa *storage.DPA, dns Resolver, resourceHandler *storage.ResourceHandler) (self *API) {
-	self = &API{
-=======
 //the api constructor initialises
 func NewApi(dpa *storage.DPA, dns Resolver, resourceHandler *mru.Handler) (self *Api) {
 	self = &Api{
->>>>>>> 374e7674
 		dpa:      dpa,
 		dns:      dns,
 		resource: resourceHandler,
@@ -237,43 +229,27 @@
 	return
 }
 
-// Upload - to be used only in TEST
-func (a *API) Upload(uploadDir, index string, toEncrypt bool) (hash string, err error) {
-	fs := NewFileSystem(a)
+// to be used only in TEST
+func (self *Api) Upload(uploadDir, index string, toEncrypt bool) (hash string, err error) {
+	fs := NewFileSystem(self)
 	hash, err = fs.Upload(uploadDir, index, toEncrypt)
 	return hash, err
 }
 
-<<<<<<< HEAD
-// Retrieve - DPA reader API
-func (a *API) Retrieve(key storage.Key) (reader storage.LazySectionReader, isEncrypted bool) {
-	return a.dpa.Retrieve(key)
-}
-
-// Store DPA store API
-func (a *API) Store(data io.Reader, size int64, toEncrypt bool) (key storage.Key, wait func(), err error) {
-=======
 // DPA reader API
 func (self *Api) Retrieve(addr storage.Address) (reader storage.LazySectionReader, isEncrypted bool) {
 	return self.dpa.Retrieve(addr)
 }
 
 func (self *Api) Store(data io.Reader, size int64, toEncrypt bool) (addr storage.Address, wait func(), err error) {
->>>>>>> 374e7674
 	log.Debug("api.store", "size", size)
-	return a.dpa.Store(data, size, toEncrypt)
-}
-
-// ErrResolve declaration
+	return self.dpa.Store(data, size, toEncrypt)
+}
+
 type ErrResolve error
 
-<<<<<<< HEAD
-// Resolve - DNS Resolver
-func (a *API) Resolve(uri *URI) (storage.Key, error) {
-=======
 // DNS Resolver
 func (self *Api) Resolve(uri *URI) (storage.Address, error) {
->>>>>>> 374e7674
 	apiResolveCount.Inc(1)
 	log.Trace("resolving", "uri", uri.Addr)
 
@@ -287,13 +263,8 @@
 	}
 
 	// if DNS is not configured, check if the address is a hash
-<<<<<<< HEAD
-	if a.dns == nil {
-		key := uri.Key()
-=======
 	if self.dns == nil {
 		key := uri.Address()
->>>>>>> 374e7674
 		if key == nil {
 			apiResolveFail.Inc(1)
 			return nil, fmt.Errorf("no DNS to resolve name: %q", uri.Addr)
@@ -302,7 +273,7 @@
 	}
 
 	// try and resolve the address
-	resolved, err := a.dns.Resolve(uri.Addr)
+	resolved, err := self.dns.Resolve(uri.Addr)
 	if err == nil {
 		return resolved[:], nil
 	}
@@ -316,21 +287,17 @@
 }
 
 // Put provides singleton manifest creation on top of dpa store
-<<<<<<< HEAD
-func (a *API) Put(content, contentType string, toEncrypt bool) (k storage.Key, wait func(), err error) {
-=======
 func (self *Api) Put(content, contentType string, toEncrypt bool) (k storage.Address, wait func(), err error) {
->>>>>>> 374e7674
 	apiPutCount.Inc(1)
 	r := strings.NewReader(content)
-	key, waitContent, err := a.dpa.Store(r, int64(len(content)), toEncrypt)
+	key, waitContent, err := self.dpa.Store(r, int64(len(content)), toEncrypt)
 	if err != nil {
 		apiPutFail.Inc(1)
 		return nil, nil, err
 	}
 	manifest := fmt.Sprintf(`{"entries":[{"hash":"%v","contentType":"%s"}]}`, key, contentType)
 	r = strings.NewReader(manifest)
-	key, waitManifest, err := a.dpa.Store(r, int64(len(manifest)), toEncrypt)
+	key, waitManifest, err := self.dpa.Store(r, int64(len(manifest)), toEncrypt)
 	if err != nil {
 		apiPutFail.Inc(1)
 		return nil, nil, err
@@ -344,17 +311,10 @@
 // Get uses iterative manifest retrieval and prefix matching
 // to resolve basePath to content using dpa retrieve
 // it returns a section reader, mimeType, status, the key of the actual content and an error
-<<<<<<< HEAD
-func (a *API) Get(manifestKey storage.Key, path string) (reader storage.LazySectionReader, mimeType string, status int, contentKey storage.Key, err error) {
-	log.Debug("api.get", "key", manifestKey, "path", path)
-	apiGetCount.Inc(1)
-	trie, err := loadManifest(a.dpa, manifestKey, nil)
-=======
 func (self *Api) Get(manifestAddr storage.Address, path string) (reader storage.LazySectionReader, mimeType string, status int, contentAddr storage.Address, err error) {
 	log.Debug("api.get", "key", manifestAddr, "path", path)
 	apiGetCount.Inc(1)
 	trie, err := loadManifest(self.dpa, manifestAddr, nil)
->>>>>>> 374e7674
 	if err != nil {
 		apiGetNotFound.Inc(1)
 		status = http.StatusNotFound
@@ -374,11 +334,7 @@
 			log.Trace("resource type", "key", manifestAddr, "hash", entry.Hash)
 			ctx, cancel := context.WithCancel(context.Background())
 			defer cancel()
-<<<<<<< HEAD
-			rsrc, err := a.resource.LoadResource(storage.Key(common.FromHex(entry.Hash)))
-=======
 			rsrc, err := self.resource.Load(storage.Address(common.FromHex(entry.Hash)))
->>>>>>> 374e7674
 			if err != nil {
 				apiGetNotFound.Inc(1)
 				status = http.StatusNotFound
@@ -387,11 +343,7 @@
 			}
 
 			// use this key to retrieve the latest update
-<<<<<<< HEAD
-			rsrc, err = a.resource.LookupLatest(ctx, rsrc.NameHash(), true, &storage.ResourceLookupParams{})
-=======
 			rsrc, err = self.resource.LookupLatest(ctx, rsrc.NameHash(), true, &mru.LookupParams{})
->>>>>>> 374e7674
 			if err != nil {
 				apiGetNotFound.Inc(1)
 				status = http.StatusNotFound
@@ -404,7 +356,7 @@
 			if rsrc.Multihash {
 
 				// get the data of the update
-				_, rsrcData, err := a.resource.GetContent(rsrc.NameHash().Hex())
+				_, rsrcData, err := self.resource.GetContent(rsrc.NameHash().Hex())
 				if err != nil {
 					apiGetNotFound.Inc(1)
 					status = http.StatusNotFound
@@ -429,11 +381,7 @@
 				log.Trace("resource is multihash", "key", manifestAddr)
 
 				// get the manifest the multihash digest points to
-<<<<<<< HEAD
-				trie, err := loadManifest(a.dpa, manifestKey, nil)
-=======
 				trie, err := loadManifest(self.dpa, manifestAddr, nil)
->>>>>>> 374e7674
 				if err != nil {
 					apiGetNotFound.Inc(1)
 					status = http.StatusNotFound
@@ -463,23 +411,13 @@
 		contentAddr = common.Hex2Bytes(entry.Hash)
 		status = entry.Status
 		if status == http.StatusMultipleChoices {
-<<<<<<< HEAD
-			apiGetHTTP300.Inc(1)
-			return nil, entry.ContentType, status, contentKey, err
-=======
 			apiGetHttp300.Inc(1)
 			return nil, entry.ContentType, status, contentAddr, err
 		} else {
 			mimeType = entry.ContentType
 			log.Debug("content lookup key", "key", contentAddr, "mimetype", mimeType)
 			reader, _ = self.dpa.Retrieve(contentAddr)
->>>>>>> 374e7674
-		}
-
-		mimeType = entry.ContentType
-		log.Debug("content lookup key", "key", contentKey, "mimetype", mimeType)
-		reader, _ = a.dpa.Retrieve(contentKey)
-
+		}
 	} else {
 		// no entry found
 		status = http.StatusNotFound
@@ -490,18 +428,10 @@
 	return
 }
 
-<<<<<<< HEAD
-// Modify - load's manifest and checks the content hash before recalculating and storing the manifest.
-func (a *API) Modify(key storage.Key, path, contentHash, contentType string) (storage.Key, error) {
-	apiModifyCount.Inc(1)
-	quitC := make(chan bool)
-	trie, err := loadManifest(a.dpa, key, quitC)
-=======
 func (self *Api) Modify(addr storage.Address, path, contentHash, contentType string) (storage.Address, error) {
 	apiModifyCount.Inc(1)
 	quitC := make(chan bool)
 	trie, err := loadManifest(self.dpa, addr, quitC)
->>>>>>> 374e7674
 	if err != nil {
 		apiModifyFail.Inc(1)
 		return nil, err
@@ -524,12 +454,7 @@
 	return trie.ref, nil
 }
 
-<<<<<<< HEAD
-// AddFile - creates a new manifest entry, add's it to swarm, then adds a file to swarm.
-func (a *API) AddFile(mhash, path, fname string, content []byte, nameresolver bool) (storage.Key, string, error) {
-=======
 func (self *Api) AddFile(mhash, path, fname string, content []byte, nameresolver bool) (storage.Address, string, error) {
->>>>>>> 374e7674
 	apiAddFileCount.Inc(1)
 
 	uri, err := Parse("bzz:/" + mhash)
@@ -537,7 +462,7 @@
 		apiAddFileFail.Inc(1)
 		return nil, "", err
 	}
-	mkey, err := a.Resolve(uri)
+	mkey, err := self.Resolve(uri)
 	if err != nil {
 		apiAddFileFail.Inc(1)
 		return nil, "", err
@@ -556,7 +481,7 @@
 		ModTime:     time.Now(),
 	}
 
-	mw, err := a.NewManifestWriter(mkey, nil)
+	mw, err := self.NewManifestWriter(mkey, nil)
 	if err != nil {
 		apiAddFileFail.Inc(1)
 		return nil, "", err
@@ -579,8 +504,7 @@
 
 }
 
-// RemoveFile - remove's a file's entry in a manifest
-func (a *API) RemoveFile(mhash, path, fname string, nameresolver bool) (string, error) {
+func (self *Api) RemoveFile(mhash, path, fname string, nameresolver bool) (string, error) {
 	apiRmFileCount.Inc(1)
 
 	uri, err := Parse("bzz:/" + mhash)
@@ -588,7 +512,7 @@
 		apiRmFileFail.Inc(1)
 		return "", err
 	}
-	mkey, err := a.Resolve(uri)
+	mkey, err := self.Resolve(uri)
 	if err != nil {
 		apiRmFileFail.Inc(1)
 		return "", err
@@ -599,7 +523,7 @@
 		path = path[1:]
 	}
 
-	mw, err := a.NewManifestWriter(mkey, nil)
+	mw, err := self.NewManifestWriter(mkey, nil)
 	if err != nil {
 		apiRmFileFail.Inc(1)
 		return "", err
@@ -621,12 +545,7 @@
 	return newMkey.String(), nil
 }
 
-<<<<<<< HEAD
-// AppendFile - remove's old manifest appends file's entry to new manifest and add's it to swarm
-func (a *API) AppendFile(mhash, path, fname string, existingSize int64, content []byte, oldKey storage.Key, offset int64, addSize int64, nameresolver bool) (storage.Key, string, error) {
-=======
 func (self *Api) AppendFile(mhash, path, fname string, existingSize int64, content []byte, oldAddr storage.Address, offset int64, addSize int64, nameresolver bool) (storage.Address, string, error) {
->>>>>>> 374e7674
 	apiAppendFileCount.Inc(1)
 
 	buffSize := offset + addSize
@@ -636,11 +555,7 @@
 
 	buf := make([]byte, buffSize)
 
-<<<<<<< HEAD
-	oldReader, _ := a.Retrieve(oldKey)
-=======
 	oldReader, _ := self.Retrieve(oldAddr)
->>>>>>> 374e7674
 	io.ReadAtLeast(oldReader, buf, int(offset))
 
 	newReader := bytes.NewReader(content)
@@ -654,7 +569,7 @@
 	totalSize := int64(len(buf))
 
 	// TODO(jmozah): to append using pyramid chunker when it is ready
-	//oldReader := a.Retrieve(oldKey)
+	//oldReader := self.Retrieve(oldKey)
 	//newReader := bytes.NewReader(content)
 	//combinedReader := io.MultiReader(oldReader, newReader)
 
@@ -663,7 +578,7 @@
 		apiAppendFileFail.Inc(1)
 		return nil, "", err
 	}
-	mkey, err := a.Resolve(uri)
+	mkey, err := self.Resolve(uri)
 	if err != nil {
 		apiAppendFileFail.Inc(1)
 		return nil, "", err
@@ -674,7 +589,7 @@
 		path = path[1:]
 	}
 
-	mw, err := a.NewManifestWriter(mkey, nil)
+	mw, err := self.NewManifestWriter(mkey, nil)
 	if err != nil {
 		apiAppendFileFail.Inc(1)
 		return nil, "", err
@@ -711,32 +626,19 @@
 
 }
 
-<<<<<<< HEAD
-// BuildDirectoryTree - used by swarmfs_unix
-func (a *API) BuildDirectoryTree(mhash string, nameresolver bool) (key storage.Key, manifestEntryMap map[string]*manifestTrieEntry, err error) {
-=======
 func (self *Api) BuildDirectoryTree(mhash string, nameresolver bool) (addr storage.Address, manifestEntryMap map[string]*manifestTrieEntry, err error) {
->>>>>>> 374e7674
 
 	uri, err := Parse("bzz:/" + mhash)
 	if err != nil {
 		return nil, nil, err
 	}
-<<<<<<< HEAD
-	key, err = a.Resolve(uri)
-=======
 	addr, err = self.Resolve(uri)
->>>>>>> 374e7674
 	if err != nil {
 		return nil, nil, err
 	}
 
 	quitC := make(chan bool)
-<<<<<<< HEAD
-	rootTrie, err := loadManifest(a.dpa, key, quitC)
-=======
 	rootTrie, err := loadManifest(self.dpa, addr, quitC)
->>>>>>> 374e7674
 	if err != nil {
 		return nil, nil, fmt.Errorf("can't load manifest %v: %v", addr.String(), err)
 	}
@@ -752,17 +654,10 @@
 	return addr, manifestEntryMap, nil
 }
 
-<<<<<<< HEAD
-// ResourceLookup - Look up mutable resource updates at specific periods and versions
-func (a *API) ResourceLookup(ctx context.Context, key storage.Key, period uint32, version uint32, maxLookup *storage.ResourceLookupParams) (string, []byte, error) {
-	var err error
-	rsrc, err := a.resource.LoadResource(key)
-=======
 // Look up mutable resource updates at specific periods and versions
 func (self *Api) ResourceLookup(ctx context.Context, addr storage.Address, period uint32, version uint32, maxLookup *mru.LookupParams) (string, []byte, error) {
 	var err error
 	rsrc, err := self.resource.Load(addr)
->>>>>>> 374e7674
 	if err != nil {
 		return "", nil, err
 	}
@@ -770,23 +665,15 @@
 		if period == 0 {
 			return "", nil, mru.NewError(mru.ErrInvalidValue, "Period can't be 0")
 		}
-		_, err = a.resource.LookupVersion(ctx, rsrc.NameHash(), period, version, true, maxLookup)
+		_, err = self.resource.LookupVersion(ctx, rsrc.NameHash(), period, version, true, maxLookup)
 	} else if period != 0 {
-		_, err = a.resource.LookupHistorical(ctx, rsrc.NameHash(), period, true, maxLookup)
+		_, err = self.resource.LookupHistorical(ctx, rsrc.NameHash(), period, true, maxLookup)
 	} else {
-		_, err = a.resource.LookupLatest(ctx, rsrc.NameHash(), true, maxLookup)
+		_, err = self.resource.LookupLatest(ctx, rsrc.NameHash(), true, maxLookup)
 	}
 	if err != nil {
 		return "", nil, err
 	}
-<<<<<<< HEAD
-	return a.resource.GetContent(rsrc.NameHash().Hex())
-}
-
-// ResourceCreate - create's Resource and returns it's key
-func (a *API) ResourceCreate(ctx context.Context, name string, frequency uint64) (storage.Key, error) {
-	key, _, err := a.resource.NewResource(ctx, name, frequency)
-=======
 	var data []byte
 	_, data, err = self.resource.GetContent(rsrc.NameHash().Hex())
 	if err != nil {
@@ -797,36 +684,12 @@
 
 func (self *Api) ResourceCreate(ctx context.Context, name string, frequency uint64) (storage.Address, error) {
 	key, _, err := self.resource.New(ctx, name, frequency)
->>>>>>> 374e7674
 	if err != nil {
 		return nil, err
 	}
 	return key, nil
 }
 
-<<<<<<< HEAD
-// ResourceUpdateMultihash - updates Multihash resource
-func (a *API) ResourceUpdateMultihash(ctx context.Context, name string, data []byte) (storage.Key, uint32, uint32, error) {
-	return a.resourceUpdate(ctx, name, data, true)
-}
-
-// ResourceUpdate - for non 'Multihash' resource
-func (a *API) ResourceUpdate(ctx context.Context, name string, data []byte) (storage.Key, uint32, uint32, error) {
-	return a.resourceUpdate(ctx, name, data, false)
-}
-
-func (a *API) resourceUpdate(ctx context.Context, name string, data []byte, multihash bool) (storage.Key, uint32, uint32, error) {
-	var key storage.Key
-	var err error
-	if multihash {
-		key, err = a.resource.UpdateMultihash(ctx, name, data)
-	} else {
-		key, err = a.resource.Update(ctx, name, data)
-	}
-	period, _ := a.resource.GetLastPeriod(name)
-	version, _ := a.resource.GetVersion(name)
-	return key, period, version, err
-=======
 func (self *Api) ResourceUpdateMultihash(ctx context.Context, name string, data []byte) (storage.Address, uint32, uint32, error) {
 	return self.resourceUpdate(ctx, name, data, true)
 }
@@ -845,27 +708,18 @@
 	period, _ := self.resource.GetLastPeriod(name)
 	version, _ := self.resource.GetVersion(name)
 	return addr, period, version, err
->>>>>>> 374e7674
-}
-
-// ResourceHashSize - accessor
-func (a *API) ResourceHashSize() int {
-	return a.resource.HashSize
-}
-
-// ResourceIsValidated - accessor
-func (a *API) ResourceIsValidated() bool {
-	return a.resource.IsValidated()
-}
-
-<<<<<<< HEAD
-// ResolveResourceManifest - used in GET and POST server handlers
-func (a *API) ResolveResourceManifest(key storage.Key) (storage.Key, error) {
-	trie, err := loadManifest(a.dpa, key, nil)
-=======
+}
+
+func (self *Api) ResourceHashSize() int {
+	return self.resource.HashSize
+}
+
+func (self *Api) ResourceIsValidated() bool {
+	return self.resource.IsValidated()
+}
+
 func (self *Api) ResolveResourceManifest(addr storage.Address) (storage.Address, error) {
 	trie, err := loadManifest(self.dpa, addr, nil)
->>>>>>> 374e7674
 	if err != nil {
 		return nil, fmt.Errorf("cannot load resource manifest: %v", err)
 	}
