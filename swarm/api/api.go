--- conflicted
+++ resolved
@@ -239,11 +239,7 @@
 }
 
 // Store wraps the Store API call of the embedded FileStore
-<<<<<<< HEAD
-func (a *API) Store(ctx context.Context, data io.Reader, size int64, toEncrypt bool) (addr storage.Address, wait func(), err error) {
-=======
 func (a *API) Store(ctx context.Context, data io.Reader, size int64, toEncrypt bool) (addr storage.Address, wait func(ctx context.Context) error, err error) {
->>>>>>> b3711af0
 	log.Debug("api.store", "size", size)
 	return a.fileStore.Store(ctx, data, size, toEncrypt)
 }
@@ -290,11 +286,7 @@
 }
 
 // Put provides singleton manifest creation on top of FileStore store
-<<<<<<< HEAD
-func (a *API) Put(ctx context.Context, content string, contentType string, toEncrypt bool) (k storage.Address, wait func(), err error) {
-=======
 func (a *API) Put(ctx context.Context, content string, contentType string, toEncrypt bool) (k storage.Address, wait func(context.Context) error, err error) {
->>>>>>> b3711af0
 	apiPutCount.Inc(1)
 	r := strings.NewReader(content)
 	key, waitContent, err := a.fileStore.Store(ctx, r, int64(len(content)), toEncrypt)
