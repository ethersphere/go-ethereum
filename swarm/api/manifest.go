--- conflicted
+++ resolved
@@ -96,13 +96,8 @@
 	quitC chan bool
 }
 
-<<<<<<< HEAD
 func (a *API) NewManifestWriter(addr storage.Address, quitC chan bool) (*ManifestWriter, error) {
-	trie, err := loadManifest(a.dpa, addr, quitC)
-=======
-func (a *Api) NewManifestWriter(addr storage.Address, quitC chan bool) (*ManifestWriter, error) {
 	trie, err := loadManifest(a.fileStore, addr, quitC)
->>>>>>> 6ffbfb2d
 	if err != nil {
 		return nil, fmt.Errorf("error loading manifest %s: %s", addr, err)
 	}
@@ -141,13 +136,8 @@
 	quitC chan bool
 }
 
-<<<<<<< HEAD
 func (a *API) NewManifestWalker(addr storage.Address, quitC chan bool) (*ManifestWalker, error) {
-	trie, err := loadManifest(a.dpa, addr, quitC)
-=======
-func (a *Api) NewManifestWalker(addr storage.Address, quitC chan bool) (*ManifestWalker, error) {
 	trie, err := loadManifest(a.fileStore, addr, quitC)
->>>>>>> 6ffbfb2d
 	if err != nil {
 		return nil, fmt.Errorf("error loading manifest %s: %s", addr, err)
 	}
