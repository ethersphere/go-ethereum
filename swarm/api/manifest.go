// Copyright 2016 The go-ethereum Authors
// This file is part of the go-ethereum library.
//
// The go-ethereum library is free software: you can redistribute it and/or modify
// it under the terms of the GNU Lesser General Public License as published by
// the Free Software Foundation, either version 3 of the License, or
// (at your option) any later version.
//
// The go-ethereum library is distributed in the hope that it will be useful,
// but WITHOUT ANY WARRANTY; without even the implied warranty of
// MERCHANTABILITY or FITNESS FOR A PARTICULAR PURPOSE. See the
// GNU Lesser General Public License for more details.
//
// You should have received a copy of the GNU Lesser General Public License
// along with the go-ethereum library. If not, see <http://www.gnu.org/licenses/>.

package api

import (
	"bytes"
	"encoding/json"
	"errors"
	"fmt"
	"io"
	"net/http"
	"strings"
	"time"

	"github.com/ethereum/go-ethereum/common"
	"github.com/ethereum/go-ethereum/log"
	"github.com/ethereum/go-ethereum/swarm/storage"
)

const (
	ManifestType        = "application/bzz-manifest+json"
	ResourceContentType = "application/bzz-resource"

	manifestSizeLimit = 5 * 1024 * 1024
)

// Manifest represents a swarm manifest
type Manifest struct {
	Entries []ManifestEntry `json:"entries,omitempty"`
}

// ManifestEntry represents an entry in a swarm manifest
type ManifestEntry struct {
	Hash        string    `json:"hash,omitempty"`
	Path        string    `json:"path,omitempty"`
	ContentType string    `json:"contentType,omitempty"`
	Mode        int64     `json:"mode,omitempty"`
	Size        int64     `json:"size,omitempty"`
	ModTime     time.Time `json:"mod_time,omitempty"`
	Status      int       `json:"status,omitempty"`
}

// ManifestList represents the result of listing files in a manifest
type ManifestList struct {
	CommonPrefixes []string         `json:"common_prefixes,omitempty"`
	Entries        []*ManifestEntry `json:"entries,omitempty"`
}

// NewManifest creates and stores a new, empty manifest
<<<<<<< HEAD
func (a *API) NewManifest(toEncrypt bool) (storage.Key, error) {
=======
func (a *Api) NewManifest(toEncrypt bool) (storage.Address, error) {
>>>>>>> 374e7674
	var manifest Manifest
	data, err := json.Marshal(&manifest)
	if err != nil {
		return nil, err
	}
	key, wait, err := a.Store(bytes.NewReader(data), int64(len(data)), toEncrypt)
	wait()
	return key, err
}

// Manifest hack for supporting Mutable Resource Updates from the bzz: scheme
<<<<<<< HEAD
// see swarm/api/api.go:API.Get() for more information
func (a *API) NewResourceManifest(resourceKey string) (storage.Key, error) {
=======
// see swarm/api/api.go:Api.Get() for more information
func (a *Api) NewResourceManifest(resourceAddr string) (storage.Address, error) {
>>>>>>> 374e7674
	var manifest Manifest
	entry := ManifestEntry{
		Hash:        resourceAddr,
		ContentType: ResourceContentType,
	}
	manifest.Entries = append(manifest.Entries, entry)
	data, err := json.Marshal(&manifest)
	if err != nil {
		return nil, err
	}
	key, _, err := a.Store(bytes.NewReader(data), int64(len(data)), false)
	return key, err
}

// ManifestWriter is used to add and remove entries from an underlying manifest
type ManifestWriter struct {
	api   *API
	trie  *manifestTrie
	quitC chan bool
}

<<<<<<< HEAD
func (a *API) NewManifestWriter(key storage.Key, quitC chan bool) (*ManifestWriter, error) {
	trie, err := loadManifest(a.dpa, key, quitC)
=======
func (a *Api) NewManifestWriter(addr storage.Address, quitC chan bool) (*ManifestWriter, error) {
	trie, err := loadManifest(a.dpa, addr, quitC)
>>>>>>> 374e7674
	if err != nil {
		return nil, fmt.Errorf("error loading manifest %s: %s", addr, err)
	}
	return &ManifestWriter{a, trie, quitC}, nil
}

// AddEntry stores the given data and adds the resulting key to the manifest
func (m *ManifestWriter) AddEntry(data io.Reader, e *ManifestEntry) (storage.Address, error) {

	key, _, err := m.api.Store(data, e.Size, m.trie.encrypted)
	if err != nil {
		return nil, err
	}
	entry := newManifestTrieEntry(e, nil)
	entry.Hash = key.Hex()
	m.trie.addEntry(entry, m.quitC)
	return key, nil
}

// RemoveEntry removes the given path from the manifest
func (m *ManifestWriter) RemoveEntry(path string) error {
	m.trie.deleteEntry(path, m.quitC)
	return nil
}

// Store stores the manifest, returning the resulting storage key
func (m *ManifestWriter) Store() (storage.Address, error) {
	return m.trie.ref, m.trie.recalcAndStore()
}

// ManifestWalker is used to recursively walk the entries in the manifest and
// all of its submanifests
type ManifestWalker struct {
	api   *API
	trie  *manifestTrie
	quitC chan bool
}

<<<<<<< HEAD
func (a *API) NewManifestWalker(key storage.Key, quitC chan bool) (*ManifestWalker, error) {
	trie, err := loadManifest(a.dpa, key, quitC)
=======
func (a *Api) NewManifestWalker(addr storage.Address, quitC chan bool) (*ManifestWalker, error) {
	trie, err := loadManifest(a.dpa, addr, quitC)
>>>>>>> 374e7674
	if err != nil {
		return nil, fmt.Errorf("error loading manifest %s: %s", addr, err)
	}
	return &ManifestWalker{a, trie, quitC}, nil
}

// SkipManifest is used as a return value from WalkFn to indicate that the
// manifest should be skipped
var SkipManifest = errors.New("skip this manifest")

// WalkFn is the type of function called for each entry visited by a recursive
// manifest walk
type WalkFn func(entry *ManifestEntry) error

// Walk recursively walks the manifest calling walkFn for each entry in the
// manifest, including submanifests
func (m *ManifestWalker) Walk(walkFn WalkFn) error {
	return m.walk(m.trie, "", walkFn)
}

func (m *ManifestWalker) walk(trie *manifestTrie, prefix string, walkFn WalkFn) error {
	for _, entry := range trie.entries {
		if entry == nil {
			continue
		}
		entry.Path = prefix + entry.Path
		err := walkFn(&entry.ManifestEntry)
		if err != nil {
			if entry.ContentType == ManifestType && err == SkipManifest {
				continue
			}
			return err
		}
		if entry.ContentType != ManifestType {
			continue
		}
		if err := trie.loadSubTrie(entry, nil); err != nil {
			return err
		}
		if err := m.walk(entry.subtrie, entry.Path, walkFn); err != nil {
			return err
		}
	}
	return nil
}

type manifestTrie struct {
	dpa       *storage.DPA
	entries   [257]*manifestTrieEntry // indexed by first character of basePath, entries[256] is the empty basePath entry
	ref       storage.Address         // if ref != nil, it is stored
	encrypted bool
}

func newManifestTrieEntry(entry *ManifestEntry, subtrie *manifestTrie) *manifestTrieEntry {
	return &manifestTrieEntry{
		ManifestEntry: *entry,
		subtrie:       subtrie,
	}
}

type manifestTrieEntry struct {
	ManifestEntry

	subtrie *manifestTrie
}

func loadManifest(dpa *storage.DPA, hash storage.Address, quitC chan bool) (trie *manifestTrie, err error) { // non-recursive, subtrees are downloaded on-demand
	log.Trace("manifest lookup", "key", hash)
	// retrieve manifest via DPA
	manifestReader, isEncrypted := dpa.Retrieve(hash)
	log.Trace("reader retrieved", "key", hash)
	return readManifest(manifestReader, hash, dpa, isEncrypted, quitC)
}

func readManifest(manifestReader storage.LazySectionReader, hash storage.Address, dpa *storage.DPA, isEncrypted bool, quitC chan bool) (trie *manifestTrie, err error) { // non-recursive, subtrees are downloaded on-demand

	// TODO check size for oversized manifests
	size, err := manifestReader.Size(quitC)
	if err != nil { // size == 0
		// can't determine size means we don't have the root chunk
		log.Trace("manifest not found", "key", hash)
		err = fmt.Errorf("Manifest not Found")
		return
	}
	if size > manifestSizeLimit {
		log.Warn("manifest exceeds size limit", "key", hash, "size", size, "limit", manifestSizeLimit)
		err = fmt.Errorf("Manifest size of %v bytes exceeds the %v byte limit", size, manifestSizeLimit)
		return
	}
	manifestData := make([]byte, size)
	read, err := manifestReader.Read(manifestData)
	if int64(read) < size {
		log.Trace("manifest not found", "key", hash)
		if err == nil {
			err = fmt.Errorf("Manifest retrieval cut short: read %v, expect %v", read, size)
		}
		return
	}

	log.Debug("manifest retrieved", "key", hash)
	var man struct {
		Entries []*manifestTrieEntry `json:"entries"`
	}
	err = json.Unmarshal(manifestData, &man)
	if err != nil {
		err = fmt.Errorf("Manifest %v is malformed: %v", hash.Log(), err)
		log.Trace("malformed manifest", "key", hash)
		return
	}

	log.Trace("manifest entries", "key", hash, "len", len(man.Entries))

	trie = &manifestTrie{
		dpa:       dpa,
		encrypted: isEncrypted,
	}
	for _, entry := range man.Entries {
		trie.addEntry(entry, quitC)
	}
	return
}

func (self *manifestTrie) addEntry(entry *manifestTrieEntry, quitC chan bool) {
	self.ref = nil // trie modified, hash needs to be re-calculated on demand

	if len(entry.Path) == 0 {
		self.entries[256] = entry
		return
	}

	b := entry.Path[0]
	oldentry := self.entries[b]
	if (oldentry == nil) || (oldentry.Path == entry.Path && oldentry.ContentType != ManifestType) {
		self.entries[b] = entry
		return
	}

	cpl := 0
	for (len(entry.Path) > cpl) && (len(oldentry.Path) > cpl) && (entry.Path[cpl] == oldentry.Path[cpl]) {
		cpl++
	}

	if (oldentry.ContentType == ManifestType) && (cpl == len(oldentry.Path)) {
		if self.loadSubTrie(oldentry, quitC) != nil {
			return
		}
		entry.Path = entry.Path[cpl:]
		oldentry.subtrie.addEntry(entry, quitC)
		oldentry.Hash = ""
		return
	}

	commonPrefix := entry.Path[:cpl]

	subtrie := &manifestTrie{
		dpa:       self.dpa,
		encrypted: self.encrypted,
	}
	entry.Path = entry.Path[cpl:]
	oldentry.Path = oldentry.Path[cpl:]
	subtrie.addEntry(entry, quitC)
	subtrie.addEntry(oldentry, quitC)

	self.entries[b] = newManifestTrieEntry(&ManifestEntry{
		Path:        commonPrefix,
		ContentType: ManifestType,
	}, subtrie)
}

func (self *manifestTrie) getCountLast() (cnt int, entry *manifestTrieEntry) {
	for _, e := range self.entries {
		if e != nil {
			cnt++
			entry = e
		}
	}
	return
}

func (self *manifestTrie) deleteEntry(path string, quitC chan bool) {
	self.ref = nil // trie modified, hash needs to be re-calculated on demand

	if len(path) == 0 {
		self.entries[256] = nil
		return
	}

	b := path[0]
	entry := self.entries[b]
	if entry == nil {
		return
	}
	if entry.Path == path {
		self.entries[b] = nil
		return
	}

	epl := len(entry.Path)
	if (entry.ContentType == ManifestType) && (len(path) >= epl) && (path[:epl] == entry.Path) {
		if self.loadSubTrie(entry, quitC) != nil {
			return
		}
		entry.subtrie.deleteEntry(path[epl:], quitC)
		entry.Hash = ""
		// remove subtree if it has less than 2 elements
		cnt, lastentry := entry.subtrie.getCountLast()
		if cnt < 2 {
			if lastentry != nil {
				lastentry.Path = entry.Path + lastentry.Path
			}
			self.entries[b] = lastentry
		}
	}
}

func (self *manifestTrie) recalcAndStore() error {
	if self.ref != nil {
		return nil
	}

	var buffer bytes.Buffer
	buffer.WriteString(`{"entries":[`)

	list := &Manifest{}
	for _, entry := range self.entries {
		if entry != nil {
			if entry.Hash == "" { // TODO: paralellize
				err := entry.subtrie.recalcAndStore()
				if err != nil {
					return err
				}
				entry.Hash = entry.subtrie.ref.Hex()
			}
			list.Entries = append(list.Entries, entry.ManifestEntry)
		}

	}

	manifest, err := json.Marshal(list)
	if err != nil {
		return err
	}

	sr := bytes.NewReader(manifest)
	key, wait, err2 := self.dpa.Store(sr, int64(len(manifest)), self.encrypted)
	wait()
	self.ref = key
	return err2
}

func (self *manifestTrie) loadSubTrie(entry *manifestTrieEntry, quitC chan bool) (err error) {
	if entry.subtrie == nil {
		hash := common.Hex2Bytes(entry.Hash)
		entry.subtrie, err = loadManifest(self.dpa, hash, quitC)
		entry.Hash = "" // might not match, should be recalculated
	}
	return
}

func (self *manifestTrie) listWithPrefixInt(prefix, rp string, quitC chan bool, cb func(entry *manifestTrieEntry, suffix string)) error {
	plen := len(prefix)
	var start, stop int
	if plen == 0 {
		start = 0
		stop = 256
	} else {
		start = int(prefix[0])
		stop = start
	}

	for i := start; i <= stop; i++ {
		select {
		case <-quitC:
			return fmt.Errorf("aborted")
		default:
		}
		entry := self.entries[i]
		if entry != nil {
			epl := len(entry.Path)
			if entry.ContentType == ManifestType {
				l := plen
				if epl < l {
					l = epl
				}
				if prefix[:l] == entry.Path[:l] {
					err := self.loadSubTrie(entry, quitC)
					if err != nil {
						return err
					}
					err = entry.subtrie.listWithPrefixInt(prefix[l:], rp+entry.Path[l:], quitC, cb)
					if err != nil {
						return err
					}
				}
			} else {
				if (epl >= plen) && (prefix == entry.Path[:plen]) {
					cb(entry, rp+entry.Path[plen:])
				}
			}
		}
	}
	return nil
}

func (self *manifestTrie) listWithPrefix(prefix string, quitC chan bool, cb func(entry *manifestTrieEntry, suffix string)) (err error) {
	return self.listWithPrefixInt(prefix, "", quitC, cb)
}

func (self *manifestTrie) findPrefixOf(path string, quitC chan bool) (entry *manifestTrieEntry, pos int) {
	log.Trace(fmt.Sprintf("findPrefixOf(%s)", path))

	if len(path) == 0 {
		return self.entries[256], 0
	}

	//see if first char is in manifest entries
	b := path[0]
	entry = self.entries[b]
	if entry == nil {
		return self.entries[256], 0
	}

	epl := len(entry.Path)
	log.Trace(fmt.Sprintf("path = %v  entry.Path = %v  epl = %v", path, entry.Path, epl))
	if len(path) <= epl {
		if entry.Path[:len(path)] == path {
			if entry.ContentType == ManifestType {
				err := self.loadSubTrie(entry, quitC)
				if err == nil && entry.subtrie != nil {
					subentries := entry.subtrie.entries
					for i := 0; i < len(subentries); i++ {
						sub := subentries[i]
						if sub != nil && sub.Path == "" {
							return sub, len(path)
						}
					}
				}
				entry.Status = http.StatusMultipleChoices
			}
			pos = len(path)
			return
		}
		return nil, 0
	}
	if path[:epl] == entry.Path {
		log.Trace(fmt.Sprintf("entry.ContentType = %v", entry.ContentType))
		//the subentry is a manifest, load subtrie
		if entry.ContentType == ManifestType && (strings.Contains(entry.Path, path) || strings.Contains(path, entry.Path)) {
			err := self.loadSubTrie(entry, quitC)
			if err != nil {
				return nil, 0
			}
			sub, pos := entry.subtrie.findPrefixOf(path[epl:], quitC)
			if sub != nil {
				entry = sub
				pos += epl
				return sub, pos
			} else if path == entry.Path {
				entry.Status = http.StatusMultipleChoices
			}

		} else {
			//entry is not a manifest, return it
			if path != entry.Path {
				return nil, 0
			}
			pos = epl
		}
	}
	return nil, 0
}

// file system manifest always contains regularized paths
// no leading or trailing slashes, only single slashes inside
func RegularSlashes(path string) (res string) {
	for i := 0; i < len(path); i++ {
		if (path[i] != '/') || ((i > 0) && (path[i-1] != '/')) {
			res = res + path[i:i+1]
		}
	}
	if (len(res) > 0) && (res[len(res)-1] == '/') {
		res = res[:len(res)-1]
	}
	return
}

func (self *manifestTrie) getEntry(spath string) (entry *manifestTrieEntry, fullpath string) {
	path := RegularSlashes(spath)
	var pos int
	quitC := make(chan bool)
	entry, pos = self.findPrefixOf(path, quitC)
	return entry, path[:pos]
}<|MERGE_RESOLUTION|>--- conflicted
+++ resolved
@@ -61,11 +61,7 @@
 }
 
 // NewManifest creates and stores a new, empty manifest
-<<<<<<< HEAD
-func (a *API) NewManifest(toEncrypt bool) (storage.Key, error) {
-=======
 func (a *Api) NewManifest(toEncrypt bool) (storage.Address, error) {
->>>>>>> 374e7674
 	var manifest Manifest
 	data, err := json.Marshal(&manifest)
 	if err != nil {
@@ -77,13 +73,8 @@
 }
 
 // Manifest hack for supporting Mutable Resource Updates from the bzz: scheme
-<<<<<<< HEAD
-// see swarm/api/api.go:API.Get() for more information
-func (a *API) NewResourceManifest(resourceKey string) (storage.Key, error) {
-=======
 // see swarm/api/api.go:Api.Get() for more information
 func (a *Api) NewResourceManifest(resourceAddr string) (storage.Address, error) {
->>>>>>> 374e7674
 	var manifest Manifest
 	entry := ManifestEntry{
 		Hash:        resourceAddr,
@@ -100,18 +91,13 @@
 
 // ManifestWriter is used to add and remove entries from an underlying manifest
 type ManifestWriter struct {
-	api   *API
+	api   *Api
 	trie  *manifestTrie
 	quitC chan bool
 }
 
-<<<<<<< HEAD
-func (a *API) NewManifestWriter(key storage.Key, quitC chan bool) (*ManifestWriter, error) {
-	trie, err := loadManifest(a.dpa, key, quitC)
-=======
 func (a *Api) NewManifestWriter(addr storage.Address, quitC chan bool) (*ManifestWriter, error) {
 	trie, err := loadManifest(a.dpa, addr, quitC)
->>>>>>> 374e7674
 	if err != nil {
 		return nil, fmt.Errorf("error loading manifest %s: %s", addr, err)
 	}
@@ -145,18 +131,13 @@
 // ManifestWalker is used to recursively walk the entries in the manifest and
 // all of its submanifests
 type ManifestWalker struct {
-	api   *API
+	api   *Api
 	trie  *manifestTrie
 	quitC chan bool
 }
 
-<<<<<<< HEAD
-func (a *API) NewManifestWalker(key storage.Key, quitC chan bool) (*ManifestWalker, error) {
-	trie, err := loadManifest(a.dpa, key, quitC)
-=======
 func (a *Api) NewManifestWalker(addr storage.Address, quitC chan bool) (*ManifestWalker, error) {
 	trie, err := loadManifest(a.dpa, addr, quitC)
->>>>>>> 374e7674
 	if err != nil {
 		return nil, fmt.Errorf("error loading manifest %s: %s", addr, err)
 	}
