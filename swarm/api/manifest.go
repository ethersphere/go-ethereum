--- conflicted
+++ resolved
@@ -69,14 +69,10 @@
 		return nil, err
 	}
 	key, wait, err := a.Store(ctx, bytes.NewReader(data), int64(len(data)), toEncrypt)
-<<<<<<< HEAD
 	if err != nil {
 		return nil, err
 	}
 	err = wait(ctx)
-=======
-	wait(ctx)
->>>>>>> 18ba59df
 	return key, err
 }
 
@@ -397,20 +393,12 @@
 	}
 
 	sr := bytes.NewReader(manifest)
-<<<<<<< HEAD
-	key, wait, err2 := mt.fileStore.Store(context.TODO(), sr, int64(len(manifest)), mt.encrypted)
-	if err2 != nil {
-		return err2
-	}
-	err2 = wait(context.TODO())
-=======
 	ctx := context.TODO()
 	key, wait, err2 := mt.fileStore.Store(ctx, sr, int64(len(manifest)), mt.encrypted)
 	if err2 != nil {
 		return err2
 	}
 	err2 = wait(ctx)
->>>>>>> 18ba59df
 	mt.ref = key
 	return err2
 }
