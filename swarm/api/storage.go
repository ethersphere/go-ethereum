// Copyright 2016 The go-ethereum Authors
// This file is part of the go-ethereum library.
//
// The go-ethereum library is free software: you can redistribute it and/or modify
// it under the terms of the GNU Lesser General Public License as published by
// the Free Software Foundation, either version 3 of the License, or
// (at your option) any later version.
//
// The go-ethereum library is distributed in the hope that it will be useful,
// but WITHOUT ANY WARRANTY; without even the implied warranty of
// MERCHANTABILITY or FITNESS FOR A PARTICULAR PURPOSE. See the
// GNU Lesser General Public License for more details.
//
// You should have received a copy of the GNU Lesser General Public License
// along with the go-ethereum library. If not, see <http://www.gnu.org/licenses/>.

package api

import (
	"context"
	"path"

	"github.com/ethereum/go-ethereum/swarm/storage"
)

type Response struct {
	MimeType string
	Status   int
	Size     int64
	// Content  []byte
	Content string
}

// implements a service
//
// DEPRECATED: Use the HTTP API instead
type Storage struct {
	api *API
}

func NewStorage(api *API) *Storage {
	return &Storage{api}
}

// Put uploads the content to the swarm with a simple manifest speficying
// its content type
//
// DEPRECATED: Use the HTTP API instead
<<<<<<< HEAD
func (s *Storage) Put(ctx context.Context, content string, contentType string, toEncrypt bool) (storage.Address, func(), error) {
=======
func (s *Storage) Put(ctx context.Context, content string, contentType string, toEncrypt bool) (storage.Address, func(context.Context) error, error) {
>>>>>>> b3711af0
	return s.api.Put(ctx, content, contentType, toEncrypt)
}

// Get retrieves the content from bzzpath and reads the response in full
// It returns the Response object, which serialises containing the
// response body as the value of the Content field
// NOTE: if error is non-nil, sResponse may still have partial content
// the actual size of which is given in len(resp.Content), while the expected
// size is resp.Size
//
// DEPRECATED: Use the HTTP API instead
func (s *Storage) Get(ctx context.Context, bzzpath string) (*Response, error) {
	uri, err := Parse(path.Join("bzz:/", bzzpath))
	if err != nil {
		return nil, err
	}
	addr, err := s.api.Resolve(ctx, uri)
	if err != nil {
		return nil, err
	}
	reader, mimeType, status, _, err := s.api.Get(ctx, addr, uri.Path)
	if err != nil {
		return nil, err
	}
	quitC := make(chan bool)
	expsize, err := reader.Size(quitC)
	if err != nil {
		return nil, err
	}
	body := make([]byte, expsize)
	size, err := reader.Read(body)
	if int64(size) == expsize {
		err = nil
	}
	return &Response{mimeType, status, expsize, string(body[:size])}, err
}

// Modify(rootHash, basePath, contentHash, contentType) takes th e manifest trie rooted in rootHash,
// and merge on  to it. creating an entry w conentType (mime)
//
// DEPRECATED: Use the HTTP API instead
func (s *Storage) Modify(ctx context.Context, rootHash, path, contentHash, contentType string) (newRootHash string, err error) {
	uri, err := Parse("bzz:/" + rootHash)
	if err != nil {
		return "", err
	}
	addr, err := s.api.Resolve(ctx, uri)
	if err != nil {
		return "", err
	}
	addr, err = s.api.Modify(ctx, addr, path, contentHash, contentType)
	if err != nil {
		return "", err
	}
	return addr.Hex(), nil
}<|MERGE_RESOLUTION|>--- conflicted
+++ resolved
@@ -46,11 +46,7 @@
 // its content type
 //
 // DEPRECATED: Use the HTTP API instead
-<<<<<<< HEAD
-func (s *Storage) Put(ctx context.Context, content string, contentType string, toEncrypt bool) (storage.Address, func(), error) {
-=======
 func (s *Storage) Put(ctx context.Context, content string, contentType string, toEncrypt bool) (storage.Address, func(context.Context) error, error) {
->>>>>>> b3711af0
 	return s.api.Put(ctx, content, contentType, toEncrypt)
 }
 
