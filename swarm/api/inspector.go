--- conflicted
+++ resolved
@@ -23,6 +23,7 @@
 	"time"
 
 	"github.com/ethereum/go-ethereum/metrics"
+	"github.com/ethereum/go-ethereum/swarm/log"
 	"github.com/ethereum/go-ethereum/swarm/network"
 	"github.com/ethereum/go-ethereum/swarm/storage"
 )
@@ -71,26 +72,19 @@
 // the bool in the returned structs indicates if the underlying datastore has
 // the chunk stored with the given address (true), or not (false)
 func (inspector *Inspector) Has(chunkAddresses []storage.Address) string {
-	//TODO: update to a byte slice
 	hostChunks := []string{}
 	for _, addr := range chunkAddresses {
-		res := HasInfo{}
-		res.Addr = addr.String()
-<<<<<<< HEAD
 		has, err := inspector.netStore.Has(context.Background(), addr)
 		if err != nil {
-			has = false
+			log.Error(err.Error())
+			continue
 		}
-		res.Has = has
-		results = append(results, res)
-=======
-		res.Has = inspector.netStore.Has(context.Background(), addr)
-		if res.Has {
+
+		if has {
 			hostChunks = append(hostChunks, "1")
 		} else {
 			hostChunks = append(hostChunks, "0")
 		}
->>>>>>> e00c004d
 	}
 
 	return strings.Join(hostChunks, "")
