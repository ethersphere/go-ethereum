// Copyright 2016 The go-ethereum Authors
// This file is part of the go-ethereum library.
//
// The go-ethereum library is free software: you can redistribute it and/or modify
// it under the terms of the GNU Lesser General Public License as published by
// the Free Software Foundation, either version 3 of the License, or
// (at your option) any later version.
//
// The go-ethereum library is distributed in the hope that it will be useful,
// but WITHOUT ANY WARRANTY; without even the implied warranty of
// MERCHANTABILITY or FITNESS FOR A PARTICULAR PURPOSE. See the
// GNU Lesser General Public License for more details.
//
// You should have received a copy of the GNU Lesser General Public License
// along with the go-ethereum library. If not, see <http://www.gnu.org/licenses/>.

package api

import (
	"context"
	"errors"
	"fmt"
	"io"
	"io/ioutil"
	"math/big"
	"os"
	"testing"

	"github.com/ethereum/go-ethereum/common"
	"github.com/ethereum/go-ethereum/core/types"
	"github.com/ethereum/go-ethereum/log"
	"github.com/ethereum/go-ethereum/swarm/storage"
)

func testApi(t *testing.T, f func(*API, bool)) {
	datadir, err := ioutil.TempDir("", "bzz-test")
	if err != nil {
		t.Fatalf("unable to create temp dir: %v", err)
	}
	defer os.RemoveAll(datadir)
	dpa, err := storage.NewLocalDPA(datadir, make([]byte, 32))
	if err != nil {
		return
	}
	api := NewAPI(dpa, nil, nil)
	f(api, false)
	f(api, true)
}

type testResponse struct {
	reader storage.LazySectionReader
	*Response
}

func checkResponse(t *testing.T, resp *testResponse, exp *Response) {

	if resp.MimeType != exp.MimeType {
		t.Errorf("incorrect mimeType. expected '%s', got '%s'", exp.MimeType, resp.MimeType)
	}
	if resp.Status != exp.Status {
		t.Errorf("incorrect status. expected '%d', got '%d'", exp.Status, resp.Status)
	}
	if resp.Size != exp.Size {
		t.Errorf("incorrect size. expected '%d', got '%d'", exp.Size, resp.Size)
	}
	if resp.reader != nil {
		content := make([]byte, resp.Size)
		read, _ := resp.reader.Read(content)
		if int64(read) != exp.Size {
			t.Errorf("incorrect content length. expected '%d...', got '%d...'", read, exp.Size)
		}
		resp.Content = string(content)
	}
	if resp.Content != exp.Content {
		// if !bytes.Equal(resp.Content, exp.Content)
		t.Errorf("incorrect content. expected '%s...', got '%s...'", string(exp.Content), string(resp.Content))
	}
}

// func expResponse(content []byte, mimeType string, status int) *Response {
func expResponse(content string, mimeType string, status int) *Response {
	log.Trace(fmt.Sprintf("expected content (%v): %v ", len(content), content))
	return &Response{mimeType, status, int64(len(content)), content}
}

<<<<<<< HEAD
// func testGet(t *testing.T, api *API, bzzhash string) *testResponse {
func testGet(t *testing.T, api *API, bzzhash, path string) *testResponse {
	key := storage.Key(common.Hex2Bytes(bzzhash))
	reader, mimeType, status, _, err := api.Get(key, path)
=======
// func testGet(t *testing.T, api *Api, bzzhash string) *testResponse {
func testGet(t *testing.T, api *Api, bzzhash, path string) *testResponse {
	addr := storage.Address(common.Hex2Bytes(bzzhash))
	reader, mimeType, status, _, err := api.Get(addr, path)
>>>>>>> 374e7674
	if err != nil {
		t.Fatalf("unexpected error: %v", err)
	}
	quitC := make(chan bool)
	size, err := reader.Size(quitC)
	if err != nil {
		t.Fatalf("unexpected error: %v", err)
	}
	log.Trace(fmt.Sprintf("reader size: %v ", size))
	s := make([]byte, size)
	_, err = reader.Read(s)
	if err != io.EOF {
		t.Fatalf("unexpected error: %v", err)
	}
	reader.Seek(0, 0)
	return &testResponse{reader, &Response{mimeType, status, size, string(s)}}
	// return &testResponse{reader, &Response{mimeType, status, reader.Size(), nil}}
}

func TestApiPut(t *testing.T) {
	testApi(t, func(api *API, toEncrypt bool) {
		content := "hello"
		exp := expResponse(content, "text/plain", 0)
		// exp := expResponse([]byte(content), "text/plain", 0)
		addr, wait, err := api.Put(content, exp.MimeType, toEncrypt)
		if err != nil {
			t.Fatalf("unexpected error: %v", err)
		}
		wait()
		resp := testGet(t, api, addr.Hex(), "")
		checkResponse(t, resp, exp)
	})
}

// testResolver implements the Resolver interface and either returns the given
// hash if it is set, or returns a "name not found" error
type testResolveValidator struct {
	hash *common.Hash
}

func newTestResolveValidator(addr string) *testResolveValidator {
	r := &testResolveValidator{}
	if addr != "" {
		hash := common.HexToHash(addr)
		r.hash = &hash
	}
	return r
}

func (t *testResolveValidator) Resolve(addr string) (common.Hash, error) {
	if t.hash == nil {
		return common.Hash{}, fmt.Errorf("DNS name not found: %q", addr)
	}
	return *t.hash, nil
}

func (t *testResolveValidator) Owner(node [32]byte) (addr common.Address, err error) {
	return
}
func (t *testResolveValidator) HeaderByNumber(context.Context, *big.Int) (header *types.Header, err error) {
	return
}

// TestAPIResolve tests resolving URIs which can either contain content hashes
// or ENS names
func TestAPIResolve(t *testing.T) {
	ensAddr := "swarm.eth"
	hashAddr := "1111111111111111111111111111111111111111111111111111111111111111"
	resolvedAddr := "2222222222222222222222222222222222222222222222222222222222222222"
	doesResolve := newTestResolveValidator(resolvedAddr)
	doesntResolve := newTestResolveValidator("")

	type test struct {
		desc      string
		dns       Resolver
		addr      string
		immutable bool
		result    string
		expectErr error
	}

	tests := []*test{
		{
			desc:   "DNS not configured, hash address, returns hash address",
			dns:    nil,
			addr:   hashAddr,
			result: hashAddr,
		},
		{
			desc:      "DNS not configured, ENS address, returns error",
			dns:       nil,
			addr:      ensAddr,
			expectErr: errors.New(`no DNS to resolve name: "swarm.eth"`),
		},
		{
			desc:   "DNS configured, hash address, hash resolves, returns resolved address",
			dns:    doesResolve,
			addr:   hashAddr,
			result: resolvedAddr,
		},
		{
			desc:      "DNS configured, immutable hash address, hash resolves, returns hash address",
			dns:       doesResolve,
			addr:      hashAddr,
			immutable: true,
			result:    hashAddr,
		},
		{
			desc:   "DNS configured, hash address, hash doesn't resolve, returns hash address",
			dns:    doesntResolve,
			addr:   hashAddr,
			result: hashAddr,
		},
		{
			desc:   "DNS configured, ENS address, name resolves, returns resolved address",
			dns:    doesResolve,
			addr:   ensAddr,
			result: resolvedAddr,
		},
		{
			desc:      "DNS configured, immutable ENS address, name resolves, returns error",
			dns:       doesResolve,
			addr:      ensAddr,
			immutable: true,
			expectErr: errors.New(`immutable address not a content hash: "swarm.eth"`),
		},
		{
			desc:      "DNS configured, ENS address, name doesn't resolve, returns error",
			dns:       doesntResolve,
			addr:      ensAddr,
			expectErr: errors.New(`DNS name not found: "swarm.eth"`),
		},
	}
	for _, x := range tests {
		t.Run(x.desc, func(t *testing.T) {
			api := &API{dns: x.dns}
			uri := &URI{Addr: x.addr, Scheme: "bzz"}
			if x.immutable {
				uri.Scheme = "bzz-immutable"
			}
			res, err := api.Resolve(uri)
			if err == nil {
				if x.expectErr != nil {
					t.Fatalf("expected error %q, got result %q", x.expectErr, res)
				}
				if res.String() != x.result {
					t.Fatalf("expected result %q, got %q", x.result, res)
				}
			} else {
				if x.expectErr == nil {
					t.Fatalf("expected no error, got %q", err)
				}
				if err.Error() != x.expectErr.Error() {
					t.Fatalf("expected error %q, got %q", x.expectErr, err)
				}
			}
		})
	}
}

func TestMultiResolver(t *testing.T) {
	doesntResolve := newTestResolveValidator("")

	ethAddr := "swarm.eth"
	ethHash := "0x2222222222222222222222222222222222222222222222222222222222222222"
	ethResolve := newTestResolveValidator(ethHash)

	testAddr := "swarm.test"
	testHash := "0x1111111111111111111111111111111111111111111111111111111111111111"
	testResolve := newTestResolveValidator(testHash)

	tests := []struct {
		desc   string
		r      Resolver
		addr   string
		result string
		err    error
	}{
		{
			desc: "No resolvers, returns error",
			r:    NewMultiResolver(),
			err:  NewNoResolverError(""),
		},
		{
			desc:   "One default resolver, returns resolved address",
			r:      NewMultiResolver(MultiResolverOptionWithResolver(ethResolve, "")),
			addr:   ethAddr,
			result: ethHash,
		},
		{
			desc: "Two default resolvers, returns resolved address",
			r: NewMultiResolver(
				MultiResolverOptionWithResolver(ethResolve, ""),
				MultiResolverOptionWithResolver(ethResolve, ""),
			),
			addr:   ethAddr,
			result: ethHash,
		},
		{
			desc: "Two default resolvers, first doesn't resolve, returns resolved address",
			r: NewMultiResolver(
				MultiResolverOptionWithResolver(doesntResolve, ""),
				MultiResolverOptionWithResolver(ethResolve, ""),
			),
			addr:   ethAddr,
			result: ethHash,
		},
		{
			desc: "Default resolver doesn't resolve, tld resolver resolve, returns resolved address",
			r: NewMultiResolver(
				MultiResolverOptionWithResolver(doesntResolve, ""),
				MultiResolverOptionWithResolver(ethResolve, "eth"),
			),
			addr:   ethAddr,
			result: ethHash,
		},
		{
			desc: "Three TLD resolvers, third resolves, returns resolved address",
			r: NewMultiResolver(
				MultiResolverOptionWithResolver(doesntResolve, "eth"),
				MultiResolverOptionWithResolver(doesntResolve, "eth"),
				MultiResolverOptionWithResolver(ethResolve, "eth"),
			),
			addr:   ethAddr,
			result: ethHash,
		},
		{
			desc: "One TLD resolver doesn't resolve, returns error",
			r: NewMultiResolver(
				MultiResolverOptionWithResolver(doesntResolve, ""),
				MultiResolverOptionWithResolver(ethResolve, "eth"),
			),
			addr:   ethAddr,
			result: ethHash,
		},
		{
			desc: "One defautl and one TLD resolver, all doesn't resolve, returns error",
			r: NewMultiResolver(
				MultiResolverOptionWithResolver(doesntResolve, ""),
				MultiResolverOptionWithResolver(doesntResolve, "eth"),
			),
			addr:   ethAddr,
			result: ethHash,
			err:    errors.New(`DNS name not found: "swarm.eth"`),
		},
		{
			desc: "Two TLD resolvers, both resolve, returns resolved address",
			r: NewMultiResolver(
				MultiResolverOptionWithResolver(ethResolve, "eth"),
				MultiResolverOptionWithResolver(testResolve, "test"),
			),
			addr:   testAddr,
			result: testHash,
		},
		{
			desc: "One TLD resolver, no default resolver, returns error for different TLD",
			r: NewMultiResolver(
				MultiResolverOptionWithResolver(ethResolve, "eth"),
			),
			addr: testAddr,
			err:  NewNoResolverError("test"),
		},
	}
	for _, x := range tests {
		t.Run(x.desc, func(t *testing.T) {
			res, err := x.r.Resolve(x.addr)
			if err == nil {
				if x.err != nil {
					t.Fatalf("expected error %q, got result %q", x.err, res.Hex())
				}
				if res.Hex() != x.result {
					t.Fatalf("expected result %q, got %q", x.result, res.Hex())
				}
			} else {
				if x.err == nil {
					t.Fatalf("expected no error, got %q", err)
				}
				if err.Error() != x.err.Error() {
					t.Fatalf("expected error %q, got %q", x.err, err)
				}
			}
		})
	}
}<|MERGE_RESOLUTION|>--- conflicted
+++ resolved
@@ -32,7 +32,7 @@
 	"github.com/ethereum/go-ethereum/swarm/storage"
 )
 
-func testApi(t *testing.T, f func(*API, bool)) {
+func testApi(t *testing.T, f func(*Api, bool)) {
 	datadir, err := ioutil.TempDir("", "bzz-test")
 	if err != nil {
 		t.Fatalf("unable to create temp dir: %v", err)
@@ -42,7 +42,7 @@
 	if err != nil {
 		return
 	}
-	api := NewAPI(dpa, nil, nil)
+	api := NewApi(dpa, nil, nil)
 	f(api, false)
 	f(api, true)
 }
@@ -83,17 +83,10 @@
 	return &Response{mimeType, status, int64(len(content)), content}
 }
 
-<<<<<<< HEAD
-// func testGet(t *testing.T, api *API, bzzhash string) *testResponse {
-func testGet(t *testing.T, api *API, bzzhash, path string) *testResponse {
-	key := storage.Key(common.Hex2Bytes(bzzhash))
-	reader, mimeType, status, _, err := api.Get(key, path)
-=======
 // func testGet(t *testing.T, api *Api, bzzhash string) *testResponse {
 func testGet(t *testing.T, api *Api, bzzhash, path string) *testResponse {
 	addr := storage.Address(common.Hex2Bytes(bzzhash))
 	reader, mimeType, status, _, err := api.Get(addr, path)
->>>>>>> 374e7674
 	if err != nil {
 		t.Fatalf("unexpected error: %v", err)
 	}
@@ -114,7 +107,7 @@
 }
 
 func TestApiPut(t *testing.T) {
-	testApi(t, func(api *API, toEncrypt bool) {
+	testApi(t, func(api *Api, toEncrypt bool) {
 		content := "hello"
 		exp := expResponse(content, "text/plain", 0)
 		// exp := expResponse([]byte(content), "text/plain", 0)
@@ -229,7 +222,7 @@
 	}
 	for _, x := range tests {
 		t.Run(x.desc, func(t *testing.T) {
-			api := &API{dns: x.dns}
+			api := &Api{dns: x.dns}
 			uri := &URI{Addr: x.addr, Scheme: "bzz"}
 			if x.immutable {
 				uri.Scheme = "bzz-immutable"
