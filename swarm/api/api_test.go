// Copyright 2016 The go-ethereum Authors
// This file is part of the go-ethereum library.
//
// The go-ethereum library is free software: you can redistribute it and/or modify
// it under the terms of the GNU Lesser General Public License as published by
// the Free Software Foundation, either version 3 of the License, or
// (at your option) any later version.
//
// The go-ethereum library is distributed in the hope that it will be useful,
// but WITHOUT ANY WARRANTY; without even the implied warranty of
// MERCHANTABILITY or FITNESS FOR A PARTICULAR PURPOSE. See the
// GNU Lesser General Public License for more details.
//
// You should have received a copy of the GNU Lesser General Public License
// along with the go-ethereum library. If not, see <http://www.gnu.org/licenses/>.

package api

import (
	"context"
	"errors"
	"fmt"
	"io"
	"io/ioutil"
	"math/big"
	"os"
	"testing"

	"github.com/ethereum/go-ethereum/common"
	"github.com/ethereum/go-ethereum/core/types"
	"github.com/ethereum/go-ethereum/log"
	"github.com/ethereum/go-ethereum/swarm/storage"
)

func testApi(t *testing.T, f func(*API, bool)) {
	datadir, err := ioutil.TempDir("", "bzz-test")
	if err != nil {
		t.Fatalf("unable to create temp dir: %v", err)
	}
	defer os.RemoveAll(datadir)
	fileStore, err := storage.NewLocalFileStore(datadir, make([]byte, 32))
	if err != nil {
		return
	}
<<<<<<< HEAD
	api := NewAPI(dpa, nil, nil)
=======
	api := NewApi(fileStore, nil, nil)
>>>>>>> 6ffbfb2d
	f(api, false)
	f(api, true)
}

type testResponse struct {
	reader storage.LazySectionReader
	*Response
}

func checkResponse(t *testing.T, resp *testResponse, exp *Response) {

	if resp.MimeType != exp.MimeType {
		t.Errorf("incorrect mimeType. expected '%s', got '%s'", exp.MimeType, resp.MimeType)
	}
	if resp.Status != exp.Status {
		t.Errorf("incorrect status. expected '%d', got '%d'", exp.Status, resp.Status)
	}
	if resp.Size != exp.Size {
		t.Errorf("incorrect size. expected '%d', got '%d'", exp.Size, resp.Size)
	}
	if resp.reader != nil {
		content := make([]byte, resp.Size)
		read, _ := resp.reader.Read(content)
		if int64(read) != exp.Size {
			t.Errorf("incorrect content length. expected '%d...', got '%d...'", read, exp.Size)
		}
		resp.Content = string(content)
	}
	if resp.Content != exp.Content {
		// if !bytes.Equal(resp.Content, exp.Content)
		t.Errorf("incorrect content. expected '%s...', got '%s...'", string(exp.Content), string(resp.Content))
	}
}

// func expResponse(content []byte, mimeType string, status int) *Response {
func expResponse(content string, mimeType string, status int) *Response {
	log.Trace(fmt.Sprintf("expected content (%v): %v ", len(content), content))
	return &Response{mimeType, status, int64(len(content)), content}
}

func testGet(t *testing.T, api *API, bzzhash, path string) *testResponse {
	addr := storage.Address(common.Hex2Bytes(bzzhash))
	reader, mimeType, status, _, err := api.Get(addr, path)
	if err != nil {
		t.Fatalf("unexpected error: %v", err)
	}
	quitC := make(chan bool)
	size, err := reader.Size(quitC)
	if err != nil {
		t.Fatalf("unexpected error: %v", err)
	}
	log.Trace(fmt.Sprintf("reader size: %v ", size))
	s := make([]byte, size)
	_, err = reader.Read(s)
	if err != io.EOF {
		t.Fatalf("unexpected error: %v", err)
	}
	reader.Seek(0, 0)
	return &testResponse{reader, &Response{mimeType, status, size, string(s)}}
	// return &testResponse{reader, &Response{mimeType, status, reader.Size(), nil}}
}

func TestApiPut(t *testing.T) {
	testApi(t, func(api *API, toEncrypt bool) {
		content := "hello"
		exp := expResponse(content, "text/plain", 0)
		// exp := expResponse([]byte(content), "text/plain", 0)
		addr, wait, err := api.Put(content, exp.MimeType, toEncrypt)
		if err != nil {
			t.Fatalf("unexpected error: %v", err)
		}
		wait()
		resp := testGet(t, api, addr.Hex(), "")
		checkResponse(t, resp, exp)
	})
}

// testResolver implements the Resolver interface and either returns the given
// hash if it is set, or returns a "name not found" error
type testResolveValidator struct {
	hash *common.Hash
}

func newTestResolveValidator(addr string) *testResolveValidator {
	r := &testResolveValidator{}
	if addr != "" {
		hash := common.HexToHash(addr)
		r.hash = &hash
	}
	return r
}

func (t *testResolveValidator) Resolve(addr string) (common.Hash, error) {
	if t.hash == nil {
		return common.Hash{}, fmt.Errorf("DNS name not found: %q", addr)
	}
	return *t.hash, nil
}

func (t *testResolveValidator) Owner(node [32]byte) (addr common.Address, err error) {
	return
}
func (t *testResolveValidator) HeaderByNumber(context.Context, *big.Int) (header *types.Header, err error) {
	return
}

// TestAPIResolve tests resolving URIs which can either contain content hashes
// or ENS names
func TestAPIResolve(t *testing.T) {
	ensAddr := "swarm.eth"
	hashAddr := "1111111111111111111111111111111111111111111111111111111111111111"
	resolvedAddr := "2222222222222222222222222222222222222222222222222222222222222222"
	doesResolve := newTestResolveValidator(resolvedAddr)
	doesntResolve := newTestResolveValidator("")

	type test struct {
		desc      string
		dns       Resolver
		addr      string
		immutable bool
		result    string
		expectErr error
	}

	tests := []*test{
		{
			desc:   "DNS not configured, hash address, returns hash address",
			dns:    nil,
			addr:   hashAddr,
			result: hashAddr,
		},
		{
			desc:      "DNS not configured, ENS address, returns error",
			dns:       nil,
			addr:      ensAddr,
			expectErr: errors.New(`no DNS to resolve name: "swarm.eth"`),
		},
		{
			desc:   "DNS configured, hash address, hash resolves, returns resolved address",
			dns:    doesResolve,
			addr:   hashAddr,
			result: resolvedAddr,
		},
		{
			desc:      "DNS configured, immutable hash address, hash resolves, returns hash address",
			dns:       doesResolve,
			addr:      hashAddr,
			immutable: true,
			result:    hashAddr,
		},
		{
			desc:   "DNS configured, hash address, hash doesn't resolve, returns hash address",
			dns:    doesntResolve,
			addr:   hashAddr,
			result: hashAddr,
		},
		{
			desc:   "DNS configured, ENS address, name resolves, returns resolved address",
			dns:    doesResolve,
			addr:   ensAddr,
			result: resolvedAddr,
		},
		{
			desc:      "DNS configured, immutable ENS address, name resolves, returns error",
			dns:       doesResolve,
			addr:      ensAddr,
			immutable: true,
			expectErr: errors.New(`immutable address not a content hash: "swarm.eth"`),
		},
		{
			desc:      "DNS configured, ENS address, name doesn't resolve, returns error",
			dns:       doesntResolve,
			addr:      ensAddr,
			expectErr: errors.New(`DNS name not found: "swarm.eth"`),
		},
	}
	for _, x := range tests {
		t.Run(x.desc, func(t *testing.T) {
			api := &API{dns: x.dns}
			uri := &URI{Addr: x.addr, Scheme: "bzz"}
			if x.immutable {
				uri.Scheme = "bzz-immutable"
			}
			res, err := api.Resolve(uri)
			if err == nil {
				if x.expectErr != nil {
					t.Fatalf("expected error %q, got result %q", x.expectErr, res)
				}
				if res.String() != x.result {
					t.Fatalf("expected result %q, got %q", x.result, res)
				}
			} else {
				if x.expectErr == nil {
					t.Fatalf("expected no error, got %q", err)
				}
				if err.Error() != x.expectErr.Error() {
					t.Fatalf("expected error %q, got %q", x.expectErr, err)
				}
			}
		})
	}
}

func TestMultiResolver(t *testing.T) {
	doesntResolve := newTestResolveValidator("")

	ethAddr := "swarm.eth"
	ethHash := "0x2222222222222222222222222222222222222222222222222222222222222222"
	ethResolve := newTestResolveValidator(ethHash)

	testAddr := "swarm.test"
	testHash := "0x1111111111111111111111111111111111111111111111111111111111111111"
	testResolve := newTestResolveValidator(testHash)

	tests := []struct {
		desc   string
		r      Resolver
		addr   string
		result string
		err    error
	}{
		{
			desc: "No resolvers, returns error",
			r:    NewMultiResolver(),
			err:  NewNoResolverError(""),
		},
		{
			desc:   "One default resolver, returns resolved address",
			r:      NewMultiResolver(MultiResolverOptionWithResolver(ethResolve, "")),
			addr:   ethAddr,
			result: ethHash,
		},
		{
			desc: "Two default resolvers, returns resolved address",
			r: NewMultiResolver(
				MultiResolverOptionWithResolver(ethResolve, ""),
				MultiResolverOptionWithResolver(ethResolve, ""),
			),
			addr:   ethAddr,
			result: ethHash,
		},
		{
			desc: "Two default resolvers, first doesn't resolve, returns resolved address",
			r: NewMultiResolver(
				MultiResolverOptionWithResolver(doesntResolve, ""),
				MultiResolverOptionWithResolver(ethResolve, ""),
			),
			addr:   ethAddr,
			result: ethHash,
		},
		{
			desc: "Default resolver doesn't resolve, tld resolver resolve, returns resolved address",
			r: NewMultiResolver(
				MultiResolverOptionWithResolver(doesntResolve, ""),
				MultiResolverOptionWithResolver(ethResolve, "eth"),
			),
			addr:   ethAddr,
			result: ethHash,
		},
		{
			desc: "Three TLD resolvers, third resolves, returns resolved address",
			r: NewMultiResolver(
				MultiResolverOptionWithResolver(doesntResolve, "eth"),
				MultiResolverOptionWithResolver(doesntResolve, "eth"),
				MultiResolverOptionWithResolver(ethResolve, "eth"),
			),
			addr:   ethAddr,
			result: ethHash,
		},
		{
			desc: "One TLD resolver doesn't resolve, returns error",
			r: NewMultiResolver(
				MultiResolverOptionWithResolver(doesntResolve, ""),
				MultiResolverOptionWithResolver(ethResolve, "eth"),
			),
			addr:   ethAddr,
			result: ethHash,
		},
		{
			desc: "One defautl and one TLD resolver, all doesn't resolve, returns error",
			r: NewMultiResolver(
				MultiResolverOptionWithResolver(doesntResolve, ""),
				MultiResolverOptionWithResolver(doesntResolve, "eth"),
			),
			addr:   ethAddr,
			result: ethHash,
			err:    errors.New(`DNS name not found: "swarm.eth"`),
		},
		{
			desc: "Two TLD resolvers, both resolve, returns resolved address",
			r: NewMultiResolver(
				MultiResolverOptionWithResolver(ethResolve, "eth"),
				MultiResolverOptionWithResolver(testResolve, "test"),
			),
			addr:   testAddr,
			result: testHash,
		},
		{
			desc: "One TLD resolver, no default resolver, returns error for different TLD",
			r: NewMultiResolver(
				MultiResolverOptionWithResolver(ethResolve, "eth"),
			),
			addr: testAddr,
			err:  NewNoResolverError("test"),
		},
	}
	for _, x := range tests {
		t.Run(x.desc, func(t *testing.T) {
			res, err := x.r.Resolve(x.addr)
			if err == nil {
				if x.err != nil {
					t.Fatalf("expected error %q, got result %q", x.err, res.Hex())
				}
				if res.Hex() != x.result {
					t.Fatalf("expected result %q, got %q", x.result, res.Hex())
				}
			} else {
				if x.err == nil {
					t.Fatalf("expected no error, got %q", err)
				}
				if err.Error() != x.err.Error() {
					t.Fatalf("expected error %q, got %q", x.err, err)
				}
			}
		})
	}
}<|MERGE_RESOLUTION|>--- conflicted
+++ resolved
@@ -42,11 +42,7 @@
 	if err != nil {
 		return
 	}
-<<<<<<< HEAD
-	api := NewAPI(dpa, nil, nil)
-=======
-	api := NewApi(fileStore, nil, nil)
->>>>>>> 6ffbfb2d
+	api := NewAPI(fileStore, nil, nil)
 	f(api, false)
 	f(api, true)
 }
