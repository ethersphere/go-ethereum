--- conflicted
+++ resolved
@@ -25,11 +25,8 @@
 	//sdbc "github.com/wolkdb/swarmdb/swarmdbcommon"
 	"path/filepath"
 	"strings"
-<<<<<<< HEAD
 	"github.com/ethereum/go-ethereum/swarm/swarmdb/ash"
 	sdbp "github.com/ethereum/go-ethereum/swarm/swarmdb/sdbnetwork"
-=======
->>>>>>> ff3f8e9d
 	"time"
 
 	"github.com/ethereum/go-ethereum/swarm/api"
@@ -46,17 +43,10 @@
 	ens          ENSSimulation
 	swapdb       *SwapDBStore
 	Netstats     *Netstats
-<<<<<<< HEAD
 	lstore		*storage.LocalStore
 	api		*api.Api
 	pss		*pss.Pss
 	Sdbp		*sdbp.Sdbp
-=======
-	lstore       *storage.LocalStore
-	api          *api.Api
-	pss          *pss.Pss
-	ldb          *leveldb.DB
->>>>>>> ff3f8e9d
 }
 
 //for sql parsing
@@ -183,12 +173,7 @@
 	CHUNK_END_CHUNKVAL   = 4096
 )
 
-<<<<<<< HEAD
 func NewSwarmDB(config *SWARMDBConfig, lstore *storage.LocalStore, api *api.Api, pss *pss.Pss, sdbp *sdbp.Sdbp) (swdb *SwarmDB, err error) {
-=======
-func NewSwarmDB(config *SWARMDBConfig, lstore *storage.LocalStore, api *api.Api, pss *pss.Pss) (swdb *SwarmDB, err error) {
-
->>>>>>> ff3f8e9d
 	sd := new(SwarmDB)
 	sd.tables = make(map[string]*Table)
 	sd.Sdbp = sdbp
