--- conflicted
+++ resolved
@@ -32,13 +32,9 @@
 // Also used in stream delivery.
 var RequestTimeout = 10 * time.Second
 
-<<<<<<< HEAD
 var maxHopCount uint64 = 20 // maximum number of forwarded requests (hops), to make sure requests are not forwarded forever in peer loops
 
-type RequestFunc func(context.Context, *Request) (*discover.NodeID, chan struct{}, error)
-=======
 type RequestFunc func(context.Context, *Request) (*enode.ID, chan struct{}, error)
->>>>>>> d3441ebb
 
 // Fetcher is created when a chunk is not found locally. It starts a request handler loop once and
 // keeps it alive until all active requests are completed. This can happen:
@@ -47,33 +43,19 @@
 // Fetcher self destroys itself after it is completed.
 // TODO: cancel all forward requests after termination
 type Fetcher struct {
-<<<<<<< HEAD
-	protoRequestFunc RequestFunc           // request function fetcher calls to issue retrieve request for a chunk
-	addr             storage.Address       // the address of the chunk to be fetched
-	offerC           chan *discover.NodeID // channel of sources (peer node id strings)
-	requestC         chan uint64           // channel for incoming requests (with the hopCount value in it)
-=======
 	protoRequestFunc RequestFunc     // request function fetcher calls to issue retrieve request for a chunk
 	addr             storage.Address // the address of the chunk to be fetched
 	offerC           chan *enode.ID  // channel of sources (peer node id strings)
-	requestC         chan struct{}
->>>>>>> d3441ebb
+	requestC         chan uint64     // channel for incoming requests (with the hopCount value in it)
 	skipCheck        bool
 }
 
 type Request struct {
-<<<<<<< HEAD
-	Addr        storage.Address  // chunk address
-	Source      *discover.NodeID // nodeID of peer to request from (can be nil)
-	SkipCheck   bool             // whether to offer the chunk first or deliver directly
-	peersToSkip *sync.Map        // peers not to request chunk from (only makes sense if source is nil)
-	HopCount    uint64           // number of forwarded requests (hops)
-=======
 	Addr        storage.Address // chunk address
 	Source      *enode.ID       // nodeID of peer to request from (can be nil)
 	SkipCheck   bool            // whether to offer the chunk first or deliver directly
 	peersToSkip *sync.Map       // peers not to request chunk from (only makes sense if source is nil)
->>>>>>> d3441ebb
+	HopCount    uint64          // number of forwarded requests (hops)
 }
 
 // NewRequest returns a new instance of Request based on chunk address skip check and
@@ -133,13 +115,8 @@
 	return &Fetcher{
 		addr:             addr,
 		protoRequestFunc: rf,
-<<<<<<< HEAD
-		offerC:           make(chan *discover.NodeID),
+		offerC:           make(chan *enode.ID),
 		requestC:         make(chan uint64),
-=======
-		offerC:           make(chan *enode.ID),
-		requestC:         make(chan struct{}),
->>>>>>> d3441ebb
 		skipCheck:        skipCheck,
 	}
 }
@@ -187,20 +164,12 @@
 // it keeps the Fetcher alive within the lifecycle of the passed context
 func (f *Fetcher) run(ctx context.Context, peers *sync.Map) {
 	var (
-<<<<<<< HEAD
-		doRequest bool               // determines if retrieval is initiated in the current iteration
-		wait      *time.Timer        // timer for search timeout
-		waitC     <-chan time.Time   // timer channel
-		sources   []*discover.NodeID // known sources, ie. peers that offered the chunk
-		requested bool               // true if the chunk was actually requested
-		hopCount  uint64
-=======
 		doRequest bool             // determines if retrieval is initiated in the current iteration
 		wait      *time.Timer      // timer for search timeout
 		waitC     <-chan time.Time // timer channel
 		sources   []*enode.ID      // known sources, ie. peers that offered the chunk
 		requested bool             // true if the chunk was actually requested
->>>>>>> d3441ebb
+		hopCount  uint64
 	)
 	gone := make(chan *enode.ID) // channel to signal that a peer we requested from disconnected
 
@@ -291,11 +260,7 @@
 // * the peer's address is added to the set of peers to skip
 // * the peer's address is removed from prospective sources, and
 // * a go routine is started that reports on the gone channel if the peer is disconnected (or terminated their streamer)
-<<<<<<< HEAD
-func (f *Fetcher) doRequest(ctx context.Context, gone chan *discover.NodeID, peersToSkip *sync.Map, sources []*discover.NodeID, hopCount uint64) ([]*discover.NodeID, error) {
-=======
-func (f *Fetcher) doRequest(ctx context.Context, gone chan *enode.ID, peersToSkip *sync.Map, sources []*enode.ID) ([]*enode.ID, error) {
->>>>>>> d3441ebb
+func (f *Fetcher) doRequest(ctx context.Context, gone chan *enode.ID, peersToSkip *sync.Map, sources []*enode.ID, hopCount uint64) ([]*enode.ID, error) {
 	var i int
 	var sourceID *enode.ID
 	var quit chan struct{}
