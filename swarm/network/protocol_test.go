package network

import (
	"fmt"
	"testing"

	"github.com/ethereum/go-ethereum/logger/glog"
	"github.com/ethereum/go-ethereum/p2p/adapters"
	"github.com/ethereum/go-ethereum/p2p/protocols"
	p2ptest "github.com/ethereum/go-ethereum/p2p/testing"
)

func bzzHandshakeExchange(lhs, rhs *bzzHandshake, id *adapters.NodeId) []p2ptest.Exchange {

	return []p2ptest.Exchange{
		p2ptest.Exchange{
			Expects: []p2ptest.Expect{
				p2ptest.Expect{
					Code: 0,
					Msg:  lhs,
					Peer: id,
				},
			},
		},
		p2ptest.Exchange{
			Triggers: []p2ptest.Trigger{
				p2ptest.Trigger{
					Code: 0,
					Msg:  rhs,
					Peer: id,
				},
			},
		},
	}
}


func newBzzTester(t *testing.T, addr *peerAddr, pp *p2ptest.TestPeerPool, ct *protocols.CodeMap, services func(Peer) error) *bzzTester {
	if ct == nil {
		ct = BzzCodeMap()
	}
	extraservices := func(p Peer) error {
		pp.Add(p)
		p.DisconnectHook(func(e interface{}) error {
			pp.Remove(p)
			return nil
		})
		
		if services != nil {
			err := services(p)
			if err != nil {
				return err
			}
		}
		return nil
	}
	
	protocall := func (na adapters.NodeAdapter) adapters.ProtoCall {
		protocol := Bzz(addr.OverlayAddr(), na, ct, extraservices, nil, nil)	
		return protocol.Run
	}
	
	s := p2ptest.NewProtocolTester(t, NodeId(addr), 1, protocall)
	
	return &bzzTester{
		addr: addr,
		// flushCode:       4,
		ExchangeSession: s,
	}
}

type bzzTester struct {
	*p2ptest.ExchangeSession
	// flushCode int
	addr *peerAddr
}

// should test handshakes in one exchange? parallelisation
func (s *bzzTester) testHandshake(lhs, rhs *bzzHandshake, disconnects ...*p2ptest.Disconnect) {
	var peers []*adapters.NodeId
	id := NodeId(rhs.Addr)
	if len(disconnects) > 0 {
		for _, d := range disconnects {
			peers = append(peers, d.Peer)
		}
	} else {
		peers = []*adapters.NodeId{id}
	}
	s.TestConnected(peers...)
	s.TestExchanges(bzzHandshakeExchange(lhs, rhs, id)...)
	s.TestDisconnected(disconnects...)
}

// func (s *bzzTester) flush(ids ...*adapters.NodeId) {
// 	s.Flush(s.flushCode, ids...)
// }

func (s *bzzTester) runHandshakes(ids ...*adapters.NodeId) {
	if len(ids) == 0 {
		ids = s.Ids
	}
	for _, id := range ids {
		s.testHandshake(correctBzzHandshake(s.addr), correctBzzHandshake(NewPeerAddrFromNodeId(id)))
	}

}

func correctBzzHandshake(addr *peerAddr) *bzzHandshake {
	return &bzzHandshake{0, 322, addr}
}

<<<<<<< HEAD
func newBzzTester(t *testing.T, addr *peerAddr, pp PeerPool, ct *protocols.CodeMap, services func(Peer) error) *bzzTester {

	extraservices := func(p Peer) error {
		pp.Add(p)
		p.Register(&protocols.Disconnect{}, func(e interface{}) error { pp.Remove(p) })
		return services(p)
	}
	s := p2ptest.NewProtocolTester(t, NodeId(addr), 1, newTestBzzProtocol(addr, pp, ct, extraservices))
	return &bzzTester{
		addr: addr,
		// flushCode:       4,
		ExchangeSession: s,
	}
}

=======
>>>>>>> a76ce755
func TestBzzHandshakeNetworkIdMismatch(t *testing.T) {
	pp := p2ptest.NewTestPeerPool()
	addr := RandomAddr()
	s := newBzzTester(t, addr, pp, nil, nil)
	id := s.Ids[0]
	s.testHandshake(
		correctBzzHandshake(addr),
		&bzzHandshake{0, 321, NewPeerAddrFromNodeId(id)},
		&p2ptest.Disconnect{Peer: id, Error: fmt.Errorf("network id mismatch 321 (!= 322)")},
	)
}

func TestBzzHandshakeVersionMismatch(t *testing.T) {
	pp := p2ptest.NewTestPeerPool()
	addr := RandomAddr()
	s := newBzzTester(t, addr, pp, nil, nil)
	id := s.Ids[0]
	s.testHandshake(
		correctBzzHandshake(addr),
		&bzzHandshake{1, 322, NewPeerAddrFromNodeId(id)},
		&p2ptest.Disconnect{Peer: id, Error: fmt.Errorf("version mismatch 1 (!= 0)")},
	)
}

func TestBzzHandshakeSuccess(t *testing.T) {
	pp := p2ptest.NewTestPeerPool()
	addr := RandomAddr()
	s := newBzzTester(t, addr, pp, nil, nil)
	id := s.Ids[0]
	s.testHandshake(
		correctBzzHandshake(addr),
		&bzzHandshake{0, 322, NewPeerAddrFromNodeId(id)},
	)
}

func TestBzzPeerPoolAdd(t *testing.T) {
	pp := p2ptest.NewTestPeerPool()
	addr := RandomAddr()
	s := newBzzTester(t, addr, pp, nil, nil)

	id := s.Ids[0]
	glog.V(6).Infof("handshake with %v", id)
	s.runHandshakes()
	// s.TestConnected()
	if !pp.Has(id) {
		t.Fatalf("peer '%v' not added: %v", id, pp)
	}
}

func TestBzzPeerPoolRemove(t *testing.T) {
	addr := RandomAddr()
	pp := p2ptest.NewTestPeerPool()
	s := newBzzTester(t, addr, pp, nil, nil)
	s.runHandshakes()

	id := s.Ids[0]
	pp.Get(id).Drop(nil)
	s.TestDisconnected(&p2ptest.Disconnect{id, fmt.Errorf("p2p: read or write on closed message pipe")})
	if pp.Has(id) {
		t.Fatalf("peer '%v' not removed: %v", id, pp)
	}
}

func TestBzzPeerPoolBothAddRemove(t *testing.T) {
	addr := RandomAddr()
	pp := p2ptest.NewTestPeerPool()
	s := newBzzTester(t, addr, pp, nil, nil)
	s.runHandshakes()

	id := s.Ids[0]
	if !pp.Has(id) {
		t.Fatalf("peer '%v' not added: %v", id, pp)
	}

	pp.Get(id).Drop(nil)
	s.TestDisconnected(&p2ptest.Disconnect{Peer: id, Error: fmt.Errorf("p2p: read or write on closed message pipe")})
	if pp.Has(id) {
		t.Fatalf("peer '%v' not removed: %v", id, pp)
	}
}

func TestBzzPeerPoolNotAdd(t *testing.T) {
	addr := RandomAddr()
	pp := p2ptest.NewTestPeerPool()
	s := newBzzTester(t, addr, pp, nil, nil)

	id := s.Ids[0]
	s.testHandshake(correctBzzHandshake(addr), &bzzHandshake{0, 321, NewPeerAddrFromNodeId(id)}, &p2ptest.Disconnect{Peer: id, Error: fmt.Errorf("network id mismatch 321 (!= 322)")})
	if pp.Has(id) {
		t.Fatalf("peer %v incorrectly added: %v", id, pp)
	}
}<|MERGE_RESOLUTION|>--- conflicted
+++ resolved
@@ -34,7 +34,6 @@
 	}
 }
 
-
 func newBzzTester(t *testing.T, addr *peerAddr, pp *p2ptest.TestPeerPool, ct *protocols.CodeMap, services func(Peer) error) *bzzTester {
 	if ct == nil {
 		ct = BzzCodeMap()
@@ -45,7 +44,7 @@
 			pp.Remove(p)
 			return nil
 		})
-		
+
 		if services != nil {
 			err := services(p)
 			if err != nil {
@@ -54,14 +53,14 @@
 		}
 		return nil
 	}
-	
-	protocall := func (na adapters.NodeAdapter) adapters.ProtoCall {
-		protocol := Bzz(addr.OverlayAddr(), na, ct, extraservices, nil, nil)	
+
+	protocall := func(na adapters.NodeAdapter) adapters.ProtoCall {
+		protocol := Bzz(addr.OverlayAddr(), na, ct, extraservices, nil, nil)
 		return protocol.Run
 	}
-	
+
 	s := p2ptest.NewProtocolTester(t, NodeId(addr), 1, protocall)
-	
+
 	return &bzzTester{
 		addr: addr,
 		// flushCode:       4,
@@ -109,7 +108,6 @@
 	return &bzzHandshake{0, 322, addr}
 }
 
-<<<<<<< HEAD
 func newBzzTester(t *testing.T, addr *peerAddr, pp PeerPool, ct *protocols.CodeMap, services func(Peer) error) *bzzTester {
 
 	extraservices := func(p Peer) error {
@@ -125,8 +123,6 @@
 	}
 }
 
-=======
->>>>>>> a76ce755
 func TestBzzHandshakeNetworkIdMismatch(t *testing.T) {
 	pp := p2ptest.NewTestPeerPool()
 	addr := RandomAddr()
