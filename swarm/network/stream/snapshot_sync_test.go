--- conflicted
+++ resolved
@@ -581,17 +581,12 @@
 	fileStore := storage.NewFileStore(lstore, storage.NewFileStoreParams())
 	var rootAddrs []storage.Address
 	for i := 0; i < chunkCount; i++ {
-<<<<<<< HEAD
-		rk, wait, err := fileStore.Store(context.TODO(), io.LimitReader(crand.Reader, int64(size)), int64(size), false)
-		wait()
-=======
 		ctx := context.TODO()
 		rk, wait, err := fileStore.Store(ctx, io.LimitReader(crand.Reader, int64(size)), int64(size), false)
 		if err != nil {
 			return nil, err
 		}
 		err = wait(ctx)
->>>>>>> b3711af0
 		if err != nil {
 			return nil, err
 		}
