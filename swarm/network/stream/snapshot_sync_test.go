// Copyright 2018 The go-ethereum Authors
// This file is part of the go-ethereum library.
//
// The go-ethereum library is free software: you can redistribute it and/or modify
// it under the terms of the GNU Lesser General Public License as published by
// the Free Software Foundation, either version 3 of the License, or
// (at your option) any later version.
//
// The go-ethereum library is distributed in the hope that it will be useful,
// but WITHOUT ANY WARRANTY; without even the implied warranty of
// MERCHANTABILITY or FITNESS FOR A PARTICULAR PURPOSE. See the
// GNU Lesser General Public License for more details.
//
// You should have received a copy of the GNU Lesser General Public License
// along with the go-ethereum library. If not, see <http://www.gnu.org/licenses/>.
package stream

import (
	"context"
	crand "crypto/rand"
	"fmt"
	"io"
	"os"
	"runtime"
	"sync"
	"testing"
	"time"

	"github.com/ethereum/go-ethereum/common"
	"github.com/ethereum/go-ethereum/log"
	"github.com/ethereum/go-ethereum/node"
	"github.com/ethereum/go-ethereum/p2p"
	"github.com/ethereum/go-ethereum/p2p/enode"
	"github.com/ethereum/go-ethereum/p2p/simulations"
	"github.com/ethereum/go-ethereum/p2p/simulations/adapters"
	"github.com/ethereum/go-ethereum/swarm/network"
	"github.com/ethereum/go-ethereum/swarm/network/simulation"
	"github.com/ethereum/go-ethereum/swarm/pot"
	"github.com/ethereum/go-ethereum/swarm/state"
	"github.com/ethereum/go-ethereum/swarm/storage"
	mockdb "github.com/ethereum/go-ethereum/swarm/storage/mock/db"
)

const MaxTimeout = 600

type synctestConfig struct {
	addrs         [][]byte
	hashes        []storage.Address
	idToChunksMap map[enode.ID][]int
	//chunksToNodesMap map[string][]int
	addrToIDMap map[string]enode.ID
}

const (
	// EventTypeNode is the type of event emitted when a node is either
	// created, started or stopped
	EventTypeChunkCreated   simulations.EventType = "chunkCreated"
	EventTypeChunkOffered   simulations.EventType = "chunkOffered"
	EventTypeChunkWanted    simulations.EventType = "chunkWanted"
	EventTypeChunkDelivered simulations.EventType = "chunkDelivered"
	EventTypeChunkArrived   simulations.EventType = "chunkArrived"
	EventTypeSimTerminated  simulations.EventType = "simTerminated"
)

// Tests in this file should not request chunks from peers.
// This function will panic indicating that there is a problem if request has been made.
func dummyRequestFromPeers(_ context.Context, req *network.Request) (*enode.ID, chan struct{}, error) {
	panic(fmt.Sprintf("unexpected request: address %s, source %s", req.Addr.String(), req.Source.String()))
}

//This test is a syncing test for nodes.
//One node is randomly selected to be the pivot node.
//A configurable number of chunks and nodes can be
//provided to the test, the number of chunks is uploaded
//to the pivot node, and we check that nodes get the chunks
//they are expected to store based on the syncing protocol.
//Number of chunks and nodes can be provided via commandline too.
func TestSyncingViaGlobalSync(t *testing.T) {
	if runtime.GOOS == "darwin" && os.Getenv("TRAVIS") == "true" {
		t.Skip("Flaky on mac on travis")
	}
	//if nodes/chunks have been provided via commandline,
	//run the tests with these values
	if *nodes != 0 && *chunks != 0 {
		log.Info(fmt.Sprintf("Running test with %d chunks and %d nodes...", *chunks, *nodes))
		testSyncingViaGlobalSync(t, *chunks, *nodes)
	} else {
		var nodeCnt []int
		var chnkCnt []int
		//if the `longrunning` flag has been provided
		//run more test combinations
		if *longrunning {
			chnkCnt = []int{1, 8, 32, 256, 1024}
			nodeCnt = []int{16, 32, 64, 128, 256}
		} else {
			//default test
			chnkCnt = []int{4, 32}
			nodeCnt = []int{32, 16}
		}
		for _, chnk := range chnkCnt {
			for _, n := range nodeCnt {
				log.Info(fmt.Sprintf("Long running test with %d chunks and %d nodes...", chnk, n))
				testSyncingViaGlobalSync(t, chnk, n)
			}
		}
	}
}

func TestSyncingViaDirectSubscribe(t *testing.T) {
	if runtime.GOOS == "darwin" && os.Getenv("TRAVIS") == "true" {
		t.Skip("Flaky on mac on travis")
	}
	//if nodes/chunks have been provided via commandline,
	//run the tests with these values
	if *nodes != 0 && *chunks != 0 {
		log.Info(fmt.Sprintf("Running test with %d chunks and %d nodes...", *chunks, *nodes))
		err := testSyncingViaDirectSubscribe(t, *chunks, *nodes)
		if err != nil {
			t.Fatal(err)
		}
	} else {
		var nodeCnt []int
		var chnkCnt []int
		//if the `longrunning` flag has been provided
		//run more test combinations
		if *longrunning {
			chnkCnt = []int{1, 8, 32, 256, 1024}
			nodeCnt = []int{32, 16}
		} else {
			//default test
			chnkCnt = []int{4, 32}
			nodeCnt = []int{32, 16}
		}
		for _, chnk := range chnkCnt {
			for _, n := range nodeCnt {
				log.Info(fmt.Sprintf("Long running test with %d chunks and %d nodes...", chnk, n))
				err := testSyncingViaDirectSubscribe(t, chnk, n)
				if err != nil {
					t.Fatal(err)
				}
			}
		}
	}
}

var simServiceMap = map[string]simulation.ServiceFunc{
	"streamer": streamerFunc,
}

<<<<<<< HEAD
			r := NewRegistry(addr.ID(), delivery, netStore, state.NewInmemoryStore(), &RegistryOptions{
				DoSync:          true,
				DoServeRetrieve: true,
				SyncUpdateDelay: 3 * time.Second,
			})
			bucket.Store(bucketKeyRegistry, r)
=======
func streamerFunc(ctx *adapters.ServiceContext, bucket *sync.Map) (s node.Service, cleanup func(), err error) {
	n := ctx.Config.Node()
	addr := network.NewAddr(n)
	store, datadir, err := createTestLocalStorageForID(n.ID(), addr)
	if err != nil {
		return nil, nil, err
	}
	bucket.Store(bucketKeyStore, store)
	localStore := store.(*storage.LocalStore)
	netStore, err := storage.NewNetStore(localStore, nil)
	if err != nil {
		return nil, nil, err
	}
	kad := network.NewKademlia(addr.Over(), network.NewKadParams())
	delivery := NewDelivery(kad, netStore)
	netStore.NewNetFetcherFunc = network.NewFetcherFactory(dummyRequestFromPeers, true).New
>>>>>>> f951e23f

	r := NewRegistry(addr.ID(), delivery, netStore, state.NewInmemoryStore(), &RegistryOptions{
		DoSync:          true,
		SyncUpdateDelay: 3 * time.Second,
	})

	bucket.Store(bucketKeyRegistry, r)

	cleanup = func() {
		os.RemoveAll(datadir)
		netStore.Close()
		r.Close()
	}

	return r, cleanup, nil

}

func testSyncingViaGlobalSync(t *testing.T, chunkCount int, nodeCount int) {
	sim := simulation.New(simServiceMap)
	defer sim.Close()

	log.Info("Initializing test config")

	conf := &synctestConfig{}
	//map of discover ID to indexes of chunks expected at that ID
	conf.idToChunksMap = make(map[enode.ID][]int)
	//map of overlay address to discover ID
	conf.addrToIDMap = make(map[string]enode.ID)
	//array where the generated chunk hashes will be stored
	conf.hashes = make([]storage.Address, 0)

	err := sim.UploadSnapshot(fmt.Sprintf("testing/snapshot_%d.json", nodeCount))
	if err != nil {
		t.Fatal(err)
	}

	ctx, cancelSimRun := context.WithTimeout(context.Background(), 2*time.Minute)
	defer cancelSimRun()

	if _, err := sim.WaitTillHealthy(ctx, 2); err != nil {
		t.Fatal(err)
	}

	disconnections := sim.PeerEvents(
		context.Background(),
		sim.NodeIDs(),
		simulation.NewPeerEventsFilter().Type(p2p.PeerEventTypeDrop),
	)

	go func() {
		for d := range disconnections {
			log.Error("peer drop", "node", d.NodeID, "peer", d.Event.Peer)
			t.Fatal("unexpected disconnect")
			cancelSimRun()
		}
	}()

	result := runSim(conf, ctx, sim, chunkCount)

	if result.Error != nil {
		t.Fatal(result.Error)
	}
	log.Info("Simulation ended")
}

func runSim(conf *synctestConfig, ctx context.Context, sim *simulation.Simulation, chunkCount int) simulation.Result {

	return sim.Run(ctx, func(ctx context.Context, sim *simulation.Simulation) error {
		nodeIDs := sim.UpNodeIDs()
		for _, n := range nodeIDs {
			//get the kademlia overlay address from this ID
			a := n.Bytes()
			//append it to the array of all overlay addresses
			conf.addrs = append(conf.addrs, a)
			//the proximity calculation is on overlay addr,
			//the p2p/simulations check func triggers on enode.ID,
			//so we need to know which overlay addr maps to which nodeID
			conf.addrToIDMap[string(a)] = n
		}

		//get the node at that index
		//this is the node selected for upload
		node := sim.RandomUpNode()
		item, ok := sim.NodeItem(node.ID, bucketKeyStore)
		if !ok {
			return fmt.Errorf("No localstore")
		}
		lstore := item.(*storage.LocalStore)
		hashes, err := uploadFileToSingleNodeStore(node.ID, chunkCount, lstore)
		if err != nil {
			return err
		}
		for _, h := range hashes {
			evt := &simulations.Event{
				Type: EventTypeChunkCreated,
				Node: sim.Net.GetNode(node.ID),
				Data: h.String(),
			}
			sim.Net.Events().Send(evt)
		}
		conf.hashes = append(conf.hashes, hashes...)
		mapKeysToNodes(conf)

		// File retrieval check is repeated until all uploaded files are retrieved from all nodes
		// or until the timeout is reached.
		var gDir string
		var globalStore *mockdb.GlobalStore
		if *useMockStore {
			gDir, globalStore, err = createGlobalStore()
			if err != nil {
				return fmt.Errorf("Something went wrong; using mockStore enabled but globalStore is nil")
			}
			defer func() {
				os.RemoveAll(gDir)
				err := globalStore.Close()
				if err != nil {
					log.Error("Error closing global store! %v", "err", err)
				}
			}()
		}
	REPEAT:
		for {
			for _, id := range nodeIDs {
				//for each expected chunk, check if it is in the local store
				localChunks := conf.idToChunksMap[id]
				for _, ch := range localChunks {
					//get the real chunk by the index in the index array
					chunk := conf.hashes[ch]
					log.Trace(fmt.Sprintf("node has chunk: %s:", chunk))
					//check if the expected chunk is indeed in the localstore
					var err error
					if *useMockStore {
						//use the globalStore if the mockStore should be used; in that case,
						//the complete localStore stack is bypassed for getting the chunk
						_, err = globalStore.Get(common.BytesToAddress(id.Bytes()), chunk)
					} else {
						//use the actual localstore
						item, ok := sim.NodeItem(id, bucketKeyStore)
						if !ok {
							return fmt.Errorf("Error accessing localstore")
						}
						lstore := item.(*storage.LocalStore)
						_, err = lstore.Get(ctx, chunk)
					}
					if err != nil {
						log.Warn(fmt.Sprintf("Chunk %s NOT found for id %s", chunk, id))
						// Do not get crazy with logging the warn message
						time.Sleep(500 * time.Millisecond)
						continue REPEAT
					}
					evt := &simulations.Event{
						Type: EventTypeChunkArrived,
						Node: sim.Net.GetNode(id),
						Data: chunk.String(),
					}
					sim.Net.Events().Send(evt)
					log.Debug(fmt.Sprintf("Chunk %s IS FOUND for id %s", chunk, id))
				}
			}
			return nil
		}
	})
}

/*
The test generates the given number of chunks

For every chunk generated, the nearest node addresses
are identified, we verify that the nodes closer to the
chunk addresses actually do have the chunks in their local stores.

The test loads a snapshot file to construct the swarm network,
assuming that the snapshot file identifies a healthy
kademlia network. The snapshot should have 'streamer' in its service list.
*/
func testSyncingViaDirectSubscribe(t *testing.T, chunkCount int, nodeCount int) error {
	sim := simulation.New(map[string]simulation.ServiceFunc{
		"streamer": func(ctx *adapters.ServiceContext, bucket *sync.Map) (s node.Service, cleanup func(), err error) {
			n := ctx.Config.Node()
			addr := network.NewAddr(n)
			store, datadir, err := createTestLocalStorageForID(n.ID(), addr)
			if err != nil {
				return nil, nil, err
			}
			bucket.Store(bucketKeyStore, store)
			localStore := store.(*storage.LocalStore)
			netStore, err := storage.NewNetStore(localStore, nil)
			if err != nil {
				return nil, nil, err
			}
			kad := network.NewKademlia(addr.Over(), network.NewKadParams())
			delivery := NewDelivery(kad, netStore)
			netStore.NewNetFetcherFunc = network.NewFetcherFactory(dummyRequestFromPeers, true).New

			r := NewRegistry(addr.ID(), delivery, netStore, state.NewInmemoryStore(), &RegistryOptions{
				DoServeRetrieve: true,
				DoSync:          true,
			})
			bucket.Store(bucketKeyRegistry, r)

			fileStore := storage.NewFileStore(netStore, storage.NewFileStoreParams())
			bucket.Store(bucketKeyFileStore, fileStore)

			cleanup = func() {
				os.RemoveAll(datadir)
				netStore.Close()
				r.Close()
			}

			return r, cleanup, nil

		},
	})
	defer sim.Close()

	ctx, cancelSimRun := context.WithTimeout(context.Background(), 2*time.Minute)
	defer cancelSimRun()

	conf := &synctestConfig{}
	//map of discover ID to indexes of chunks expected at that ID
	conf.idToChunksMap = make(map[enode.ID][]int)
	//map of overlay address to discover ID
	conf.addrToIDMap = make(map[string]enode.ID)
	//array where the generated chunk hashes will be stored
	conf.hashes = make([]storage.Address, 0)

	err := sim.UploadSnapshot(fmt.Sprintf("testing/snapshot_%d.json", nodeCount))
	if err != nil {
		return err
	}

	if _, err := sim.WaitTillHealthy(ctx, 2); err != nil {
		return err
	}

	disconnections := sim.PeerEvents(
		context.Background(),
		sim.NodeIDs(),
		simulation.NewPeerEventsFilter().Type(p2p.PeerEventTypeDrop),
	)

	go func() {
		for d := range disconnections {
			log.Error("peer drop", "node", d.NodeID, "peer", d.Event.Peer)
			t.Fatal("unexpected disconnect")
			cancelSimRun()
		}
	}()

	result := sim.Run(ctx, func(ctx context.Context, sim *simulation.Simulation) error {
		nodeIDs := sim.UpNodeIDs()
		for _, n := range nodeIDs {
			//get the kademlia overlay address from this ID
			a := n.Bytes()
			//append it to the array of all overlay addresses
			conf.addrs = append(conf.addrs, a)
			//the proximity calculation is on overlay addr,
			//the p2p/simulations check func triggers on enode.ID,
			//so we need to know which overlay addr maps to which nodeID
			conf.addrToIDMap[string(a)] = n
		}

		var subscriptionCount int

		filter := simulation.NewPeerEventsFilter().Type(p2p.PeerEventTypeMsgRecv).Protocol("stream").MsgCode(4)
		eventC := sim.PeerEvents(ctx, nodeIDs, filter)

		for j, node := range nodeIDs {
			log.Trace(fmt.Sprintf("Start syncing subscriptions: %d", j))
			//start syncing!
			item, ok := sim.NodeItem(node, bucketKeyRegistry)
			if !ok {
				return fmt.Errorf("No registry")
			}
			registry := item.(*Registry)

			var cnt int
			cnt, err = startSyncing(registry, conf)
			if err != nil {
				return err
			}
			//increment the number of subscriptions we need to wait for
			//by the count returned from startSyncing (SYNC subscriptions)
			subscriptionCount += cnt
		}

		for e := range eventC {
			if e.Error != nil {
				return e.Error
			}
			subscriptionCount--
			if subscriptionCount == 0 {
				break
			}
		}
		//select a random node for upload
		node := sim.RandomUpNode()
		item, ok := sim.NodeItem(node.ID, bucketKeyStore)
		if !ok {
			return fmt.Errorf("No localstore")
		}
		lstore := item.(*storage.LocalStore)
		hashes, err := uploadFileToSingleNodeStore(node.ID, chunkCount, lstore)
		if err != nil {
			return err
		}
		conf.hashes = append(conf.hashes, hashes...)
		mapKeysToNodes(conf)

		if _, err := sim.WaitTillHealthy(ctx, 2); err != nil {
			return err
		}

		var gDir string
		var globalStore *mockdb.GlobalStore
		if *useMockStore {
			gDir, globalStore, err = createGlobalStore()
			if err != nil {
				return fmt.Errorf("Something went wrong; using mockStore enabled but globalStore is nil")
			}
			defer os.RemoveAll(gDir)
		}
		// File retrieval check is repeated until all uploaded files are retrieved from all nodes
		// or until the timeout is reached.
	REPEAT:
		for {
			for _, id := range nodeIDs {
				//for each expected chunk, check if it is in the local store
				localChunks := conf.idToChunksMap[id]
				for _, ch := range localChunks {
					//get the real chunk by the index in the index array
					chunk := conf.hashes[ch]
					log.Trace(fmt.Sprintf("node has chunk: %s:", chunk))
					//check if the expected chunk is indeed in the localstore
					var err error
					if *useMockStore {
						//use the globalStore if the mockStore should be used; in that case,
						//the complete localStore stack is bypassed for getting the chunk
						_, err = globalStore.Get(common.BytesToAddress(id.Bytes()), chunk)
					} else {
						//use the actual localstore
						item, ok := sim.NodeItem(id, bucketKeyStore)
						if !ok {
							return fmt.Errorf("Error accessing localstore")
						}
						lstore := item.(*storage.LocalStore)
						_, err = lstore.Get(ctx, chunk)
					}
					if err != nil {
						log.Warn(fmt.Sprintf("Chunk %s NOT found for id %s", chunk, id))
						// Do not get crazy with logging the warn message
						time.Sleep(500 * time.Millisecond)
						continue REPEAT
					}
					log.Debug(fmt.Sprintf("Chunk %s IS FOUND for id %s", chunk, id))
				}
			}
			return nil
		}
	})

	if result.Error != nil {
		return result.Error
	}

	log.Info("Simulation ended")
	return nil
}

//the server func to start syncing
//issues `RequestSubscriptionMsg` to peers, based on po, by iterating over
//the kademlia's `EachBin` function.
//returns the number of subscriptions requested
func startSyncing(r *Registry, conf *synctestConfig) (int, error) {
	var err error
	kad := r.delivery.kad
	subCnt := 0
	//iterate over each bin and solicit needed subscription to bins
	kad.EachBin(r.addr[:], pof, 0, func(conn *network.Peer, po int) bool {
		//identify begin and start index of the bin(s) we want to subscribe to
		subCnt++
		err = r.RequestSubscription(conf.addrToIDMap[string(conn.Address())], NewStream("SYNC", FormatSyncBinKey(uint8(po)), true), NewRange(0, 0), High)
		if err != nil {
			log.Error(fmt.Sprintf("Error in RequestSubsciption! %v", err))
			return false
		}
		return true

	})
	return subCnt, nil
}

//map chunk keys to addresses which are responsible
func mapKeysToNodes(conf *synctestConfig) {
	nodemap := make(map[string][]int)
	//build a pot for chunk hashes
	np := pot.NewPot(nil, 0)
	indexmap := make(map[string]int)
	for i, a := range conf.addrs {
		indexmap[string(a)] = i
		np, _, _ = pot.Add(np, a, pof)
	}

	var kadMinProxSize = 2

	ppmap := network.NewPeerPotMap(kadMinProxSize, conf.addrs)

	//for each address, run EachNeighbour on the chunk hashes pot to identify closest nodes
	log.Trace(fmt.Sprintf("Generated hash chunk(s): %v", conf.hashes))
	for i := 0; i < len(conf.hashes); i++ {
		var a []byte
		np.EachNeighbour([]byte(conf.hashes[i]), pof, func(val pot.Val, po int) bool {
			// take the first address
			a = val.([]byte)
			return false
		})

		nns := ppmap[common.Bytes2Hex(a)].NNSet
		nns = append(nns, a)

		for _, p := range nns {
			nodemap[string(p)] = append(nodemap[string(p)], i)
		}
	}
	for addr, chunks := range nodemap {
		//this selects which chunks are expected to be found with the given node
		conf.idToChunksMap[conf.addrToIDMap[addr]] = chunks
	}
	log.Debug(fmt.Sprintf("Map of expected chunks by ID: %v", conf.idToChunksMap))
}

//upload a file(chunks) to a single local node store
func uploadFileToSingleNodeStore(id enode.ID, chunkCount int, lstore *storage.LocalStore) ([]storage.Address, error) {
	log.Debug(fmt.Sprintf("Uploading to node id: %s", id))
	fileStore := storage.NewFileStore(lstore, storage.NewFileStoreParams())
	size := chunkSize
	var rootAddrs []storage.Address
	for i := 0; i < chunkCount; i++ {
		rk, wait, err := fileStore.Store(context.TODO(), io.LimitReader(crand.Reader, int64(size)), int64(size), false)
		if err != nil {
			return nil, err
		}
		err = wait(context.TODO())
		if err != nil {
			return nil, err
		}
		rootAddrs = append(rootAddrs, (rk))
	}

	return rootAddrs, nil
}<|MERGE_RESOLUTION|>--- conflicted
+++ resolved
@@ -147,14 +147,6 @@
 	"streamer": streamerFunc,
 }
 
-<<<<<<< HEAD
-			r := NewRegistry(addr.ID(), delivery, netStore, state.NewInmemoryStore(), &RegistryOptions{
-				DoSync:          true,
-				DoServeRetrieve: true,
-				SyncUpdateDelay: 3 * time.Second,
-			})
-			bucket.Store(bucketKeyRegistry, r)
-=======
 func streamerFunc(ctx *adapters.ServiceContext, bucket *sync.Map) (s node.Service, cleanup func(), err error) {
 	n := ctx.Config.Node()
 	addr := network.NewAddr(n)
@@ -171,10 +163,10 @@
 	kad := network.NewKademlia(addr.Over(), network.NewKadParams())
 	delivery := NewDelivery(kad, netStore)
 	netStore.NewNetFetcherFunc = network.NewFetcherFactory(dummyRequestFromPeers, true).New
->>>>>>> f951e23f
 
 	r := NewRegistry(addr.ID(), delivery, netStore, state.NewInmemoryStore(), &RegistryOptions{
 		DoSync:          true,
+		DoServeRetrieve: true,
 		SyncUpdateDelay: 3 * time.Second,
 	})
 
