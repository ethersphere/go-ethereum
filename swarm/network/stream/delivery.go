--- conflicted
+++ resolved
@@ -49,21 +49,12 @@
 )
 
 type Delivery struct {
-<<<<<<< HEAD
-	chunkStore chunk.FetchStore
-	kad        *network.Kademlia
-	getPeer    func(enode.ID) *Peer
-}
-
-func NewDelivery(kad *network.Kademlia, chunkStore chunk.FetchStore) *Delivery {
-=======
 	netStore *network.NetStore
 	kad      *network.Kademlia
 	getPeer  func(enode.ID) *Peer
 }
 
 func NewDelivery(kad *network.Kademlia, netStore *network.NetStore) *Delivery {
->>>>>>> e00c004d
 	return &Delivery{
 		netStore: netStore,
 		kad:      kad,
@@ -115,9 +106,6 @@
 
 // GetData retrieves chunk data from db store
 func (s *SwarmChunkServer) GetData(ctx context.Context, key []byte) ([]byte, error) {
-<<<<<<< HEAD
-	ch, err := s.chunkStore.Get(ctx, chunk.ModeGetRequest, storage.Address(key))
-=======
 	//TODO: this should be localstore, not netstore?
 	r := &network.Request{
 		Addr:     storage.Address(key),
@@ -128,8 +116,7 @@
 	ctx, cancel := context.WithTimeout(ctx, timeouts.FetcherGlobalTimeout)
 	defer cancel()
 
-	chunk, err := s.netStore.Get(ctx, r)
->>>>>>> e00c004d
+	ch, err := s.netStore.Get(ctx, chunk.ModeGetRequest, r)
 	if err != nil {
 		return nil, err
 	}
@@ -160,9 +147,6 @@
 
 	go func() {
 		defer osp.Finish()
-<<<<<<< HEAD
-		ch, err := d.chunkStore.Get(ctx, chunk.ModeGetRequest, req.Addr)
-=======
 
 		ctx, cancel := context.WithTimeout(ctx, timeouts.FetcherGlobalTimeout)
 		defer cancel()
@@ -172,32 +156,17 @@
 			Origin:   sp.ID(),
 			HopCount: req.HopCount,
 		}
-		chunk, err := d.netStore.Get(ctx, r)
->>>>>>> e00c004d
+		ch, err := d.netStore.Get(ctx, chunk.ModeGetRequest, r)
 		if err != nil {
 			retrieveChunkFail.Inc(1)
 			log.Debug("ChunkStore.Get can not retrieve chunk", "peer", sp.ID().String(), "addr", req.Addr, "hopcount", req.HopCount, "err", err)
 			return
 		}
 
-<<<<<<< HEAD
-			err = sp.Deliver(ctx, ch, s.priority, syncing)
-			if err != nil {
-				log.Warn("ERROR in handleRetrieveRequestMsg", "err", err)
-			}
-			osp.LogFields(olog.Bool("delivered", true))
-			return
-		}
-		osp.LogFields(olog.Bool("skipCheck", false))
-		select {
-		case streamer.deliveryC <- ch.Address()[:]:
-		case <-streamer.quit:
-=======
 		log.Trace("retrieve request, delivery", "ref", req.Addr, "peer", sp.ID())
-		err = sp.Deliver(ctx, chunk, s.priority, false)
+		err = sp.Deliver(ctx, ch, s.priority, false)
 		if err != nil {
 			log.Warn("ERROR in handleRetrieveRequestMsg", "err", err)
->>>>>>> e00c004d
 		}
 		osp.LogFields(olog.Bool("delivered", true))
 	}()
@@ -222,14 +191,13 @@
 type ChunkDeliveryMsgSyncing ChunkDeliveryMsg
 
 // chunk delivery msg is response to retrieverequest msg
-<<<<<<< HEAD
 func (d *Delivery) handleChunkDeliveryMsg(ctx context.Context, sp *Peer, req interface{}) error {
-	var osp opentracing.Span
-	ctx, osp = spancontext.StartSpan(
-		ctx,
-		"handle.chunk.delivery")
+	rid := getGID()
 
 	processReceivedChunksCount.Inc(1)
+
+	// record the last time we received a chunk delivery message
+	lastReceivedChunksMsg.Update(time.Now().UnixNano())
 
 	var msg *ChunkDeliveryMsg
 	var mode chunk.ModePut
@@ -253,49 +221,24 @@
 	}
 
 	// retrieve the span for the originating retrieverequest
-	spanID := fmt.Sprintf("stream.send.request.%v.%v", sp.ID(), msg.Addr)
-	span := tracing.ShiftSpanByKey(spanID)
-
-	log.Trace("handle.chunk.delivery", "ref", msg.Addr, "from peer", sp.ID())
-=======
-func (d *Delivery) handleChunkDeliveryMsg(ctx context.Context, sp *Peer, req *ChunkDeliveryMsg) error {
-	rid := getGID()
-
-	processReceivedChunksCount.Inc(1)
-
-	// record the last time we received a chunk delivery message
-	lastReceivedChunksMsg.Update(time.Now().UnixNano())
->>>>>>> e00c004d
+	//spanID := fmt.Sprintf("stream.send.request.%v.%v", sp.ID(), msg.Addr)
+	//span := tracing.ShiftSpanByKey(spanID)
 
 	go func() {
-		log.Trace("handle.chunk.delivery", "ref", req.Addr, "peer", sp.ID(), "rid", rid)
-
-<<<<<<< HEAD
+		log.Trace("handle.chunk.delivery", "ref", msg.Addr, "peer", sp.ID(), "rid", rid)
+
 		msg.peer = sp
-		log.Trace("handle.chunk.delivery", "put", msg.Addr)
-		err := d.chunkStore.Put(ctx, mode, storage.NewChunk(msg.Addr, msg.SData))
+		err := d.netStore.Put(ctx, mode, storage.NewChunk(msg.Addr, msg.SData))
 		if err != nil {
 			if err == storage.ErrChunkInvalid {
-				// we removed this log because it spams the logs
-				// TODO: Enable this log line
-				// log.Warn("invalid chunk delivered", "peer", sp.ID(), "chunk", msg.Addr, )
+				log.Warn("invalid chunk delivered", "peer", sp.ID(), "chunk", msg.Addr)
 				msg.peer.Drop(err)
-=======
-		err := d.netStore.Put(ctx, storage.NewChunk(req.Addr, req.SData))
-		if err != nil {
-			if err == storage.ErrChunkInvalid {
-				log.Error("invalid chunk delivered", "peer", sp.ID(), "chunk", req.Addr)
->>>>>>> e00c004d
 			}
 
-			log.Error("err", err.Error(), "peer", sp.ID(), "chunk", req.Addr)
-		}
-<<<<<<< HEAD
-		log.Trace("handle.chunk.delivery", "done put", msg.Addr, "err", err)
-=======
-
-		log.Trace("handle.chunk.delivery, done put", "ref", req.Addr, "peer", sp.ID(), "err", err, "rid", rid)
->>>>>>> e00c004d
+			log.Error("err", err.Error(), "peer", sp.ID(), "chunk", msg.Addr)
+		}
+
+		log.Trace("handle.chunk.delivery, done put", "ref", msg.Addr, "peer", sp.ID(), "err", err, "rid", rid)
 	}()
 
 	return nil
