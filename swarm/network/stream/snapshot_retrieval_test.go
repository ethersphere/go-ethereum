--- conflicted
+++ resolved
@@ -765,12 +765,8 @@
 			return nil, nil, err
 		}
 		//store it (upload it) on the FileStore
-<<<<<<< HEAD
-		rk, wait, err := fileStore.Store(context.TODO(), strings.NewReader(rfiles[i]), int64(len(rfiles[i])), false)
-=======
 		ctx := context.TODO()
 		rk, wait, err := fileStore.Store(ctx, strings.NewReader(rfiles[i]), int64(len(rfiles[i])), false)
->>>>>>> b3711af0
 		log.Debug("Uploaded random string file to node")
 		if err != nil {
 			return nil, nil, err
