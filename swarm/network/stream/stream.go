--- conflicted
+++ resolved
@@ -92,13 +92,8 @@
 	streamer.RegisterServerFunc(swarmChunkServerStreamName, func(_ *Peer, _ string, _ bool) (Server, error) {
 		return NewSwarmChunkServer(delivery.db), nil
 	})
-<<<<<<< HEAD
 	streamer.RegisterClientFunc(swarmChunkServerStreamName, func(p *Peer, t string, live bool) (Client, error) {
-		return NewSwarmSyncerClient(p, delivery.db, nil, false, NewStream(swarmChunkServerStreamName, t, live))
-=======
-	streamer.RegisterClientFunc(swarmChunkServerStreamName, func(p *Peer, _ string, _ bool) (Client, error) {
-		return NewSwarmSyncerClient(p, delivery.db)
->>>>>>> 167159bc
+		return NewSwarmSyncerClient(p, delivery.db, false, NewStream(swarmChunkServerStreamName, t, live))
 	})
 	RegisterSwarmSyncerServer(streamer, db)
 	RegisterSwarmSyncerClient(streamer, db)
