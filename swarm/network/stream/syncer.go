--- conflicted
+++ resolved
@@ -130,32 +130,6 @@
 
 // SwarmSyncerClient
 type SwarmSyncerClient struct {
-<<<<<<< HEAD
-	sessionAt             uint64
-	nextC                 chan struct{}
-	sessionRoot           storage.Key
-	sessionReader         storage.LazySectionReader
-	retrieveC             chan *storage.Chunk
-	storeC                chan *storage.Chunk
-	db                    *storage.DBAPI
-	chunker               storage.Chunker
-	currentRoot           storage.Key
-	requestFunc           func(chunk *storage.Chunk)
-	end, start            uint64
-	peer                  *Peer
-	ignoreExistingRequest bool
-	stream                Stream
-}
-
-// NewSwarmSyncerClient is a contructor for provable data exchange syncer
-func NewSwarmSyncerClient(p *Peer, db *storage.DBAPI, chunker storage.Chunker, ignoreExistingRequest bool, stream Stream) (*SwarmSyncerClient, error) {
-	return &SwarmSyncerClient{
-		db:      db,
-		chunker: chunker,
-		peer:    p,
-		ignoreExistingRequest: ignoreExistingRequest,
-		stream:                stream,
-=======
 	sessionAt     uint64
 	nextC         chan struct{}
 	sessionRoot   storage.Key
@@ -163,17 +137,22 @@
 	retrieveC     chan *storage.Chunk
 	storeC        chan *storage.Chunk
 	db            *storage.DBAPI
-	// chunker       storage.Chunker
-	currentRoot storage.Key
-	requestFunc func(chunk *storage.Chunk)
-	end, start  uint64
+	// chunker               storage.Chunker
+	currentRoot           storage.Key
+	requestFunc           func(chunk *storage.Chunk)
+	end, start            uint64
+	peer                  *Peer
+	ignoreExistingRequest bool
+	stream                Stream
 }
 
 // NewSwarmSyncerClient is a contructor for provable data exchange syncer
-func NewSwarmSyncerClient(_ *Peer, db *storage.DBAPI) (*SwarmSyncerClient, error) {
+func NewSwarmSyncerClient(p *Peer, db *storage.DBAPI, ignoreExistingRequest bool, stream Stream) (*SwarmSyncerClient, error) {
 	return &SwarmSyncerClient{
-		db: db,
->>>>>>> 167159bc
+		db:   db,
+		peer: p,
+		ignoreExistingRequest: ignoreExistingRequest,
+		stream:                stream,
 	}, nil
 }
 
@@ -216,13 +195,8 @@
 // RegisterSwarmSyncerClient registers the client constructor function for
 // to handle incoming sync streams
 func RegisterSwarmSyncerClient(streamer *Registry, db *storage.DBAPI) {
-<<<<<<< HEAD
 	streamer.RegisterClientFunc("SYNC", func(p *Peer, t string, live bool) (Client, error) {
-		return NewSwarmSyncerClient(p, db, nil, true, NewStream("SYNC", t, live))
-=======
-	streamer.RegisterClientFunc("SYNC", func(p *Peer, _ string, love bool) (Client, error) {
-		return NewSwarmSyncerClient(p, db)
->>>>>>> 167159bc
+		return NewSwarmSyncerClient(p, db, true, NewStream("SYNC", t, live))
 	})
 }
 
