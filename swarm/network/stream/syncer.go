--- conflicted
+++ resolved
@@ -22,15 +22,9 @@
 	"strconv"
 	"time"
 
-<<<<<<< HEAD
+	"github.com/ethereum/go-ethereum/metrics"
 	"github.com/ethereum/go-ethereum/swarm/chunk"
-=======
-	"github.com/ethereum/go-ethereum/metrics"
-	"github.com/ethereum/go-ethereum/p2p/enode"
-	"github.com/ethereum/go-ethereum/swarm/log"
 	"github.com/ethereum/go-ethereum/swarm/network"
-	"github.com/ethereum/go-ethereum/swarm/network/timeouts"
->>>>>>> e00c004d
 	"github.com/ethereum/go-ethereum/swarm/storage"
 )
 
@@ -43,41 +37,27 @@
 // * live request delivery with or without checkback
 // * (live/non-live historical) chunk syncing per proximity bin
 type SwarmSyncerServer struct {
-<<<<<<< HEAD
 	po    uint8
-	store chunk.FetchStore
+	store chunk.Store
 	quit  chan struct{}
 }
 
 // NewSwarmSyncerServer is constructor for SwarmSyncerServer
-func NewSwarmSyncerServer(po uint8, syncChunkStore chunk.FetchStore) (*SwarmSyncerServer, error) {
-=======
-	po       uint8
-	netStore *network.NetStore
-	quit     chan struct{}
-}
-
-// NewSwarmSyncerServer is constructor for SwarmSyncerServer
-func NewSwarmSyncerServer(po uint8, netStore *network.NetStore) (*SwarmSyncerServer, error) {
->>>>>>> e00c004d
+func NewSwarmSyncerServer(po uint8, store chunk.Store) (*SwarmSyncerServer, error) {
 	return &SwarmSyncerServer{
-		po:       po,
-		netStore: netStore,
-		quit:     make(chan struct{}),
+		po:    po,
+		store: store,
+		quit:  make(chan struct{}),
 	}, nil
 }
 
-<<<<<<< HEAD
-func RegisterSwarmSyncerServer(streamer *Registry, syncChunkStore chunk.FetchStore) {
-=======
 func RegisterSwarmSyncerServer(streamer *Registry, netStore *network.NetStore) {
->>>>>>> e00c004d
 	streamer.RegisterServerFunc("SYNC", func(_ *Peer, t string, _ bool) (Server, error) {
 		po, err := ParseSyncBinKey(t)
 		if err != nil {
 			return nil, err
 		}
-		return NewSwarmSyncerServer(po, netStore)
+		return NewSwarmSyncerServer(po, netStore.Store)
 	})
 	// streamer.RegisterServerFunc(stream, func(p *Peer) (Server, error) {
 	// 	return NewOutgoingProvableSwarmSyncer(po, db)
@@ -91,24 +71,20 @@
 
 // GetData retrieves the actual chunk from netstore
 func (s *SwarmSyncerServer) GetData(ctx context.Context, key []byte) ([]byte, error) {
-<<<<<<< HEAD
-	ch, err := s.store.Get(ctx, chunk.ModeGetSync, storage.Address(key))
-=======
 	//TODO: this should be localstore, not netstore?
-	r := &network.Request{
-		Addr:     storage.Address(key),
-		Origin:   enode.ID{},
-		HopCount: 0,
-	}
+	//r := &network.Request{
+	//Addr:     storage.Address(key),
+	//Origin:   enode.ID{},
+	//HopCount: 0,
+	//}
 
 	// this timeout shouldn't be necessary as syncer server is supposed to go straight to localstore,
 	// but if a chunk is garbage collected while we actually offered it, it is possible for this
 	// to trigger a network request
-	ctx, cancel := context.WithTimeout(ctx, timeouts.FetcherGlobalTimeout)
-	defer cancel()
-
-	chunk, err := s.netStore.Get(ctx, r)
->>>>>>> e00c004d
+	//ctx, cancel := context.WithTimeout(ctx, timeouts.FetcherGlobalTimeout)
+	//defer cancel()
+
+	ch, err := s.store.Get(context.TODO(), chunk.ModeGetSync, storage.Address(key))
 	if err != nil {
 		return nil, err
 	}
@@ -117,11 +93,7 @@
 
 // SessionIndex returns current storage bin (po) index.
 func (s *SwarmSyncerServer) SessionIndex() (uint64, error) {
-<<<<<<< HEAD
 	return s.store.LastPullSubscriptionBinID(s.po)
-=======
-	return s.netStore.BinIndex(s.po), nil
->>>>>>> e00c004d
 }
 
 // SetNextBatch retrieves the next batch of hashes from the localstore.
@@ -166,22 +138,11 @@
 			if err != nil {
 				return nil, 0, 0, nil, err
 			}
-<<<<<<< HEAD
 			batchSize++
 			if batchStartID == nil {
 				// set batch start id only if
 				// this is the first iteration
 				batchStartID = &d.BinID
-=======
-		}
-
-		metrics.GetOrRegisterCounter("syncer.setnextbatch.iterator", nil).Inc(1)
-		err := s.netStore.Iterator(from, to, s.po, func(key storage.Address, idx uint64) bool {
-			select {
-			case <-s.quit:
-				return false
-			default:
->>>>>>> e00c004d
 			}
 			batchEndID = d.BinID
 			if batchSize >= BatchSize {
@@ -204,36 +165,22 @@
 			iterate = false
 		}
 	}
-<<<<<<< HEAD
 	if batchStartID == nil {
 		// if batch start id is not set, return 0
 		batchStartID = new(uint64)
 	}
 	return batch, *batchStartID, batchEndID, nil, nil
-=======
-
-	log.Trace("SwarmSyncerServer offer batch", "po", s.po, "len", i, "from", from, "to", to, "current store count", s.netStore.BinIndex(s.po))
-	return batch, from, to, nil, nil
->>>>>>> e00c004d
 }
 
 // SwarmSyncerClient
 type SwarmSyncerClient struct {
-<<<<<<< HEAD
-	store  chunk.FetchStore
-=======
 	store  *network.NetStore
->>>>>>> e00c004d
 	peer   *Peer
 	stream Stream
 }
 
 // NewSwarmSyncerClient is a contructor for provable data exchange syncer
-<<<<<<< HEAD
-func NewSwarmSyncerClient(p *Peer, store chunk.FetchStore, stream Stream) (*SwarmSyncerClient, error) {
-=======
 func NewSwarmSyncerClient(p *Peer, netStore *network.NetStore, stream Stream) (*SwarmSyncerClient, error) {
->>>>>>> e00c004d
 	return &SwarmSyncerClient{
 		store:  netStore,
 		peer:   p,
@@ -243,11 +190,7 @@
 
 // RegisterSwarmSyncerClient registers the client constructor function for
 // to handle incoming sync streams
-<<<<<<< HEAD
-func RegisterSwarmSyncerClient(streamer *Registry, store chunk.FetchStore) {
-=======
 func RegisterSwarmSyncerClient(streamer *Registry, netStore *network.NetStore) {
->>>>>>> e00c004d
 	streamer.RegisterClientFunc("SYNC", func(p *Peer, t string, live bool) (Client, error) {
 		return NewSwarmSyncerClient(p, netStore, NewStream("SYNC", t, live))
 	})
