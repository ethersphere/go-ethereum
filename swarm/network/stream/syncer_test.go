// Copyright 2018 The go-ethereum Authors
// This file is part of the go-ethereum library.
//
// The go-ethereum library is free software: you can redistribute it and/or modify
// it under the terms of the GNU Lesser General Public License as published by
// the Free Software Foundation, either version 3 of the License, or
// (at your option) any later version.
//
// The go-ethereum library is distributed in the hope that it will be useful,
// but WITHOUT ANY WARRANTY; without even the implied warranty of
// MERCHANTABILITY or FITNESS FOR A PARTICULAR PURPOSE. See the
// GNU Lesser General Public License for more details.
//
// You should have received a copy of the GNU Lesser General Public License
// along with the go-ethereum library. If not, see <http://www.gnu.org/licenses/>.

package stream

import (
	"context"
	"errors"
	"fmt"
	"io/ioutil"
	"os"
	"sync"
	"testing"
	"time"

	"github.com/ethereum/go-ethereum/node"
	"github.com/ethereum/go-ethereum/p2p/enode"
	"github.com/ethereum/go-ethereum/p2p/simulations/adapters"
	"github.com/ethereum/go-ethereum/swarm/chunk"
	"github.com/ethereum/go-ethereum/swarm/log"
	"github.com/ethereum/go-ethereum/swarm/network"
	"github.com/ethereum/go-ethereum/swarm/network/simulation"
	"github.com/ethereum/go-ethereum/swarm/state"
	"github.com/ethereum/go-ethereum/swarm/storage"
	"github.com/ethereum/go-ethereum/swarm/testutil"
)

const dataChunkCount = 200

func TestSyncerSimulation(t *testing.T) {
	testSyncBetweenNodes(t, 2, dataChunkCount, true, 1)
	// This test uses much more memory when running with
	// race detector. Allow it to finish successfully by
	// reducing its scope, and still check for data races
	// with the smallest number of nodes.
	if !testutil.RaceEnabled {
		testSyncBetweenNodes(t, 4, dataChunkCount, true, 1)
		testSyncBetweenNodes(t, 8, dataChunkCount, true, 1)
		testSyncBetweenNodes(t, 16, dataChunkCount, true, 1)
	}
}

func testSyncBetweenNodes(t *testing.T, nodes, chunkCount int, skipCheck bool, po uint8) {

	sim := simulation.New(map[string]simulation.ServiceFunc{
		"streamer": func(ctx *adapters.ServiceContext, bucket *sync.Map) (s node.Service, cleanup func(), err error) {
			addr := network.NewAddr(ctx.Config.Node())
			//hack to put addresses in same space
			addr.OAddr[0] = byte(0)

			netStore, delivery, clean, err := newNetStoreAndDeliveryWithBzzAddr(ctx, bucket, addr)
			if err != nil {
				return nil, nil, err
			}

			var dir string
			var store *state.DBStore
			if testutil.RaceEnabled {
				// Use on-disk DBStore to reduce memory consumption in race tests.
				dir, err = ioutil.TempDir("", "swarm-stream-")
				if err != nil {
					return nil, nil, err
				}
				store, err = state.NewDBStore(dir)
				if err != nil {
					return nil, nil, err
				}
			} else {
				store = state.NewInmemoryStore()
			}

			r := NewRegistry(addr.ID(), delivery, netStore, store, &RegistryOptions{
				Retrieval: RetrievalDisabled,
				Syncing:   SyncingAutoSubscribe,
				SkipCheck: skipCheck,
			}, nil)

			cleanup = func() {
				r.Close()
				clean()
				if dir != "" {
					os.RemoveAll(dir)
				}
			}

			return r, cleanup, nil
		},
	})
	defer sim.Close()

	// create context for simulation run
	timeout := 30 * time.Second
	ctx, cancel := context.WithTimeout(context.Background(), timeout)
	// defer cancel should come before defer simulation teardown
	defer cancel()

	_, err := sim.AddNodesAndConnectChain(nodes)
	if err != nil {
		t.Fatal(err)
	}
	result := sim.Run(ctx, func(ctx context.Context, sim *simulation.Simulation) (err error) {
		nodeIDs := sim.UpNodeIDs()

		nodeIndex := make(map[enode.ID]int)
		for i, id := range nodeIDs {
			nodeIndex[id] = i
		}

		disconnected := watchDisconnections(ctx, sim)
		defer func() {
			if err != nil && disconnected.bool() {
				err = errors.New("disconnect events received")
			}
		}()

		// each node Subscribes to each other's swarmChunkServerStreamName
		for j := 0; j < nodes-1; j++ {
			id := nodeIDs[j]
			client, err := sim.Net.GetNode(id).Client()
			if err != nil {
				return fmt.Errorf("node %s client: %v", id, err)
			}
			sid := nodeIDs[j+1]
			client.CallContext(ctx, nil, "stream_subscribeStream", sid, NewStream("SYNC", FormatSyncBinKey(1), false), NewRange(0, 0), Top)
			if err != nil {
				return err
			}
			if j > 0 || nodes == 2 {
				item, ok := sim.NodeItem(nodeIDs[j], bucketKeyFileStore)
				if !ok {
					return fmt.Errorf("No filestore")
				}
				fileStore := item.(*storage.FileStore)
				size := chunkCount * chunkSize
				_, wait, err := fileStore.Store(ctx, testutil.RandomReader(j, size), int64(size), false)
				if err != nil {
					return fmt.Errorf("fileStore.Store: %v", err)
				}
				wait(ctx)
			}
		}
		// here we distribute chunks of a random file into stores 1...nodes
		// collect hashes in po 1 bin for each node
		hashes := make([][]storage.Address, nodes)
		totalHashes := 0
		hashCounts := make([]int, nodes)
		for i := nodes - 1; i >= 0; i-- {
			if i < nodes-1 {
				hashCounts[i] = hashCounts[i+1]
			}
			item, ok := sim.NodeItem(nodeIDs[i], bucketKeyStore)
			if !ok {
				return fmt.Errorf("No DB")
			}
<<<<<<< HEAD
			store := item.(chunk.Store)
			until, err := store.LastPullSubscriptionBinID(po)
			if err != nil {
				return err
			}
			if until > 0 {
				c, _ := store.SubscribePull(ctx, po, 0, until)
				for iterate := true; iterate; {
					select {
					case cd, ok := <-c:
						if !ok {
							iterate = false
							break
						}
						hashes[i] = append(hashes[i], cd.Address)
						totalHashes++
						hashCounts[i]++
					case <-ctx.Done():
						return ctx.Err()
					}
				}
			}
=======
			netStore := item.(*network.NetStore)
			netStore.Iterator(0, math.MaxUint64, po, func(addr storage.Address, index uint64) bool {
				hashes[i] = append(hashes[i], addr)
				totalHashes++
				hashCounts[i]++
				return true
			})
>>>>>>> e00c004d
		}
		var total, found int
		for _, node := range nodeIDs {
			i := nodeIndex[node]

			for j := i; j < nodes; j++ {
				total += len(hashes[j])
				for _, key := range hashes[j] {
					item, ok := sim.NodeItem(nodeIDs[j], bucketKeyStore)
					if !ok {
						return fmt.Errorf("No DB")
					}
<<<<<<< HEAD
					db := item.(chunk.Store)
					_, err := db.Get(ctx, chunk.ModeGetRequest, key)
=======
					r := &network.Request{
						Addr:     key,
						Origin:   enode.ID{},
						HopCount: 0,
					}
					db := item.(*network.NetStore)
					_, err := db.Get(ctx, r)
>>>>>>> e00c004d
					if err == nil {
						found++
					}
				}
			}
			log.Debug("sync check", "node", node, "index", i, "bin", po, "found", found, "total", total)
		}
		if total == found && total > 0 {
			return nil
		}
		return fmt.Errorf("Total not equallying found %v: total is %d", found, total)
	})

	if result.Error != nil {
		t.Fatal(result.Error)
	}
}

//TestSameVersionID just checks that if the version is not changed,
//then streamer peers see each other
func TestSameVersionID(t *testing.T) {
	//test version ID
	v := uint(1)
	sim := simulation.New(map[string]simulation.ServiceFunc{
		"streamer": func(ctx *adapters.ServiceContext, bucket *sync.Map) (s node.Service, cleanup func(), err error) {
			addr, netStore, delivery, clean, err := newNetStoreAndDelivery(ctx, bucket)
			if err != nil {
				return nil, nil, err
			}

			r := NewRegistry(addr.ID(), delivery, netStore, state.NewInmemoryStore(), &RegistryOptions{
				Retrieval: RetrievalDisabled,
				Syncing:   SyncingAutoSubscribe,
			}, nil)
			bucket.Store(bucketKeyRegistry, r)

			//assign to each node the same version ID
			r.spec.Version = v

			cleanup = func() {
				r.Close()
				clean()
			}

			return r, cleanup, nil
		},
	})
	defer sim.Close()

	//connect just two nodes
	log.Info("Adding nodes to simulation")
	_, err := sim.AddNodesAndConnectChain(2)
	if err != nil {
		t.Fatal(err)
	}

	log.Info("Starting simulation")
	ctx := context.Background()
	//make sure they have time to connect
	time.Sleep(200 * time.Millisecond)
	result := sim.Run(ctx, func(ctx context.Context, sim *simulation.Simulation) error {
		//get the pivot node's filestore
		nodes := sim.UpNodeIDs()

		item, ok := sim.NodeItem(nodes[0], bucketKeyRegistry)
		if !ok {
			return fmt.Errorf("No filestore")
		}
		registry := item.(*Registry)

		//the peers should connect, thus getting the peer should not return nil
		if registry.getPeer(nodes[1]) == nil {
			return errors.New("Expected the peer to not be nil, but it is")
		}
		return nil
	})
	if result.Error != nil {
		t.Fatal(result.Error)
	}
	log.Info("Simulation ended")
}

//TestDifferentVersionID proves that if the streamer protocol version doesn't match,
//then the peers are not connected at streamer level
func TestDifferentVersionID(t *testing.T) {
	//create a variable to hold the version ID
	v := uint(0)
	sim := simulation.New(map[string]simulation.ServiceFunc{
		"streamer": func(ctx *adapters.ServiceContext, bucket *sync.Map) (s node.Service, cleanup func(), err error) {
			addr, netStore, delivery, clean, err := newNetStoreAndDelivery(ctx, bucket)
			if err != nil {
				return nil, nil, err
			}

			r := NewRegistry(addr.ID(), delivery, netStore, state.NewInmemoryStore(), &RegistryOptions{
				Retrieval: RetrievalDisabled,
				Syncing:   SyncingAutoSubscribe,
			}, nil)
			bucket.Store(bucketKeyRegistry, r)

			//increase the version ID for each node
			v++
			r.spec.Version = v

			cleanup = func() {
				r.Close()
				clean()
			}

			return r, cleanup, nil
		},
	})
	defer sim.Close()

	//connect the nodes
	log.Info("Adding nodes to simulation")
	_, err := sim.AddNodesAndConnectChain(2)
	if err != nil {
		t.Fatal(err)
	}

	log.Info("Starting simulation")
	ctx := context.Background()
	//make sure they have time to connect
	time.Sleep(200 * time.Millisecond)
	result := sim.Run(ctx, func(ctx context.Context, sim *simulation.Simulation) error {
		//get the pivot node's filestore
		nodes := sim.UpNodeIDs()

		item, ok := sim.NodeItem(nodes[0], bucketKeyRegistry)
		if !ok {
			return fmt.Errorf("No filestore")
		}
		registry := item.(*Registry)

		//getting the other peer should fail due to the different version numbers
		if registry.getPeer(nodes[1]) != nil {
			return errors.New("Expected the peer to be nil, but it is not")
		}
		return nil
	})
	if result.Error != nil {
		t.Fatal(result.Error)
	}
	log.Info("Simulation ended")

}<|MERGE_RESOLUTION|>--- conflicted
+++ resolved
@@ -165,7 +165,6 @@
 			if !ok {
 				return fmt.Errorf("No DB")
 			}
-<<<<<<< HEAD
 			store := item.(chunk.Store)
 			until, err := store.LastPullSubscriptionBinID(po)
 			if err != nil {
@@ -188,15 +187,6 @@
 					}
 				}
 			}
-=======
-			netStore := item.(*network.NetStore)
-			netStore.Iterator(0, math.MaxUint64, po, func(addr storage.Address, index uint64) bool {
-				hashes[i] = append(hashes[i], addr)
-				totalHashes++
-				hashCounts[i]++
-				return true
-			})
->>>>>>> e00c004d
 		}
 		var total, found int
 		for _, node := range nodeIDs {
@@ -209,18 +199,13 @@
 					if !ok {
 						return fmt.Errorf("No DB")
 					}
-<<<<<<< HEAD
 					db := item.(chunk.Store)
-					_, err := db.Get(ctx, chunk.ModeGetRequest, key)
-=======
 					r := &network.Request{
 						Addr:     key,
 						Origin:   enode.ID{},
 						HopCount: 0,
 					}
-					db := item.(*network.NetStore)
-					_, err := db.Get(ctx, r)
->>>>>>> e00c004d
+					_, err := db.Get(ctx, chunk.ModeGetRequest, r)
 					if err == nil {
 						found++
 					}
