// Copyright 2018 The go-ethereum Authors
// This file is part of go-ethereum.
//
// go-ethereum is free software: you can redistribute it and/or modify
// it under the terms of the GNU General Public License as published by
// the Free Software Foundation, either version 3 of the License, or
// (at your option) any later version.
//
// go-ethereum is distributed in the hope that it will be useful,
// but WITHOUT ANY WARRANTY; without even the implied warranty of
// MERCHANTABILITY or FITNESS FOR A PARTICULAR PURPOSE. See the
// GNU General Public License for more details.
//
// You should have received a copy of the GNU General Public License
// along with go-ethereum. If not, see <http://www.gnu.org/licenses/>.

package main

import (
	"bytes"
	"context"
	"crypto/md5"
	crand "crypto/rand"
	"errors"
	"fmt"
	"io"
	"io/ioutil"
	"math/rand"
	"net/http"
	"net/http/httptrace"
	"os"
	"strings"
	"time"

	"github.com/ethereum/go-ethereum/log"
	"github.com/ethereum/go-ethereum/metrics"
	"github.com/ethersphere/swarm/api"
	"github.com/ethersphere/swarm/api/client"
	"github.com/ethersphere/swarm/spancontext"
	opentracing "github.com/opentracing/opentracing-go"
	"github.com/pborman/uuid"
	cli "gopkg.in/urfave/cli.v1"
)

var (
	commandName = ""
	seed        = int(time.Now().UTC().UnixNano())
)

func init() {
	rand.Seed(int64(seed))
}

func httpEndpoint(host string) string {
	return fmt.Sprintf("http://%s:%d", host, httpPort)
}

func wsEndpoint(host string) string {
	return fmt.Sprintf("ws://%s:%d", host, wsPort)
}

func wrapCliCommand(name string, command func(*cli.Context) error) func(*cli.Context) error {
	return func(ctx *cli.Context) error {
		log.PrintOrigins(true)
		log.Root().SetHandler(log.LvlFilterHandler(log.Lvl(verbosity), log.StreamHandler(os.Stdout, log.TerminalFormat(false))))

		commandName = name

		hosts = strings.Split(allhosts, ",")

		defer func(now time.Time) {
			totalTime := time.Since(now)
			log.Info("total time", "time", totalTime, "kb", filesize)
			metrics.GetOrRegisterResettingTimer(name+".total-time", nil).Update(totalTime)
		}(time.Now())

		log.Info("smoke test starting", "task", name, "timeout", timeout)
		metrics.GetOrRegisterCounter(name, nil).Inc(1)

		return command(ctx)
	}
}

func fetchFeed(topic string, user string, endpoint string, original []byte, ruid string) error {
	ctx, sp := spancontext.StartSpan(context.Background(), "feed-and-sync.fetch")
	defer sp.Finish()

	log.Trace("sleeping", "ruid", ruid)
	time.Sleep(3 * time.Second)

	log.Trace("http get request (feed)", "ruid", ruid, "api", endpoint, "topic", topic, "user", user)

	var tn time.Time
	reqUri := endpoint + "/bzz-feed:/?topic=" + topic + "&user=" + user
	req, _ := http.NewRequest("GET", reqUri, nil)

	opentracing.GlobalTracer().Inject(
		sp.Context(),
		opentracing.HTTPHeaders,
		opentracing.HTTPHeadersCarrier(req.Header))

	trace := client.GetClientTrace("feed-and-sync - http get", "feed-and-sync", ruid, &tn)

	req = req.WithContext(httptrace.WithClientTrace(ctx, trace))
	transport := http.DefaultTransport

	//transport.TLSClientConfig = &tls.Config{InsecureSkipVerify: true}

	tn = time.Now()
	res, err := transport.RoundTrip(req)
	if err != nil {
		log.Error(err.Error(), "ruid", ruid)
		return err
	}

	log.Trace("http get response (feed)", "ruid", ruid, "api", endpoint, "topic", topic, "user", user, "code", res.StatusCode, "len", res.ContentLength)

	if res.StatusCode != 200 {
		return fmt.Errorf("expected status code %d, got %v (ruid %v)", 200, res.StatusCode, ruid)
	}

	defer res.Body.Close()

	rdigest, err := digest(res.Body)
	if err != nil {
		log.Warn(err.Error(), "ruid", ruid)
		return err
	}

	if !bytes.Equal(rdigest, original) {
		err := fmt.Errorf("downloaded imported file md5=%x is not the same as the generated one=%x", rdigest, original)
		log.Warn(err.Error(), "ruid", ruid)
		return err
	}

	log.Trace("downloaded file matches random file", "ruid", ruid, "len", res.ContentLength)

	return nil
}

// fetch is getting the requested `hash` from the `endpoint` and compares it with the `original` file
func fetch(hash string, endpoint string, original []byte, ruid string) error {
	ctx, sp := spancontext.StartSpan(context.Background(), "upload-and-sync.fetch")
	defer sp.Finish()

	log.Info("http get request", "ruid", ruid, "endpoint", endpoint, "hash", hash)

	var tn time.Time
	reqUri := endpoint + "/bzz:/" + hash + "/"
	req, _ := http.NewRequest("GET", reqUri, nil)

	opentracing.GlobalTracer().Inject(
		sp.Context(),
		opentracing.HTTPHeaders,
		opentracing.HTTPHeadersCarrier(req.Header))

	trace := client.GetClientTrace(commandName+" - http get", commandName, ruid, &tn)

	req = req.WithContext(httptrace.WithClientTrace(ctx, trace))
	transport := http.DefaultTransport

	//transport.TLSClientConfig = &tls.Config{InsecureSkipVerify: true}

	tn = time.Now()
	res, err := transport.RoundTrip(req)
	if err != nil {
		log.Error(err.Error(), "ruid", ruid)
		return err
	}
	log.Info("http get response", "ruid", ruid, "endpoint", endpoint, "hash", hash, "code", res.StatusCode, "len", res.ContentLength)

	if res.StatusCode != 200 {
		err := fmt.Errorf("expected status code %d, got %v", 200, res.StatusCode)
		log.Warn(err.Error(), "ruid", ruid)
		return err
	}

	defer res.Body.Close()

	rdigest, err := digest(res.Body)
	if err != nil {
		log.Warn(err.Error(), "ruid", ruid)
		return err
	}

	if !bytes.Equal(rdigest, original) {
		err := fmt.Errorf("downloaded imported file md5=%x is not the same as the generated one=%x", rdigest, original)
		log.Warn(err.Error(), "ruid", ruid)
		return err
	}

	log.Trace("downloaded file matches random file", "ruid", ruid, "len", res.ContentLength)

	return nil
}

// upload an arbitrary byte as a plaintext file to `endpoint` using the api client
func upload(data []byte, endpoint string) (string, error) {
	return uploadWithTag(data, endpoint, uuid.New()[:8])
}

// uploadWithTag an arbitrary byte as a plaintext file to `endpoint` using the api client with a given tag
func uploadWithTag(data []byte, endpoint string, tag string) (string, error) {
	swarm := client.NewClient(endpoint)
	f := &client.File{
		ReadCloser: ioutil.NopCloser(bytes.NewReader(data)),
		ManifestEntry: api.ManifestEntry{
			ContentType: "text/plain",
			Mode:        0660,
			Size:        int64(len(data)),
		},
		Tag: tag,
	}

<<<<<<< HEAD
	return swarm.TarUpload("", &client.FileUploader{File: f}, "", false)
=======
	return swarm.TarUpload("", &client.FileUploader{f}, "", false, false)
>>>>>>> b6350612
}

func digest(r io.Reader) ([]byte, error) {
	h := md5.New()
	_, err := io.Copy(h, r)
	if err != nil {
		return nil, err
	}
	return h.Sum(nil), nil
}

// generates random data in heap buffer
func generateRandomData(datasize int) ([]byte, error) {
	b := make([]byte, datasize)
	c, err := crand.Read(b)
	if err != nil {
		return nil, err
	} else if c != datasize {
		return nil, errors.New("short read")
	}
	return b, nil
}<|MERGE_RESOLUTION|>--- conflicted
+++ resolved
@@ -212,11 +212,7 @@
 		Tag: tag,
 	}
 
-<<<<<<< HEAD
-	return swarm.TarUpload("", &client.FileUploader{File: f}, "", false)
-=======
-	return swarm.TarUpload("", &client.FileUploader{f}, "", false, false)
->>>>>>> b6350612
+	return swarm.TarUpload("", &client.FileUploader{File: f}, "", false, false)
 }
 
 func digest(r io.Reader) ([]byte, error) {
