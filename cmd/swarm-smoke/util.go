// Copyright 2018 The go-ethereum Authors
// This file is part of go-ethereum.
//
// go-ethereum is free software: you can redistribute it and/or modify
// it under the terms of the GNU General Public License as published by
// the Free Software Foundation, either version 3 of the License, or
// (at your option) any later version.
//
// go-ethereum is distributed in the hope that it will be useful,
// but WITHOUT ANY WARRANTY; without even the implied warranty of
// MERCHANTABILITY or FITNESS FOR A PARTICULAR PURPOSE. See the
// GNU General Public License for more details.
//
// You should have received a copy of the GNU General Public License
// along with go-ethereum. If not, see <http://www.gnu.org/licenses/>.

package main

import (
	"bytes"
	"context"
	"crypto/md5"
	crand "crypto/rand"
	"errors"
	"fmt"
	"io"
	"io/ioutil"
	"math/rand"
	"net/http"
	"net/http/httptrace"
	"os"
	"strings"
	"time"

	"github.com/ethereum/go-ethereum/log"
	"github.com/ethereum/go-ethereum/metrics"
	"github.com/ethersphere/swarm/api"
	"github.com/ethersphere/swarm/api/client"
	"github.com/ethersphere/swarm/spancontext"
	opentracing "github.com/opentracing/opentracing-go"
	"github.com/pborman/uuid"
	cli "gopkg.in/urfave/cli.v1"
)

var (
	commandName = ""
	seed        = int(time.Now().UTC().UnixNano())
)

func init() {
	rand.Seed(int64(seed))
}

func httpEndpoint(host string) string {
	return fmt.Sprintf("http://%s:%d", host, httpPort)
}

func wsEndpoint(host string) string {
	return fmt.Sprintf("ws://%s:%d", host, wsPort)
}

func wrapCliCommand(name string, command func(*cli.Context) error) func(*cli.Context) error {
	return func(ctx *cli.Context) error {
		log.PrintOrigins(true)
		log.Root().SetHandler(log.LvlFilterHandler(log.Lvl(verbosity), log.StreamHandler(os.Stdout, log.TerminalFormat(false))))

		commandName = name

		hosts = strings.Split(allhosts, ",")

		defer func(now time.Time) {
			totalTime := time.Since(now)
			log.Info("total time", "time", totalTime, "kb", filesize)
			metrics.GetOrRegisterResettingTimer(name+".total-time", nil).Update(totalTime)
		}(time.Now())

		log.Info("smoke test starting", "task", name, "timeout", timeout)
		metrics.GetOrRegisterCounter(name, nil).Inc(1)

		return command(ctx)
	}
}

func fetchFeed(topic string, user string, endpoint string, original []byte, ruid string) error {
	ctx, sp := spancontext.StartSpan(context.Background(), "feed-and-sync.fetch")
	defer sp.Finish()

	log.Trace("sleeping", "ruid", ruid)
	time.Sleep(3 * time.Second)

	log.Trace("http get request (feed)", "ruid", ruid, "api", endpoint, "topic", topic, "user", user)

	var tn time.Time
	reqUri := endpoint + "/bzz-feed:/?topic=" + topic + "&user=" + user
	req, _ := http.NewRequest("GET", reqUri, nil)

	opentracing.GlobalTracer().Inject(
		sp.Context(),
		opentracing.HTTPHeaders,
		opentracing.HTTPHeadersCarrier(req.Header))

	trace := client.GetClientTrace("feed-and-sync - http get", "feed-and-sync", ruid, &tn)

	req = req.WithContext(httptrace.WithClientTrace(ctx, trace))
	transport := http.DefaultTransport

	//transport.TLSClientConfig = &tls.Config{InsecureSkipVerify: true}

	tn = time.Now()
	res, err := transport.RoundTrip(req)
	if err != nil {
		log.Error(err.Error(), "ruid", ruid)
		return err
	}

	log.Trace("http get response (feed)", "ruid", ruid, "api", endpoint, "topic", topic, "user", user, "code", res.StatusCode, "len", res.ContentLength)

	if res.StatusCode != 200 {
		return fmt.Errorf("expected status code %d, got %v (ruid %v)", 200, res.StatusCode, ruid)
	}

	defer res.Body.Close()

	rdigest, err := digest(res.Body)
	if err != nil {
		log.Warn(err.Error(), "ruid", ruid)
		return err
	}

	if !bytes.Equal(rdigest, original) {
		err := fmt.Errorf("downloaded imported file md5=%x is not the same as the generated one=%x", rdigest, original)
		log.Warn(err.Error(), "ruid", ruid)
		return err
	}

	log.Trace("downloaded file matches random file", "ruid", ruid, "len", res.ContentLength)

	return nil
}

// fetch is getting the requested `hash` from the `endpoint` and compares it with the `original` file
func fetch(hash string, endpoint string, original []byte, ruid string) error {
	ctx, sp := spancontext.StartSpan(context.Background(), "upload-and-sync.fetch")
	defer sp.Finish()

	log.Info("http get request", "ruid", ruid, "endpoint", endpoint, "hash", hash)

	var tn time.Time
	reqUri := endpoint + "/bzz:/" + hash + "/"
	req, _ := http.NewRequest("GET", reqUri, nil)

	opentracing.GlobalTracer().Inject(
		sp.Context(),
		opentracing.HTTPHeaders,
		opentracing.HTTPHeadersCarrier(req.Header))

	trace := client.GetClientTrace(commandName+" - http get", commandName, ruid, &tn)

	req = req.WithContext(httptrace.WithClientTrace(ctx, trace))
	transport := http.DefaultTransport

	//transport.TLSClientConfig = &tls.Config{InsecureSkipVerify: true}

	tn = time.Now()
	res, err := transport.RoundTrip(req)
	if err != nil {
		log.Error(err.Error(), "ruid", ruid)
		return err
	}
	log.Info("http get response", "ruid", ruid, "endpoint", endpoint, "hash", hash, "code", res.StatusCode, "len", res.ContentLength)

	if res.StatusCode != 200 {
		err := fmt.Errorf("expected status code %d, got %v", 200, res.StatusCode)
		log.Warn(err.Error(), "ruid", ruid)
		return err
	}

	defer res.Body.Close()

	rdigest, err := digest(res.Body)
	if err != nil {
		log.Warn(err.Error(), "ruid", ruid)
		return err
	}

	if !bytes.Equal(rdigest, original) {
		err := fmt.Errorf("downloaded imported file md5=%x is not the same as the generated one=%x", rdigest, original)
		log.Warn(err.Error(), "ruid", ruid)
		return err
	}

	log.Trace("downloaded file matches random file", "ruid", ruid, "len", res.ContentLength)

	return nil
}

// upload an arbitrary byte as a plaintext file to `endpoint` using the api client
func upload(data []byte, endpoint string) (string, error) {
	return uploadWithTag(data, endpoint, uuid.New()[:8])
}

// uploadWithTag an arbitrary byte as a plaintext file to `endpoint` using the api client with a given tag
func uploadWithTag(data []byte, endpoint string, tag string) (string, error) {
	swarm := client.NewClient(endpoint)
	f := &client.File{
		ReadCloser: ioutil.NopCloser(bytes.NewReader(data)),
		ManifestEntry: api.ManifestEntry{
			ContentType: "text/plain",
			Mode:        0660,
			Size:        int64(len(data)),
		},
		Tag: tag,
	}

<<<<<<< HEAD
	// upload data to bzz:// and retrieve the content-addressed manifest hash, hex-encoded.
	return swarm.Upload(f, "", false, false)
=======
	return swarm.TarUpload("", &client.FileUploader{f}, "", false)
>>>>>>> 09019722
}

func digest(r io.Reader) ([]byte, error) {
	h := md5.New()
	_, err := io.Copy(h, r)
	if err != nil {
		return nil, err
	}
	return h.Sum(nil), nil
}

// generates random data in heap buffer
func generateRandomData(datasize int) ([]byte, error) {
	b := make([]byte, datasize)
	c, err := crand.Read(b)
	if err != nil {
		return nil, err
	} else if c != datasize {
		return nil, errors.New("short read")
	}
	return b, nil
}<|MERGE_RESOLUTION|>--- conflicted
+++ resolved
@@ -212,12 +212,7 @@
 		Tag: tag,
 	}
 
-<<<<<<< HEAD
-	// upload data to bzz:// and retrieve the content-addressed manifest hash, hex-encoded.
-	return swarm.Upload(f, "", false, false)
-=======
-	return swarm.TarUpload("", &client.FileUploader{f}, "", false)
->>>>>>> 09019722
+	return swarm.TarUpload("", &client.FileUploader{f}, "", false, false)
 }
 
 func digest(r io.Reader) ([]byte, error) {
