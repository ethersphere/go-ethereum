--- conflicted
+++ resolved
@@ -461,11 +461,7 @@
 	}
 	cfg := &eth.Config{
 		Name:                    common.MakeName(clientID, version),
-<<<<<<< HEAD
 		DataDir:                 datadir,
-=======
-		DataDir:                 MustDataDir(ctx),
->>>>>>> 796952a4
 		GenesisNonce:            ctx.GlobalInt(GenesisNonceFlag.Name),
 		GenesisFile:             ctx.GlobalString(GenesisFileFlag.Name),
 		BlockChainVersion:       ctx.GlobalInt(BlockchainVersionFlag.Name),
