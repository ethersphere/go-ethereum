// Copyright 2015 The go-ethereum Authors
// This file is part of go-ethereum.
//
// go-ethereum is free software: you can redistribute it and/or modify
// it under the terms of the GNU General Public License as published by
// the Free Software Foundation, either version 3 of the License, or
// (at your option) any later version.
//
// go-ethereum is distributed in the hope that it will be useful,
// but WITHOUT ANY WARRANTY; without even the implied warranty of
// MERCHANTABILITY or FITNESS FOR A PARTICULAR PURPOSE. See the
// GNU General Public License for more details.
//
// You should have received a copy of the GNU General Public License
// along with go-ethereum. If not, see <http://www.gnu.org/licenses/>.

package utils

import (
	"crypto/ecdsa"
	"fmt"
	"io/ioutil"
	"log"
	"math"
	"math/big"
	"net"
	"net/http"
	"os"
	"path/filepath"
	"runtime"
	"strconv"
	"strings"

	"github.com/codegangsta/cli"
	"github.com/ethereum/ethash"
	"github.com/ethereum/go-ethereum/accounts"
	"github.com/ethereum/go-ethereum/bzz"
	"github.com/ethereum/go-ethereum/common"
	"github.com/ethereum/go-ethereum/core"
	"github.com/ethereum/go-ethereum/core/state"
	"github.com/ethereum/go-ethereum/core/vm"
	"github.com/ethereum/go-ethereum/crypto"
	"github.com/ethereum/go-ethereum/eth"
	"github.com/ethereum/go-ethereum/ethdb"
	"github.com/ethereum/go-ethereum/event"
	"github.com/ethereum/go-ethereum/logger"
	"github.com/ethereum/go-ethereum/logger/glog"
	"github.com/ethereum/go-ethereum/metrics"
	"github.com/ethereum/go-ethereum/node"
	"github.com/ethereum/go-ethereum/p2p/discover"
	"github.com/ethereum/go-ethereum/p2p/nat"
	"github.com/ethereum/go-ethereum/params"
	"github.com/ethereum/go-ethereum/rpc/api"
	"github.com/ethereum/go-ethereum/rpc/codec"
	"github.com/ethereum/go-ethereum/rpc/comms"
	"github.com/ethereum/go-ethereum/rpc/shared"
	"github.com/ethereum/go-ethereum/rpc/useragent"
	"github.com/ethereum/go-ethereum/whisper"
	"github.com/ethereum/go-ethereum/xeth"
)

func init() {
	cli.AppHelpTemplate = `{{.Name}} {{if .Flags}}[global options] {{end}}command{{if .Flags}} [command options]{{end}} [arguments...]

VERSION:
   {{.Version}}

COMMANDS:
   {{range .Commands}}{{.Name}}{{with .ShortName}}, {{.}}{{end}}{{ "\t" }}{{.Usage}}
   {{end}}{{if .Flags}}
GLOBAL OPTIONS:
   {{range .Flags}}{{.}}
   {{end}}{{end}}
`

	cli.CommandHelpTemplate = `{{.Name}}{{if .Subcommands}} command{{end}}{{if .Flags}} [command options]{{end}} [arguments...]
{{if .Description}}{{.Description}}
{{end}}{{if .Subcommands}}
SUBCOMMANDS:
	{{range .Subcommands}}{{.Name}}{{with .ShortName}}, {{.}}{{end}}{{ "\t" }}{{.Usage}}
	{{end}}{{end}}{{if .Flags}}
OPTIONS:
	{{range .Flags}}{{.}}
	{{end}}{{end}}
`
}

// NewApp creates an app with sane defaults.
func NewApp(version, usage string) *cli.App {
	app := cli.NewApp()
	app.Name = filepath.Base(os.Args[0])
	app.Author = ""
	//app.Authors = nil
	app.Email = ""
	app.Version = version
	app.Usage = usage
	return app
}

// These are all the command line flags we support.
// If you add to this list, please remember to include the
// flag in the appropriate command definition.
//
// The flags are defined here so their names and help texts
// are the same for all commands.

var (
	// General settings
	DataDirFlag = DirectoryFlag{
		Name:  "datadir",
		Usage: "Data directory for the databases and keystore",
		Value: DirectoryString{common.DefaultDataDir()},
	}
	NetworkIdFlag = cli.IntFlag{
		Name:  "networkid",
		Usage: "Network identifier (integer, 0=Olympic, 1=Frontier, 2=Morden)",
		Value: eth.NetworkId,
	}
	OlympicFlag = cli.BoolFlag{
		Name:  "olympic",
		Usage: "Olympic network: pre-configured pre-release test network",
	}
	TestNetFlag = cli.BoolFlag{
		Name:  "testnet",
		Usage: "Morden network: pre-configured test network with modified starting nonces (replay protection)",
	}
	DevModeFlag = cli.BoolFlag{
		Name:  "dev",
		Usage: "Developer mode: pre-configured private network with several debugging flags",
	}
	GenesisFileFlag = cli.StringFlag{
		Name:  "genesis",
		Usage: "Insert/overwrite the genesis block (JSON format)",
	}
	IdentityFlag = cli.StringFlag{
		Name:  "identity",
		Usage: "Custom node name",
	}
	NatspecEnabledFlag = cli.BoolFlag{
		Name:  "natspec",
		Usage: "Enable NatSpec confirmation notice",
	}
	DocRootFlag = DirectoryFlag{
		Name:  "docroot",
		Usage: "Document Root for HTTPClient file scheme",
		Value: DirectoryString{common.HomeDir()},
	}
	CacheFlag = cli.IntFlag{
		Name:  "cache",
		Usage: "Megabytes of memory allocated to internal caching (min 16MB / database forced)",
		Value: 0,
	}
	BlockchainVersionFlag = cli.IntFlag{
		Name:  "blockchainversion",
		Usage: "Blockchain version (integer)",
		Value: core.BlockChainVersion,
	}
	FastSyncFlag = cli.BoolFlag{
		Name:  "fast",
		Usage: "Enable fast syncing through state downloads",
	}
	LightKDFFlag = cli.BoolFlag{
		Name:  "lightkdf",
		Usage: "Reduce key-derivation RAM & CPU usage at some expense of KDF strength",
	}
	// Miner settings
	// TODO: refactor CPU vs GPU mining flags
	MiningEnabledFlag = cli.BoolFlag{
		Name:  "mine",
		Usage: "Enable mining",
	}
	MinerThreadsFlag = cli.IntFlag{
		Name:  "minerthreads",
		Usage: "Number of CPU threads to use for mining",
		Value: runtime.NumCPU(),
	}
	MiningGPUFlag = cli.StringFlag{
		Name:  "minergpus",
		Usage: "List of GPUs to use for mining (e.g. '0,1' will use the first two GPUs found)",
	}
	AutoDAGFlag = cli.BoolFlag{
		Name:  "autodag",
		Usage: "Enable automatic DAG pregeneration",
	}
	EtherbaseFlag = cli.StringFlag{
		Name:  "etherbase",
		Usage: "Public address for block mining rewards (default = first account created)",
		Value: "0",
	}
	GasPriceFlag = cli.StringFlag{
		Name:  "gasprice",
		Usage: "Minimal gas price to accept for mining a transactions",
		Value: new(big.Int).Mul(big.NewInt(50), common.Shannon).String(),
	}
	ExtraDataFlag = cli.StringFlag{
		Name:  "extradata",
		Usage: "Block extra data set by the miner (default = client version)",
	}
	// Account settings
	UnlockedAccountFlag = cli.StringFlag{
		Name:  "unlock",
		Usage: "Comma separated list of accounts to unlock",
		Value: "",
	}
	PasswordFileFlag = cli.StringFlag{
		Name:  "password",
		Usage: "Password file to use for non-inteactive password input",
		Value: "",
	}

	// vm flags
	VMDebugFlag = cli.BoolFlag{
		Name:  "vmdebug",
		Usage: "Virtual Machine debug output",
	}
	VMForceJitFlag = cli.BoolFlag{
		Name:  "forcejit",
		Usage: "Force the JIT VM to take precedence",
	}
	VMJitCacheFlag = cli.IntFlag{
		Name:  "jitcache",
		Usage: "Amount of cached JIT VM programs",
		Value: 64,
	}
	VMEnableJitFlag = cli.BoolFlag{
		Name:  "jitvm",
		Usage: "Enable the JIT VM",
	}

	// logging and debug settings
	VerbosityFlag = cli.IntFlag{
		Name:  "verbosity",
		Usage: "Logging verbosity: 0-6 (0=silent, 1=error, 2=warn, 3=info, 4=core, 5=debug, 6=debug detail)",
		Value: int(logger.InfoLevel),
	}
	LogFileFlag = cli.StringFlag{
		Name:  "logfile",
		Usage: "Log output file within the data dir (default = no log file generated)",
		Value: "",
	}
	LogVModuleFlag = cli.GenericFlag{
		Name:  "vmodule",
		Usage: "Per-module verbosity: comma-separated list of <module>=<level>, where <module> is file literal or a glog pattern",
		Value: glog.GetVModule(),
	}
	BacktraceAtFlag = cli.GenericFlag{
		Name:  "backtrace",
		Usage: "Request a stack trace at a specific logging statement (e.g. \"block.go:271\")",
		Value: glog.GetTraceLocation(),
	}
	PProfEanbledFlag = cli.BoolFlag{
		Name:  "pprof",
		Usage: "Enable the profiling server on localhost",
	}
	PProfPortFlag = cli.IntFlag{
		Name:  "pprofport",
		Usage: "Profile server listening port",
		Value: 6060,
	}
	MetricsEnabledFlag = cli.BoolFlag{
		Name:  metrics.MetricsEnabledFlag,
		Usage: "Enable metrics collection and reporting",
	}

	// RPC settings
	RPCEnabledFlag = cli.BoolFlag{
		Name:  "rpc",
		Usage: "Enable the HTTP-RPC server",
	}
	RPCListenAddrFlag = cli.StringFlag{
		Name:  "rpcaddr",
		Usage: "HTTP-RPC server listening interface",
		Value: "127.0.0.1",
	}
	RPCPortFlag = cli.IntFlag{
		Name:  "rpcport",
		Usage: "HTTP-RPC server listening port",
		Value: 8545,
	}
	RPCCORSDomainFlag = cli.StringFlag{
		Name:  "rpccorsdomain",
		Usage: "Domains from which to accept cross origin requests (browser enforced)",
		Value: "",
	}
	RpcApiFlag = cli.StringFlag{
		Name:  "rpcapi",
		Usage: "API's offered over the HTTP-RPC interface",
		Value: comms.DefaultHttpRpcApis,
	}
	IPCDisabledFlag = cli.BoolFlag{
		Name:  "ipcdisable",
		Usage: "Disable the IPC-RPC server",
	}
	IPCApiFlag = cli.StringFlag{
		Name:  "ipcapi",
		Usage: "API's offered over the IPC-RPC interface",
		Value: comms.DefaultIpcApis,
	}
	IPCPathFlag = DirectoryFlag{
		Name:  "ipcpath",
		Usage: "Filename for IPC socket/pipe",
		Value: DirectoryString{common.DefaultIpcPath()},
	}
	ExecFlag = cli.StringFlag{
		Name:  "exec",
		Usage: "Execute JavaScript statement (only in combination with console/attach)",
	}
	// Network Settings
	MaxPeersFlag = cli.IntFlag{
		Name:  "maxpeers",
		Usage: "Maximum number of network peers (network disabled if set to 0)",
		Value: 25,
	}
	MaxPendingPeersFlag = cli.IntFlag{
		Name:  "maxpendpeers",
		Usage: "Maximum number of pending connection attempts (defaults used if set to 0)",
		Value: 0,
	}
	ListenPortFlag = cli.IntFlag{
		Name:  "port",
		Usage: "Network listening port",
		Value: 30303,
	}
	BootnodesFlag = cli.StringFlag{
		Name:  "bootnodes",
		Usage: "Comma separated enode URLs for P2P discovery bootstrap",
		Value: "",
	}
	NodeKeyFileFlag = cli.StringFlag{
		Name:  "nodekey",
		Usage: "P2P node key file",
	}
	NodeKeyHexFlag = cli.StringFlag{
		Name:  "nodekeyhex",
		Usage: "P2P node key as hex (for testing)",
	}
	NATFlag = cli.StringFlag{
		Name:  "nat",
		Usage: "NAT port mapping mechanism (any|none|upnp|pmp|extip:<IP>)",
		Value: "any",
	}
	NoDiscoverFlag = cli.BoolFlag{
		Name:  "nodiscover",
		Usage: "Disables the peer discovery mechanism (manual peer addition)",
	}
	WhisperEnabledFlag = cli.BoolFlag{
		Name:  "shh",
		Usage: "Enable Whisper",
	}
	ChequebookAddrFlag = cli.StringFlag{
		Name:  "chequebook",
		Usage: "chequebook contract address",
	}
	SwarmAccountAddrFlag = cli.StringFlag{
		Name:  "bzzaccount",
		Usage: "Swarm account address (swarm disabled if empty)",
	}
	SwarmConfigPathFlag = cli.StringFlag{
		Name:  "bzzconfig",
		Usage: "Swarm config file path (datadir/bzz)",
	}
	// ATM the url is left to the user and deployment to
	JSpathFlag = cli.StringFlag{
		Name:  "jspath",
		Usage: "JavaSript root path for `loadScript` and document root for `admin.httpGet`",
		Value: ".",
	}
	SolcPathFlag = cli.StringFlag{
		Name:  "solc",
		Usage: "Solidity compiler command to be used",
		Value: "solc",
	}

	// Gas price oracle settings
	GpoMinGasPriceFlag = cli.StringFlag{
		Name:  "gpomin",
		Usage: "Minimum suggested gas price",
		Value: new(big.Int).Mul(big.NewInt(50), common.Shannon).String(),
	}
	GpoMaxGasPriceFlag = cli.StringFlag{
		Name:  "gpomax",
		Usage: "Maximum suggested gas price",
		Value: new(big.Int).Mul(big.NewInt(500), common.Shannon).String(),
	}
	GpoFullBlockRatioFlag = cli.IntFlag{
		Name:  "gpofull",
		Usage: "Full block threshold for gas price calculation (%)",
		Value: 80,
	}
	GpobaseStepDownFlag = cli.IntFlag{
		Name:  "gpobasedown",
		Usage: "Suggested gas price base step down ratio (1/1000)",
		Value: 10,
	}
	GpobaseStepUpFlag = cli.IntFlag{
		Name:  "gpobaseup",
		Usage: "Suggested gas price base step up ratio (1/1000)",
		Value: 100,
	}
	GpobaseCorrectionFactorFlag = cli.IntFlag{
		Name:  "gpobasecf",
		Usage: "Suggested gas price base correction factor (%)",
		Value: 110,
	}
)

// MustMakeDataDir retrieves the currently requested data directory, terminating
// if none (or the empty string) is specified. If the node is starting a testnet,
// the a subdirectory of the specified datadir will be used.
func MustMakeDataDir(ctx *cli.Context) string {
	if path := ctx.GlobalString(DataDirFlag.Name); path != "" {
		if ctx.GlobalBool(TestNetFlag.Name) {
			return filepath.Join(path, "/testnet")
		}
		return path
	}
	Fatalf("Cannot determine default data directory, please set manually (--datadir)")
	return ""
}

// MakeNodeKey creates a node key from set command line flags, either loading it
// from a file or as a specified hex value. If neither flags were provided, this
// method returns nil and an emphemeral key is to be generated.
func MakeNodeKey(ctx *cli.Context) *ecdsa.PrivateKey {
	var (
		hex  = ctx.GlobalString(NodeKeyHexFlag.Name)
		file = ctx.GlobalString(NodeKeyFileFlag.Name)

		key *ecdsa.PrivateKey
		err error
	)
	switch {
	case file != "" && hex != "":
		Fatalf("Options %q and %q are mutually exclusive", NodeKeyFileFlag.Name, NodeKeyHexFlag.Name)

	case file != "":
		if key, err = crypto.LoadECDSA(file); err != nil {
			Fatalf("Option %q: %v", NodeKeyFileFlag.Name, err)
		}

	case hex != "":
		if key, err = crypto.HexToECDSA(hex); err != nil {
			Fatalf("Option %q: %v", NodeKeyHexFlag.Name, err)
		}
	}
	return key
}

<<<<<<< HEAD
// MakeEthConfig creates ethereum options from set command line flags.
func MakeEthConfig(clientID, version string, am *accounts.Manager, ctx *cli.Context) *eth.Config {
	customName := ctx.GlobalString(IdentityFlag.Name)
	if len(customName) > 0 {
		clientID += "/" + customName
	}
	etherbase, err := ParamToAddress(ctx.GlobalString(EtherbaseFlag.Name), am)
=======
// MakeNodeName creates a node name from a base set and the command line flags.
func MakeNodeName(client, version string, ctx *cli.Context) string {
	name := common.MakeName(client, version)
	if identity := ctx.GlobalString(IdentityFlag.Name); len(identity) > 0 {
		name += "/" + identity
	}
	if ctx.GlobalBool(VMEnableJitFlag.Name) {
		name += "/JIT"
	}
	return name
}

// MakeBootstrapNodes creates a list of bootstrap nodes from the command line
// flags, reverting to pre-configured ones if none have been specified.
func MakeBootstrapNodes(ctx *cli.Context) []*discover.Node {
	// Return pre-configured nodes if none were manually requested
	if !ctx.GlobalIsSet(BootnodesFlag.Name) {
		if ctx.GlobalBool(TestNetFlag.Name) {
			return TestNetBootNodes
		}
		return FrontierBootNodes
	}
	// Otherwise parse and use the CLI bootstrap nodes
	bootnodes := []*discover.Node{}

	for _, url := range strings.Split(ctx.GlobalString(BootnodesFlag.Name), ",") {
		node, err := discover.ParseNode(url)
		if err != nil {
			glog.V(logger.Error).Infof("Bootstrap URL %s: %v\n", url, err)
			continue
		}
		bootnodes = append(bootnodes, node)
	}
	return bootnodes
}

// MakeListenAddress creates a TCP listening address string from set command
// line flags.
func MakeListenAddress(ctx *cli.Context) string {
	return fmt.Sprintf(":%d", ctx.GlobalInt(ListenPortFlag.Name))
}

// MakeNAT creates a port mapper from set command line flags.
func MakeNAT(ctx *cli.Context) nat.Interface {
	natif, err := nat.Parse(ctx.GlobalString(NATFlag.Name))
>>>>>>> e4f76960
	if err != nil {
		Fatalf("Option %s: %v", NATFlag.Name, err)
	}
	return natif
}

// MakeGenesisBlock loads up a genesis block from an input file specified in the
// command line, or returns the empty string if none set.
func MakeGenesisBlock(ctx *cli.Context) string {
	genesis := ctx.GlobalString(GenesisFileFlag.Name)
	if genesis == "" {
		return ""
	}
	data, err := ioutil.ReadFile(genesis)
	if err != nil {
		Fatalf("Failed to load custom genesis file: %v", err)
	}
	return string(data)
}

// MakeAccountManager creates an account manager from set command line flags.
func MakeAccountManager(ctx *cli.Context) *accounts.Manager {
	// Create the keystore crypto primitive, light if requested
	scryptN := crypto.StandardScryptN
	scryptP := crypto.StandardScryptP

	if ctx.GlobalBool(LightKDFFlag.Name) {
		scryptN = crypto.LightScryptN
		scryptP = crypto.LightScryptP
	}
	// Assemble an account manager using the configured datadir
	var (
		datadir  = MustMakeDataDir(ctx)
		keystore = crypto.NewKeyStorePassphrase(filepath.Join(datadir, "keystore"), scryptN, scryptP)
	)
	return accounts.NewManager(keystore)
}

// MakeAddress converts an account specified directly as a hex encoded string or
// a key index in the key store to an internal account representation.
func MakeAddress(accman *accounts.Manager, account string) common.Address {
	// If the specified account is a valid address, return it
	if common.IsHexAddress(account) {
		return common.HexToAddress(account)
	}
	// Otherwise try to interpret the account as a keystore index
	index, err := strconv.Atoi(account)
	if err != nil {
		Fatalf("Invalid account address or index: '%s'", account)
	}
	hex, err := accman.AddressByIndex(index)
	if err != nil {
		Fatalf("Failed to retrieve requested account #%d: %v", index, err)
	}
	return common.HexToAddress(hex)
}

// MakeEtherbase retrieves the etherbase either from the directly specified
// command line flags or from the keystore if CLI indexed.
func MakeEtherbase(accman *accounts.Manager, ctx *cli.Context) common.Address {
	// If the specified etherbase is a valid address, return it
	etherbase := ctx.GlobalString(EtherbaseFlag.Name)
	if common.IsHexAddress(etherbase) {
		return common.HexToAddress(etherbase)
	}
	// If no etherbase was specified and no accounts are known, bail out
	accounts, _ := accman.Accounts()
	if etherbase == "" && len(accounts) == 0 {
		glog.V(logger.Error).Infoln("WARNING: No etherbase set and no accounts found as default")
		return common.Address{}
	}
	// Otherwise try to interpret the parameter as a keystore index
	index, err := strconv.Atoi(etherbase)
	if err != nil {
		Fatalf("Invalid account address or index: '%s'", etherbase)
	}
	hex, err := accman.AddressByIndex(index)
	if err != nil {
		Fatalf("Failed to set requested account #%d as etherbase: %v", index, err)
	}
	return common.HexToAddress(hex)
}

// MakeMinerExtra resolves extradata for the miner from the set command line flags
// or returns a default one composed on the client, runtime and OS metadata.
func MakeMinerExtra(extra []byte, ctx *cli.Context) []byte {
	if ctx.GlobalIsSet(ExtraDataFlag.Name) {
		return []byte(ctx.GlobalString(ExtraDataFlag.Name))
	}
<<<<<<< HEAD
	datadir := ctx.GlobalString(DataDirFlag.Name)
	var bzzconfig *bzz.Config
	hexaddr := ctx.GlobalString(SwarmAccountAddrFlag.Name)
	if hexaddr != "" {
		swarmaccount := common.HexToAddress(hexaddr)
		if !am.HasAccount(swarmaccount) {
			Fatalf("swarm account '%v' does not exist: %v", hexaddr, err)
		}
		prvkey, err := am.GetUnlocked(swarmaccount)
		if err != nil {
			Fatalf("unable to unlock swarm account: %v", err)
		}
		chbookaddr := common.HexToAddress(ctx.GlobalString(ChequebookAddrFlag.Name))
		bzzdir := ctx.GlobalString(SwarmConfigPathFlag.Name)
		if bzzdir == "" {
			bzzdir = filepath.Join(datadir, "bzz")
		}
		bzzconfig, err = bzz.NewConfig(bzzdir, chbookaddr, prvkey)
		if err != nil {
			Fatalf("unable to configure swarm: %v", err)
		}
	}
	// Assemble the entire eth configuration and return
	cfg := &eth.Config{
		Name:                    common.MakeName(clientID, version),
		DataDir:                 datadir,
		GenesisFile:             ctx.GlobalString(GenesisFileFlag.Name),
=======
	return extra
}

// MakePasswordList loads up a list of password from a file specified by the
// command line flags.
func MakePasswordList(ctx *cli.Context) []string {
	if path := ctx.GlobalString(PasswordFileFlag.Name); path != "" {
		blob, err := ioutil.ReadFile(path)
		if err != nil {
			Fatalf("Failed to read password file: %v", err)
		}
		return strings.Split(string(blob), "\n")
	}
	return nil
}

// MakeSystemNode sets up a local node, configures the services to launch and
// assembles the P2P protocol stack.
func MakeSystemNode(name, version string, extra []byte, ctx *cli.Context) *node.Node {
	// Avoid conflicting network flags
	networks, netFlags := 0, []cli.BoolFlag{DevModeFlag, TestNetFlag, OlympicFlag}
	for _, flag := range netFlags {
		if ctx.GlobalBool(flag.Name) {
			networks++
		}
	}
	if networks > 1 {
		Fatalf("The %v flags are mutually exclusive", netFlags)
	}
	// Configure the node's service container
	stackConf := &node.Config{
		DataDir:         MustMakeDataDir(ctx),
		PrivateKey:      MakeNodeKey(ctx),
		Name:            MakeNodeName(name, version, ctx),
		NoDiscovery:     ctx.GlobalBool(NoDiscoverFlag.Name),
		BootstrapNodes:  MakeBootstrapNodes(ctx),
		ListenAddr:      MakeListenAddress(ctx),
		NAT:             MakeNAT(ctx),
		MaxPeers:        ctx.GlobalInt(MaxPeersFlag.Name),
		MaxPendingPeers: ctx.GlobalInt(MaxPendingPeersFlag.Name),
	}
	// Configure the Ethereum service
	accman := MakeAccountManager(ctx)

	ethConf := &eth.Config{
		Genesis:                 MakeGenesisBlock(ctx),
>>>>>>> e4f76960
		FastSync:                ctx.GlobalBool(FastSyncFlag.Name),
		BlockChainVersion:       ctx.GlobalInt(BlockchainVersionFlag.Name),
		DatabaseCache:           ctx.GlobalInt(CacheFlag.Name),
		NetworkId:               ctx.GlobalInt(NetworkIdFlag.Name),
		AccountManager:          accman,
		Etherbase:               MakeEtherbase(accman, ctx),
		MinerThreads:            ctx.GlobalInt(MinerThreadsFlag.Name),
		ExtraData:               MakeMinerExtra(extra, ctx),
		NatSpec:                 ctx.GlobalBool(NatspecEnabledFlag.Name),
		DocRoot:                 ctx.GlobalString(DocRootFlag.Name),
<<<<<<< HEAD
		Discovery:               !ctx.GlobalBool(NoDiscoverFlag.Name),
		NodeKey:                 MakeNodeKey(ctx),
		BzzConfig:               bzzconfig,
		Shh:                     ctx.GlobalBool(WhisperEnabledFlag.Name),
		Dial:                    true,
		BootNodes:               ctx.GlobalString(BootnodesFlag.Name),
=======
>>>>>>> e4f76960
		GasPrice:                common.String2Big(ctx.GlobalString(GasPriceFlag.Name)),
		GpoMinGasPrice:          common.String2Big(ctx.GlobalString(GpoMinGasPriceFlag.Name)),
		GpoMaxGasPrice:          common.String2Big(ctx.GlobalString(GpoMaxGasPriceFlag.Name)),
		GpoFullBlockRatio:       ctx.GlobalInt(GpoFullBlockRatioFlag.Name),
		GpobaseStepDown:         ctx.GlobalInt(GpobaseStepDownFlag.Name),
		GpobaseStepUp:           ctx.GlobalInt(GpobaseStepUpFlag.Name),
		GpobaseCorrectionFactor: ctx.GlobalInt(GpobaseCorrectionFactorFlag.Name),
		SolcPath:                ctx.GlobalString(SolcPathFlag.Name),
		AutoDAG:                 ctx.GlobalBool(AutoDAGFlag.Name) || ctx.GlobalBool(MiningEnabledFlag.Name),
	}
	// Configure the Whisper service
	shhEnable := ctx.GlobalBool(WhisperEnabledFlag.Name)

	// Override any default configs in dev mode or the test net
	switch {
	case ctx.GlobalBool(OlympicFlag.Name):
		if !ctx.GlobalIsSet(NetworkIdFlag.Name) {
			ethConf.NetworkId = 1
		}
		if !ctx.GlobalIsSet(GenesisFileFlag.Name) {
			ethConf.Genesis = core.OlympicGenesisBlock()
		}

	case ctx.GlobalBool(TestNetFlag.Name):
		if !ctx.GlobalIsSet(NetworkIdFlag.Name) {
			ethConf.NetworkId = 2
		}
		if !ctx.GlobalIsSet(GenesisFileFlag.Name) {
			ethConf.Genesis = core.TestNetGenesisBlock()
		}
		state.StartingNonce = 1048576 // (2**20)

	case ctx.GlobalBool(DevModeFlag.Name):
		// Override the base network stack configs
		if !ctx.GlobalIsSet(DataDirFlag.Name) {
			stackConf.DataDir = filepath.Join(os.TempDir(), "/ethereum_dev_mode")
		}
		if !ctx.GlobalIsSet(MaxPeersFlag.Name) {
			stackConf.MaxPeers = 0
		}
		if !ctx.GlobalIsSet(ListenPortFlag.Name) {
			stackConf.ListenAddr = ":0"
		}
		// Override the Ethereum protocol configs
		if !ctx.GlobalIsSet(GenesisFileFlag.Name) {
			ethConf.Genesis = core.OlympicGenesisBlock()
		}
		if !ctx.GlobalIsSet(GasPriceFlag.Name) {
			ethConf.GasPrice = new(big.Int)
		}
		if !ctx.GlobalIsSet(WhisperEnabledFlag.Name) {
			shhEnable = true
		}
		if !ctx.GlobalIsSet(VMDebugFlag.Name) {
			vm.Debug = true
		}
		ethConf.PowTest = true
	}
	// Assemble and return the protocol stack
	stack, err := node.New(stackConf)
	if err != nil {
		Fatalf("Failed to create the protocol stack: %v", err)
	}
	if err := stack.Register("eth", func(ctx *node.ServiceContext) (node.Service, error) {
		return eth.New(ctx, ethConf)
	}); err != nil {
		Fatalf("Failed to register the Ethereum service: %v", err)
	}
	if shhEnable {
		if err := stack.Register("shh", func(*node.ServiceContext) (node.Service, error) { return whisper.New(), nil }); err != nil {
			Fatalf("Failed to register the Whisper service: %v", err)
		}
	}
	return stack
}

// SetupLogger configures glog from the logging-related command line flags.
func SetupLogger(ctx *cli.Context) {
	glog.SetV(ctx.GlobalInt(VerbosityFlag.Name))
	glog.CopyStandardLogTo("INFO")
	glog.SetToStderr(true)
	if ctx.GlobalIsSet(LogFileFlag.Name) {
		logger.New("", ctx.GlobalString(LogFileFlag.Name), ctx.GlobalInt(VerbosityFlag.Name))
	}
	if ctx.GlobalIsSet(VMDebugFlag.Name) {
		vm.Debug = ctx.GlobalBool(VMDebugFlag.Name)
	}
}

// SetupNetwork configures the system for either the main net or some test network.
func SetupNetwork(ctx *cli.Context) {
	switch {
	case ctx.GlobalBool(OlympicFlag.Name):
		params.DurationLimit = big.NewInt(8)
		params.GenesisGasLimit = big.NewInt(3141592)
		params.MinGasLimit = big.NewInt(125000)
		params.MaximumExtraDataSize = big.NewInt(1024)
		NetworkIdFlag.Value = 0
		core.BlockReward = big.NewInt(1.5e+18)
		core.ExpDiffPeriod = big.NewInt(math.MaxInt64)
	}
}

// SetupVM configured the VM package's global settings
func SetupVM(ctx *cli.Context) {
	vm.EnableJit = ctx.GlobalBool(VMEnableJitFlag.Name)
	vm.ForceJit = ctx.GlobalBool(VMForceJitFlag.Name)
	vm.SetJITCacheSize(ctx.GlobalInt(VMJitCacheFlag.Name))
}

// MakeChain creates a chain manager from set command line flags.
func MakeChain(ctx *cli.Context) (chain *core.BlockChain, chainDb ethdb.Database) {
	datadir := MustMakeDataDir(ctx)
	cache := ctx.GlobalInt(CacheFlag.Name)

	var err error
	if chainDb, err = ethdb.NewLDBDatabase(filepath.Join(datadir, "chaindata"), cache); err != nil {
		Fatalf("Could not open database: %v", err)
	}
	if ctx.GlobalBool(OlympicFlag.Name) {
		_, err := core.WriteTestNetGenesisBlock(chainDb)
		if err != nil {
			glog.Fatalln(err)
		}
	}

	eventMux := new(event.TypeMux)
	pow := ethash.New()
	//genesis := core.GenesisBlock(uint64(ctx.GlobalInt(GenesisNonceFlag.Name)), blockDB)
	chain, err = core.NewBlockChain(chainDb, pow, eventMux)
	if err != nil {
		Fatalf("Could not start chainmanager: %v", err)
	}

	return chain, chainDb
}

func IpcSocketPath(ctx *cli.Context) (ipcpath string) {
	if runtime.GOOS == "windows" {
		ipcpath = common.DefaultIpcPath()
		if ctx.GlobalIsSet(IPCPathFlag.Name) {
			ipcpath = ctx.GlobalString(IPCPathFlag.Name)
		}
	} else {
		ipcpath = common.DefaultIpcPath()
		if ctx.GlobalIsSet(DataDirFlag.Name) {
			ipcpath = filepath.Join(ctx.GlobalString(DataDirFlag.Name), "geth.ipc")
		}
		if ctx.GlobalIsSet(IPCPathFlag.Name) {
			ipcpath = ctx.GlobalString(IPCPathFlag.Name)
		}
	}

	return
}

<<<<<<< HEAD
func StartIPC(ethereum *eth.Ethereum, ctx *cli.Context) error {
=======
// StartIPC starts a IPC JSON-RPC API server.
func StartIPC(stack *node.Node, ctx *cli.Context) error {
>>>>>>> e4f76960
	config := comms.IpcConfig{
		Endpoint: IpcSocketPath(ctx),
	}

	initializer := func(conn net.Conn) (comms.Stopper, shared.EthereumApi, error) {
<<<<<<< HEAD
		fe := useragent.NewRemoteFrontend(conn, ethereum.AccountManager())
		xeth := xeth.New(ethereum, fe)
		apis, err := api.ParseApiString(ctx.GlobalString(IPCApiFlag.Name), codec.JSON, xeth, ethereum)
=======
		fe := useragent.NewRemoteFrontend(conn, stack.Service("eth").(*eth.Ethereum).AccountManager())
		xeth := xeth.New(stack, fe)
		apis, err := api.ParseApiString(ctx.GlobalString(IPCApiFlag.Name), codec.JSON, xeth, stack)
>>>>>>> e4f76960
		if err != nil {
			return nil, nil, err
		}
		return xeth, api.Merge(apis...), nil
	}
	return comms.StartIpc(config, codec.JSON, initializer)
}

// StartRPC starts a HTTP JSON-RPC API server.
func StartRPC(stack *node.Node, ctx *cli.Context) error {
	config := comms.HttpConfig{
		ListenAddress: ctx.GlobalString(RPCListenAddrFlag.Name),
		ListenPort:    uint(ctx.GlobalInt(RPCPortFlag.Name)),
		CorsDomain:    ctx.GlobalString(RPCCORSDomainFlag.Name),
	}

	xeth := xeth.New(stack, nil)
	codec := codec.JSON

	apis, err := api.ParseApiString(ctx.GlobalString(RpcApiFlag.Name), codec, xeth, stack)
	if err != nil {
		return err
	}
	return comms.StartHttp(config, codec, api.Merge(apis...))
}

func StartPProf(ctx *cli.Context) {
	address := fmt.Sprintf("localhost:%d", ctx.GlobalInt(PProfPortFlag.Name))
	go func() {
		log.Println(http.ListenAndServe(address, nil))
	}()
}<|MERGE_RESOLUTION|>--- conflicted
+++ resolved
@@ -442,19 +442,14 @@
 		if key, err = crypto.HexToECDSA(hex); err != nil {
 			Fatalf("Option %q: %v", NodeKeyHexFlag.Name, err)
 		}
+	default:
+		if key, err = crypto.GenerateKey(); err != nil {
+			Fatalf("Nodekey generation failed: %v", err)
+		}
 	}
 	return key
 }
 
-<<<<<<< HEAD
-// MakeEthConfig creates ethereum options from set command line flags.
-func MakeEthConfig(clientID, version string, am *accounts.Manager, ctx *cli.Context) *eth.Config {
-	customName := ctx.GlobalString(IdentityFlag.Name)
-	if len(customName) > 0 {
-		clientID += "/" + customName
-	}
-	etherbase, err := ParamToAddress(ctx.GlobalString(EtherbaseFlag.Name), am)
-=======
 // MakeNodeName creates a node name from a base set and the command line flags.
 func MakeNodeName(client, version string, ctx *cli.Context) string {
 	name := common.MakeName(client, version)
@@ -500,7 +495,6 @@
 // MakeNAT creates a port mapper from set command line flags.
 func MakeNAT(ctx *cli.Context) nat.Interface {
 	natif, err := nat.Parse(ctx.GlobalString(NATFlag.Name))
->>>>>>> e4f76960
 	if err != nil {
 		Fatalf("Option %s: %v", NATFlag.Name, err)
 	}
@@ -590,35 +584,6 @@
 	if ctx.GlobalIsSet(ExtraDataFlag.Name) {
 		return []byte(ctx.GlobalString(ExtraDataFlag.Name))
 	}
-<<<<<<< HEAD
-	datadir := ctx.GlobalString(DataDirFlag.Name)
-	var bzzconfig *bzz.Config
-	hexaddr := ctx.GlobalString(SwarmAccountAddrFlag.Name)
-	if hexaddr != "" {
-		swarmaccount := common.HexToAddress(hexaddr)
-		if !am.HasAccount(swarmaccount) {
-			Fatalf("swarm account '%v' does not exist: %v", hexaddr, err)
-		}
-		prvkey, err := am.GetUnlocked(swarmaccount)
-		if err != nil {
-			Fatalf("unable to unlock swarm account: %v", err)
-		}
-		chbookaddr := common.HexToAddress(ctx.GlobalString(ChequebookAddrFlag.Name))
-		bzzdir := ctx.GlobalString(SwarmConfigPathFlag.Name)
-		if bzzdir == "" {
-			bzzdir = filepath.Join(datadir, "bzz")
-		}
-		bzzconfig, err = bzz.NewConfig(bzzdir, chbookaddr, prvkey)
-		if err != nil {
-			Fatalf("unable to configure swarm: %v", err)
-		}
-	}
-	// Assemble the entire eth configuration and return
-	cfg := &eth.Config{
-		Name:                    common.MakeName(clientID, version),
-		DataDir:                 datadir,
-		GenesisFile:             ctx.GlobalString(GenesisFileFlag.Name),
-=======
 	return extra
 }
 
@@ -633,6 +598,50 @@
 		return strings.Split(string(blob), "\n")
 	}
 	return nil
+}
+
+func UnlockAccount(ctx *cli.Context, accman *accounts.Manager, address string, i int, passwords []string) (common.Address, string) {
+	// Try to unlock the specified account a few times
+	account := MakeAddress(accman, address)
+
+	for trials := 0; trials < 3; trials++ {
+		prompt := fmt.Sprintf("Unlocking account %s | Attempt %d/%d", address, trials+1, 3)
+		password := GetPassPhrase(prompt, false, i, passwords)
+		if err := accman.Unlock(account, password); err == nil {
+			return account, password
+		}
+	}
+	// All trials expended to unlock account, bail out
+	Fatalf("Failed to unlock account: %s", address)
+	return common.Address{}, ""
+}
+
+// getPassPhrase retrieves the passwor associated with an account, either fetched
+// from a list of preloaded passphrases, or requested interactively from the user.
+func GetPassPhrase(prompt string, confirmation bool, i int, passwords []string) string {
+	// If a list of passwords was supplied, retrieve from them
+	if len(passwords) > 0 {
+		if i < len(passwords) {
+			return passwords[i]
+		}
+		return passwords[len(passwords)-1]
+	}
+	// Otherwise prompt the user for the password
+	fmt.Println(prompt)
+	password, err := PromptPassword("Passphrase: ", true)
+	if err != nil {
+		Fatalf("Failed to read passphrase: %v", err)
+	}
+	if confirmation {
+		confirm, err := PromptPassword("Repeat passphrase: ", false)
+		if err != nil {
+			Fatalf("Failed to read passphrase confirmation: %v", err)
+		}
+		if password != confirm {
+			Fatalf("Passphrases do not match")
+		}
+	}
+	return password
 }
 
 // MakeSystemNode sets up a local node, configures the services to launch and
@@ -648,10 +657,12 @@
 	if networks > 1 {
 		Fatalf("The %v flags are mutually exclusive", netFlags)
 	}
+	datadir := MustMakeDataDir(ctx)
+	netprv := MakeNodeKey(ctx)
 	// Configure the node's service container
 	stackConf := &node.Config{
-		DataDir:         MustMakeDataDir(ctx),
-		PrivateKey:      MakeNodeKey(ctx),
+		DataDir:         datadir,
+		PrivateKey:      netprv,
 		Name:            MakeNodeName(name, version, ctx),
 		NoDiscovery:     ctx.GlobalBool(NoDiscoverFlag.Name),
 		BootstrapNodes:  MakeBootstrapNodes(ctx),
@@ -662,10 +673,18 @@
 	}
 	// Configure the Ethereum service
 	accman := MakeAccountManager(ctx)
+	passwords := MakePasswordList(ctx)
+
+	accounts := strings.Split(ctx.GlobalString(UnlockedAccountFlag.Name), ",")
+	for i, account := range accounts {
+		if trimmed := strings.TrimSpace(account); trimmed != "" {
+			fmt.Printf("unlocking account %d\n", i)
+			UnlockAccount(ctx, accman, trimmed, i, passwords)
+		}
+	}
 
 	ethConf := &eth.Config{
 		Genesis:                 MakeGenesisBlock(ctx),
->>>>>>> e4f76960
 		FastSync:                ctx.GlobalBool(FastSyncFlag.Name),
 		BlockChainVersion:       ctx.GlobalInt(BlockchainVersionFlag.Name),
 		DatabaseCache:           ctx.GlobalInt(CacheFlag.Name),
@@ -676,15 +695,6 @@
 		ExtraData:               MakeMinerExtra(extra, ctx),
 		NatSpec:                 ctx.GlobalBool(NatspecEnabledFlag.Name),
 		DocRoot:                 ctx.GlobalString(DocRootFlag.Name),
-<<<<<<< HEAD
-		Discovery:               !ctx.GlobalBool(NoDiscoverFlag.Name),
-		NodeKey:                 MakeNodeKey(ctx),
-		BzzConfig:               bzzconfig,
-		Shh:                     ctx.GlobalBool(WhisperEnabledFlag.Name),
-		Dial:                    true,
-		BootNodes:               ctx.GlobalString(BootnodesFlag.Name),
-=======
->>>>>>> e4f76960
 		GasPrice:                common.String2Big(ctx.GlobalString(GasPriceFlag.Name)),
 		GpoMinGasPrice:          common.String2Big(ctx.GlobalString(GpoMinGasPriceFlag.Name)),
 		GpoMaxGasPrice:          common.String2Big(ctx.GlobalString(GpoMaxGasPriceFlag.Name)),
@@ -756,6 +766,38 @@
 	if shhEnable {
 		if err := stack.Register("shh", func(*node.ServiceContext) (node.Service, error) { return whisper.New(), nil }); err != nil {
 			Fatalf("Failed to register the Whisper service: %v", err)
+		}
+	}
+	var bzzconfig *bzz.Config
+	hexaddr := ctx.GlobalString(SwarmAccountAddrFlag.Name)
+	if hexaddr != "" {
+		swarmaccount := common.HexToAddress(hexaddr)
+		if !accman.HasAccount(swarmaccount) {
+			Fatalf("swarm account '%v' does not exist: %v", hexaddr, err)
+		}
+		prvkey, err := accman.GetUnlocked(swarmaccount)
+		if err != nil {
+			Fatalf("unable to unlock swarm account: %v", err)
+		}
+		chbookaddr := common.HexToAddress(ctx.GlobalString(ChequebookAddrFlag.Name))
+		bzzdir := ctx.GlobalString(SwarmConfigPathFlag.Name)
+		if bzzdir == "" {
+			bzzdir = filepath.Join(datadir, "bzz")
+		}
+		bzzconfig, err = bzz.NewConfig(bzzdir, chbookaddr, prvkey)
+		if err != nil {
+			Fatalf("unable to configure swarm: %v", err)
+		}
+		if err := stack.Register("bzz", func(ctx *node.ServiceContext) (node.Service, error) {
+			pubkey := netprv.PublicKey
+			fmt.Println("init bzz")
+			return bzz.NewSwarm(
+				stack,
+				discover.PubkeyID(&pubkey),
+				bzzconfig,
+			)
+		}); err != nil {
+			Fatalf("Failed to register the Swarm service: %v", err)
 		}
 	}
 	return stack
@@ -841,26 +883,16 @@
 	return
 }
 
-<<<<<<< HEAD
-func StartIPC(ethereum *eth.Ethereum, ctx *cli.Context) error {
-=======
 // StartIPC starts a IPC JSON-RPC API server.
 func StartIPC(stack *node.Node, ctx *cli.Context) error {
->>>>>>> e4f76960
 	config := comms.IpcConfig{
 		Endpoint: IpcSocketPath(ctx),
 	}
 
 	initializer := func(conn net.Conn) (comms.Stopper, shared.EthereumApi, error) {
-<<<<<<< HEAD
-		fe := useragent.NewRemoteFrontend(conn, ethereum.AccountManager())
-		xeth := xeth.New(ethereum, fe)
-		apis, err := api.ParseApiString(ctx.GlobalString(IPCApiFlag.Name), codec.JSON, xeth, ethereum)
-=======
 		fe := useragent.NewRemoteFrontend(conn, stack.Service("eth").(*eth.Ethereum).AccountManager())
 		xeth := xeth.New(stack, fe)
 		apis, err := api.ParseApiString(ctx.GlobalString(IPCApiFlag.Name), codec.JSON, xeth, stack)
->>>>>>> e4f76960
 		if err != nil {
 			return nil, nil, err
 		}
