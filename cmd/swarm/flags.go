--- conflicted
+++ resolved
@@ -79,23 +79,16 @@
 		Usage:  "honey amount at which a peer disconnects",
 		EnvVar: SwarmEnvSwapDisconnectThreshold,
 	}
-<<<<<<< HEAD
 	SwarmSyncModeFlag = cli.StringFlag{
 		Name:   "sync-mode",
 		Usage:  "Syncing mode (available modes: pull, push, all, none)",
 		EnvVar: SwarmSyncMode,
 		Value:  "pull",
-=======
+	}
 	SwarmSwapLogPathFlag = cli.StringFlag{
 		Name:   "swap-audit-logpath",
 		Usage:  "Write execution logs of swap audit to the given directory",
 		EnvVar: SwarmEnvSwapLogPath,
-	}
-	SwarmSyncDisabledFlag = cli.BoolTFlag{
-		Name:   "nosync",
-		Usage:  "Disable swarm syncing",
-		EnvVar: SwarmEnvSyncDisable,
->>>>>>> 5122fcc9
 	}
 	SwarmSyncUpdateDelay = cli.DurationFlag{
 		Name:   "sync-update-delay",
