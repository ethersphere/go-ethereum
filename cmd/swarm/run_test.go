// Copyright 2017 The go-ethereum Authors
// This file is part of go-ethereum.
//
// go-ethereum is free software: you can redistribute it and/or modify
// it under the terms of the GNU General Public License as published by
// the Free Software Foundation, either version 3 of the License, or
// (at your option) any later version.
//
// go-ethereum is distributed in the hope that it will be useful,
// but WITHOUT ANY WARRANTY; without even the implied warranty of
// MERCHANTABILITY or FITNESS FOR A PARTICULAR PURPOSE. See the
// GNU General Public License for more details.
//
// You should have received a copy of the GNU General Public License
// along with go-ethereum. If not, see <http://www.gnu.org/licenses/>.

package main

import (
<<<<<<< HEAD
	"crypto/ecdsa"
=======
	"context"
>>>>>>> fb368723
	"fmt"
	"io/ioutil"
	"net"
	"os"
	"path"
	"path/filepath"
	"runtime"
	"sync"
	"syscall"
	"testing"
	"time"

	"github.com/docker/docker/pkg/reexec"
	"github.com/ethereum/go-ethereum/accounts"
	"github.com/ethereum/go-ethereum/accounts/keystore"
	"github.com/ethereum/go-ethereum/internal/cmdtest"
	"github.com/ethereum/go-ethereum/node"
	"github.com/ethereum/go-ethereum/p2p"
	"github.com/ethereum/go-ethereum/rpc"
	"github.com/ethereum/go-ethereum/swarm"
)

func init() {
	// Run the app if we've been exec'd as "swarm-test" in runSwarm.
	reexec.Register("swarm-test", func() {
		if err := app.Run(os.Args); err != nil {
			fmt.Fprintln(os.Stderr, err)
			os.Exit(1)
		}
		os.Exit(0)
	})
}

func TestMain(m *testing.M) {
	// check if we have been reexec'd
	if reexec.Init() {
		return
	}
	os.Exit(m.Run())
}

func runSwarm(t *testing.T, args ...string) *cmdtest.TestCmd {
	tt := cmdtest.NewTestCmd(t, nil)

	// Boot "swarm". This actually runs the test binary but the TestMain
	// function will prevent any tests from running.
	tt.Run("swarm-test", args...)

	return tt
}

type testCluster struct {
	Nodes  []*testNode
	TmpDir string
}

// newTestCluster starts a test swarm cluster of the given size.
//
// A temporary directory is created and each node gets a data directory inside
// it.
//
// Each node listens on 127.0.0.1 with random ports for both the HTTP and p2p
// ports (assigned by first listening on 127.0.0.1:0 and then passing the ports
// as flags).
//
// When starting more than one node, they are connected together using the
// admin SetPeer RPC method.

func newTestCluster(t *testing.T, size int) *testCluster {
	cluster := &testCluster{}
	defer func() {
		if t.Failed() {
			cluster.Shutdown()
		}
	}()

	tmpdir, err := ioutil.TempDir("", "swarm-test")
	if err != nil {
		t.Fatal(err)
	}
	cluster.TmpDir = tmpdir

	// start the nodes
	cluster.StartNewNodes(t, size)

	if size == 1 {
		return cluster
	}

	// connect the nodes together
	for _, node := range cluster.Nodes {
		if err := node.Client.Call(nil, "admin_addPeer", cluster.Nodes[0].Enode); err != nil {
			t.Fatal(err)
		}
	}

	// wait until all nodes have the correct number of peers
outer:
	for _, node := range cluster.Nodes {
		var peers []*p2p.PeerInfo
		for start := time.Now(); time.Since(start) < time.Minute; time.Sleep(50 * time.Millisecond) {
			if err := node.Client.Call(&peers, "admin_peers"); err != nil {
				t.Fatal(err)
			}
			if len(peers) == len(cluster.Nodes)-1 {
				continue outer
			}
		}
		t.Fatalf("%s only has %d / %d peers", node.Name, len(peers), len(cluster.Nodes)-1)
	}

	return cluster
}

func (c *testCluster) Shutdown() {
	for _, node := range c.Nodes {
		node.Shutdown()
	}
	os.RemoveAll(c.TmpDir)
}

func (c *testCluster) Stop() {
	for _, node := range c.Nodes {
		node.Shutdown()
	}
}

func (c *testCluster) StartNewNodes(t *testing.T, size int) {
	c.Nodes = make([]*testNode, 0, size)
	for i := 0; i < size; i++ {
		dir := filepath.Join(c.TmpDir, fmt.Sprintf("swarm%02d", i))
		if err := os.Mkdir(dir, 0700); err != nil {
			t.Fatal(err)
		}

		node := newTestNode(t, dir)
		node.Name = fmt.Sprintf("swarm%02d", i)

		c.Nodes = append(c.Nodes, node)
	}
}

func (c *testCluster) StartExistingNodes(t *testing.T, size int, bzzaccount string) {
	c.Nodes = make([]*testNode, 0, size)
	for i := 0; i < size; i++ {
		dir := filepath.Join(c.TmpDir, fmt.Sprintf("swarm%02d", i))
		node := existingTestNode(t, dir, bzzaccount)
		node.Name = fmt.Sprintf("swarm%02d", i)

		c.Nodes = append(c.Nodes, node)
	}
}

func (c *testCluster) Cleanup() {
	os.RemoveAll(c.TmpDir)
}

type testNode struct {
	Name       string
	Addr       string
	URL        string
	Enode      string
	Dir        string
	IpcPath    string
	PrivateKey *ecdsa.PrivateKey
	Client     *rpc.Client
	Cmd        *cmdtest.TestCmd
}

const testPassphrase = "swarm-test-passphrase"

func getTestAccount(t *testing.T, dir string) (conf *node.Config, account accounts.Account) {
	// create key
	conf = &node.Config{
		DataDir: dir,
		IPCPath: "bzzd.ipc",
		NoUSB:   true,
	}
	n, err := node.New(conf)
	if err != nil {
		t.Fatal(err)
	}
	account, err = n.AccountManager().Backends(keystore.KeyStoreType)[0].(*keystore.KeyStore).NewAccount(testPassphrase)
	if err != nil {
		t.Fatal(err)
	}

	// use a unique IPCPath when running tests on Windows
	if runtime.GOOS == "windows" {
		conf.IPCPath = fmt.Sprintf("bzzd-%s.ipc", account.Address.String())
	}

	return conf, account
}

func existingTestNode(t *testing.T, dir string, bzzaccount string) *testNode {
	conf, _ := getTestAccount(t, dir)
	node := &testNode{Dir: dir}

	// use a unique IPCPath when running tests on Windows
	if runtime.GOOS == "windows" {
		conf.IPCPath = fmt.Sprintf("bzzd-%s.ipc", bzzaccount)
	}

	// assign ports
	ports, err := getAvailableTCPPorts(2)
	if err != nil {
		t.Fatal(err)
	}
	p2pPort := ports[0]
	httpPort := ports[1]

	// start the node
	node.Cmd = runSwarm(t,
		"--port", p2pPort,
		"--nodiscover",
		"--datadir", dir,
		"--ipcpath", conf.IPCPath,
		"--ens-api", "",
		"--bzzaccount", bzzaccount,
		"--bzznetworkid", "321",
		"--bzzport", httpPort,
		"--verbosity", "6",
	)
	node.Cmd.InputLine(testPassphrase)
	defer func() {
		if t.Failed() {
			node.Shutdown()
		}
	}()

	ctx, cancel := context.WithTimeout(context.Background(), 30*time.Second)
	defer cancel()

	// ensure that all ports have active listeners
	// so that the next node will not get the same
	// when calling getAvailableTCPPorts
	err = waitTCPPorts(ctx, ports...)
	if err != nil {
		t.Fatal(err)
	}

	// wait for the node to start
	for start := time.Now(); time.Since(start) < 10*time.Second; time.Sleep(50 * time.Millisecond) {
		node.Client, err = rpc.Dial(conf.IPCEndpoint())
		if err == nil {
			break
		}
	}
	if node.Client == nil {
		t.Fatal(err)
	}

	// load info
	var info swarm.Info
	if err := node.Client.Call(&info, "bzz_info"); err != nil {
		t.Fatal(err)
	}
	node.Addr = net.JoinHostPort("127.0.0.1", info.Port)
	node.URL = "http://" + node.Addr

	var nodeInfo p2p.NodeInfo
	if err := node.Client.Call(&nodeInfo, "admin_nodeInfo"); err != nil {
		t.Fatal(err)
	}
	node.Enode = fmt.Sprintf("enode://%s@127.0.0.1:%s", nodeInfo.ID, p2pPort)

	return node
}

func newTestNode(t *testing.T, dir string) *testNode {

	conf, account := getTestAccount(t, dir)
	ks := keystore.NewKeyStore(path.Join(dir, "keystore"), 1<<18, 1)

	pk := decryptStoreAccount(ks, account.Address.Hex(), []string{testPassphrase})

	node := &testNode{Dir: dir, PrivateKey: pk}

	// assign ports
	ports, err := getAvailableTCPPorts(2)
	if err != nil {
		t.Fatal(err)
	}
	p2pPort := ports[0]
	httpPort := ports[1]

	// start the node
	node.Cmd = runSwarm(t,
		"--port", p2pPort,
		"--nodiscover",
		"--datadir", dir,
		"--ipcpath", conf.IPCPath,
		"--ens-api", "",
		"--bzzaccount", account.Address.String(),
		"--bzznetworkid", "321",
		"--bzzport", httpPort,
		"--verbosity", "6",
	)
	node.Cmd.InputLine(testPassphrase)
	defer func() {
		if t.Failed() {
			node.Shutdown()
		}
	}()

	ctx, cancel := context.WithTimeout(context.Background(), 30*time.Second)
	defer cancel()

	// ensure that all ports have active listeners
	// so that the next node will not get the same
	// when calling getAvailableTCPPorts
	err = waitTCPPorts(ctx, ports...)
	if err != nil {
		t.Fatal(err)
	}

	// wait for the node to start
	for start := time.Now(); time.Since(start) < 10*time.Second; time.Sleep(50 * time.Millisecond) {
		node.Client, err = rpc.Dial(conf.IPCEndpoint())
		if err == nil {
			break
		}
	}
	if node.Client == nil {
		t.Fatal(err)
	}

	// load info
	var info swarm.Info
	if err := node.Client.Call(&info, "bzz_info"); err != nil {
		t.Fatal(err)
	}
	node.Addr = net.JoinHostPort("127.0.0.1", info.Port)
	node.URL = "http://" + node.Addr

	var nodeInfo p2p.NodeInfo
	if err := node.Client.Call(&nodeInfo, "admin_nodeInfo"); err != nil {
		t.Fatal(err)
	}
	node.Enode = fmt.Sprintf("enode://%s@127.0.0.1:%s", nodeInfo.ID, p2pPort)
	node.IpcPath = conf.IPCPath

	return node
}

func (n *testNode) Shutdown() {
	if n.Cmd != nil {
		n.Cmd.Kill()
	}
}

// getAvailableTCPPorts returns a set of ports that
// nothing is listening on at the time.
//
// Function assignTCPPort cannot be called in sequence
// and guardantee that the same port will be returned in
// different calls as the listener is closed within the function,
// not after all listeners are started and selected unique
// available ports.
func getAvailableTCPPorts(count int) (ports []string, err error) {
	for i := 0; i < count; i++ {
		l, err := net.Listen("tcp", "127.0.0.1:0")
		if err != nil {
			return nil, err
		}
		// defer close in the loop to be sure the same port will not
		// be selected in the next iteration
		defer l.Close()

		_, port, err := net.SplitHostPort(l.Addr().String())
		if err != nil {
			return nil, err
		}
		ports = append(ports, port)
	}
	return ports, nil
}

// waitTCPPorts blocks until tcp connections can be
// established on all provided ports. It runs all
// ports dialers in parallel, and returns the first
// encountered error.
// See waitTCPPort also.
func waitTCPPorts(ctx context.Context, ports ...string) error {
	var err error
	// mu locks err variable that is assigned in
	// other goroutines
	var mu sync.Mutex

	// cancel is canceling all goroutines
	// when the firs error is returned
	// to prevent unnecessary waiting
	ctx, cancel := context.WithCancel(ctx)
	defer cancel()

	var wg sync.WaitGroup
	for _, port := range ports {
		wg.Add(1)
		go func(port string) {
			defer wg.Done()

			e := waitTCPPort(ctx, port)

			mu.Lock()
			defer mu.Unlock()
			if e != nil && err == nil {
				err = e
				cancel()
			}
		}(port)
	}
	wg.Wait()

	return err
}

// waitTCPPort blocks until tcp connection can be established
// ona provided port. It has a 3 minute timeout as maximum,
// to prevent long waiting, but it can be shortened with
// a provided context instance. Dialer has a 10 second timeout
// in every iteration, and connection refused error will be
// retried in 100 milliseconds periods.
func waitTCPPort(ctx context.Context, port string) error {
	ctx, cancel := context.WithTimeout(ctx, 3*time.Minute)
	defer cancel()

	for {
		c, err := (&net.Dialer{Timeout: 10 * time.Second}).DialContext(ctx, "tcp", "127.0.0.1:"+port)
		if err != nil {
			if operr, ok := err.(*net.OpError); ok {
				if syserr, ok := operr.Err.(*os.SyscallError); ok && syserr.Err == syscall.ECONNREFUSED {
					time.Sleep(100 * time.Millisecond)
					continue
				}
			}
			return err
		}
		return c.Close()
	}
}<|MERGE_RESOLUTION|>--- conflicted
+++ resolved
@@ -17,11 +17,8 @@
 package main
 
 import (
-<<<<<<< HEAD
+	"context"
 	"crypto/ecdsa"
-=======
-	"context"
->>>>>>> fb368723
 	"fmt"
 	"io/ioutil"
 	"net"
