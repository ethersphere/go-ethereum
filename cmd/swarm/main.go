--- conflicted
+++ resolved
@@ -225,13 +225,8 @@
 		utils.WSAllowedOriginsFlag,
 	}
 	app.Flags = append(app.Flags, rpcFlags...)
-<<<<<<< HEAD
-	app.Flags = append(app.Flags, debug.Flags...)
+	app.Flags = append(app.Flags, debugFlags...)
 	app.Flags = append(app.Flags, flags.Metrics...)
-=======
-	app.Flags = append(app.Flags, debugFlags...)
-	app.Flags = append(app.Flags, swarmmetrics.Flags...)
->>>>>>> 9cdd8129
 	app.Flags = append(app.Flags, flags.Tracing...)
 	app.Before = func(ctx *cli.Context) error {
 		runtime.GOMAXPROCS(runtime.NumCPU())
