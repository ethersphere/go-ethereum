// Copyright 2017 The go-ethereum Authors
// This file is part of go-ethereum.
//
// go-ethereum is free software: you can redistribute it and/or modify
// it under the terms of the GNU General Public License as published by
// the Free Software Foundation, either version 3 of the License, or
// (at your option) any later version.
//
// go-ethereum is distributed in the hope that it will be useful,
// but WITHOUT ANY WARRANTY; without even the implied warranty of
// MERCHANTABILITY or FITNESS FOR A PARTICULAR PURPOSE. See the
// GNU General Public License for more details.
//
// You should have received a copy of the GNU General Public License
// along with go-ethereum. If not, see <http://www.gnu.org/licenses/>.

package main

import (
	"crypto/ecdsa"
	"errors"
	"fmt"
	"io"
	"os"
	"reflect"
	"strings"
	"unicode"

	"github.com/ethereum/go-ethereum/common"
	cli "gopkg.in/urfave/cli.v1"

	"github.com/ethereum/go-ethereum/cmd/utils"
	"github.com/ethereum/go-ethereum/log"
	"github.com/ethereum/go-ethereum/node"
	"github.com/naoina/toml"

	bzzapi "github.com/ethersphere/swarm/api"
	"github.com/ethersphere/swarm/network"
)

var (
	//flag definition for the dumpconfig command
	DumpConfigCommand = cli.Command{
		Action:      utils.MigrateFlags(dumpConfig),
		Name:        "dumpconfig",
		Usage:       "Show configuration values",
		ArgsUsage:   "",
		Flags:       app.Flags,
		Category:    "MISCELLANEOUS COMMANDS",
		Description: `The dumpconfig command shows configuration values.`,
	}

	//flag definition for the config file command
	SwarmTomlConfigPathFlag = cli.StringFlag{
		Name:  "config",
		Usage: "TOML configuration file",
	}
)

//constants for environment variables
const (
	SwarmEnvAccount                 = "SWARM_ACCOUNT"
	SwarmEnvBzzKeyHex               = "SWARM_BZZ_KEY_HEX"
	SwarmEnvListenAddr              = "SWARM_LISTEN_ADDR"
	SwarmEnvPort                    = "SWARM_PORT"
	SwarmEnvNetworkID               = "SWARM_NETWORK_ID"
	SwarmEnvChequebookAddr          = "SWARM_CHEQUEBOOK_ADDR"
	SwarmEnvChequebookFactoryAddr   = "SWARM_SWAP_CHEQUEBOOK_FACTORY_ADDR"
	SwarmEnvSwapSkipDeposit         = "SWARM_SWAP_SKIP_DEPOSIT"
	SwarmEnvSwapDepositAmount       = "SWARM_SWAP_DEPOSIT_AMOUNT"
	SwarmEnvSwapEnable              = "SWARM_SWAP_ENABLE"
	SwarmEnvSwapBackendURL          = "SWARM_SWAP_BACKEND_URL"
	SwarmEnvSwapPaymentThreshold    = "SWARM_SWAP_PAYMENT_THRESHOLD"
	SwarmEnvSwapDisconnectThreshold = "SWARM_SWAP_DISCONNECT_THRESHOLD"
	SwarmNoPullSync                 = "SWARM_NO_PULL_SYNC"
	SwarmNoPushSync                 = "SWARM_NO_PUSH_SYNC"
	SwarmEnvSwapLogPath             = "SWARM_SWAP_LOG_PATH"
	SwarmEnvSwapLogLevel            = "SWARM_SWAP_LOG_LEVEL"
	SwarmEnvLightNodeEnable         = "SWARM_LIGHT_NODE_ENABLE"
	SwarmEnvENSAPI                  = "SWARM_ENS_API"
	SwarmEnvRNSAPI                  = "SWARM_RNS_API"
	SwarmEnvENSAddr                 = "SWARM_ENS_ADDR"
	SwarmEnvCORS                    = "SWARM_CORS"
	SwarmEnvBootnodes               = "SWARM_BOOTNODES"
	SwarmEnvPSSEnable               = "SWARM_PSS_ENABLE"
	SwarmEnvStorePath               = "SWARM_STORE_PATH"
	SwarmEnvStoreCapacity           = "SWARM_STORE_CAPACITY"
	SwarmEnvStoreCacheCapacity      = "SWARM_STORE_CACHE_CAPACITY"
	SwarmEnvBootnodeMode            = "SWARM_BOOTNODE_MODE"
	SwarmEnvNATInterface            = "SWARM_NAT_INTERFACE"
	SwarmAccessPassword             = "SWARM_ACCESS_PASSWORD"
	SwarmAutoDefaultPath            = "SWARM_AUTO_DEFAULTPATH"
	SwarmGlobalstoreAPI             = "SWARM_GLOBALSTORE_API"
	GethEnvDataDir                  = "GETH_DATADIR"
)

// These settings ensure that TOML keys use the same names as Go struct fields.
var tomlSettings = toml.Config{
	NormFieldName: func(rt reflect.Type, key string) string {
		return key
	},
	FieldToKey: func(rt reflect.Type, field string) string {
		return field
	},
	MissingField: func(rt reflect.Type, field string) error {
		link := ""
		if unicode.IsUpper(rune(rt.Name()[0])) && rt.PkgPath() != "main" {
			link = ", check github.com/ethersphere/swarm/api/config.go for available fields"
		}
		return fmt.Errorf("field '%s' is not defined in %s%s", field, rt.String(), link)
	},
}

//before booting the swarm node, build the configuration
func buildConfig(ctx *cli.Context) (config *bzzapi.Config, err error) {
	//start by creating a default config
	config = bzzapi.NewConfig()
	//first load settings from config file (if provided)
	config, err = configFileOverride(config, ctx)
	if err != nil {
		return nil, err
	}
	//override settings provided by flags
	config = flagsOverride(config, ctx)
	//validate configuration parameters
	err = validateConfig(config)

	return
}

//finally, after the configuration build phase is finished, initialize
func initSwarmNode(config *bzzapi.Config, stack *node.Node, ctx *cli.Context, nodeconfig *node.Config) error {
	//get the account for the provided swarm account
	var prvkey *ecdsa.PrivateKey
	config.BzzAccount, prvkey = getOrCreateAccount(ctx, stack)
	//set the resolved config path (geth --datadir)
	config.Path = expandPath(stack.InstanceDir())
	//finally, initialize the configuration
	err := config.Init(prvkey, nodeconfig.NodeKey())
	if err != nil {
		return err
	}
	//configuration phase completed here
	log.Debug("Starting Swarm with the following parameters:")
	//after having created the config, print it to screen
	log.Debug(printConfig(config))
	return nil
}

//configFileOverride overrides the current config with the config file, if a config file has been provided
func configFileOverride(config *bzzapi.Config, ctx *cli.Context) (*bzzapi.Config, error) {
	var err error

	//only do something if the -config flag has been set
	if ctx.GlobalIsSet(SwarmTomlConfigPathFlag.Name) {
		var filepath string
		if filepath = ctx.GlobalString(SwarmTomlConfigPathFlag.Name); filepath == "" {
			utils.Fatalf("Config file flag provided with invalid file path")
		}
		var f *os.File
		f, err = os.Open(filepath)
		if err != nil {
			return nil, err
		}
		defer f.Close()

		//decode the TOML file into a Config struct
		//note that we are decoding into the existing defaultConfig;
		//if an entry is not present in the file, the default entry is kept
		err = tomlSettings.NewDecoder(f).Decode(&config)
		// Add file name to errors that have a line number.
		if _, ok := err.(*toml.LineError); ok {
			err = errors.New(filepath + ", " + err.Error())
		}
	}
	return config, err
}

// flagsOverride overrides the current config with whatever is provided through flags (cli or env vars)
// most values are not allowed a zero value (empty string), if not otherwise noted
func flagsOverride(currentConfig *bzzapi.Config, ctx *cli.Context) *bzzapi.Config {
	if keyid := ctx.GlobalString(SwarmAccountFlag.Name); keyid != "" {
		currentConfig.BzzAccount = keyid
	}
	if chbookaddr := ctx.GlobalString(SwarmSwapChequebookAddrFlag.Name); chbookaddr != "" {
		currentConfig.Contract = common.HexToAddress(chbookaddr)
	}
	if chequebookFactoryAddress := ctx.GlobalString(SwarmSwapChequebookFactoryFlag.Name); chequebookFactoryAddress != "" {
		currentConfig.SwapChequebookFactory = common.HexToAddress(chequebookFactoryAddress)
	}
	networkid := ctx.GlobalUint64(SwarmNetworkIdFlag.Name)
	if networkid != 0 && networkid != network.DefaultNetworkID {
		currentConfig.NetworkID = networkid
	}
	if ctx.GlobalIsSet(utils.DataDirFlag.Name) {
		if datadir := ctx.GlobalString(utils.DataDirFlag.Name); datadir != "" {
			currentConfig.Path = expandPath(datadir)
		}
	}
	bzzport := ctx.GlobalString(SwarmPortFlag.Name)
	if len(bzzport) > 0 {
		currentConfig.Port = bzzport
	}
	if bzzaddr := ctx.GlobalString(SwarmListenAddrFlag.Name); bzzaddr != "" {
		currentConfig.ListenAddr = bzzaddr
	}
	if ctx.GlobalIsSet(SwarmSwapEnabledFlag.Name) {
		currentConfig.SwapEnabled = true
	}
	if swapBackendURL := ctx.GlobalString(SwarmSwapBackendURLFlag.Name); swapBackendURL != "" {
		currentConfig.SwapBackendURL = swapBackendURL
	}
	if swapLogPath := ctx.GlobalString(SwarmSwapLogPathFlag.Name); currentConfig.SwapEnabled && swapLogPath != "" {
		currentConfig.SwapLogPath = swapLogPath
	}
	if swapLogLevel := ctx.GlobalInt(SwarmSwapLogLevelFlag.Name); currentConfig.SwapEnabled && swapLogLevel != 0 {
		currentConfig.SwapLogLevel = swapLogLevel
	}

	if skipDeposit := ctx.GlobalBool(SwarmSwapSkipDepositFlag.Name); skipDeposit {
		currentConfig.SwapSkipDeposit = true
	}
	if deposit := ctx.GlobalUint64(SwarmSwapDepositAmountFlag.Name); deposit != 0 {
		currentConfig.SwapDepositAmount = deposit
	}
	if paymentThreshold := ctx.GlobalUint64(SwarmSwapPaymentThresholdFlag.Name); paymentThreshold != 0 {
		currentConfig.SwapPaymentThreshold = paymentThreshold
	}
	if disconnectThreshold := ctx.GlobalUint64(SwarmSwapDisconnectThresholdFlag.Name); disconnectThreshold != 0 {
		currentConfig.SwapDisconnectThreshold = disconnectThreshold
	}
<<<<<<< HEAD
	if ctx.GlobalIsSet(SwarmNoSyncFlag.Name) {
		val := !ctx.GlobalBool(SwarmNoSyncFlag.Name)
		currentConfig.SyncEnabled, currentConfig.PushSyncEnabled = val, true // if the flag is set (true) - push and pull sync should be disabled
=======
	if ctx.GlobalIsSet(SwarmNoPullSyncFlag.Name) {
		currentConfig.PullSyncEnabled = !ctx.GlobalBool(SwarmNoPullSyncFlag.Name) // if the flag is set (true) - pull sync should be disabled
	}
	if ctx.GlobalIsSet(SwarmNoPushSyncFlag.Name) {
		currentConfig.PushSyncEnabled = !ctx.GlobalBool(SwarmNoPushSyncFlag.Name) // if the flag is set (true) - push sync should be disabled
>>>>>>> 56f0aae6
	}
	if ctx.GlobalIsSet(SwarmLightNodeEnabled.Name) {
		currentConfig.LightNodeEnabled = true
	}
	if ctx.GlobalIsSet(EnsAPIFlag.Name) {
		ensAPIs := ctx.GlobalStringSlice(EnsAPIFlag.Name)
		// preserve backward compatibility to disable ENS with --ens-api=""
		if len(ensAPIs) == 1 && ensAPIs[0] == "" {
			ensAPIs = nil
		}
		for i := range ensAPIs {
			ensAPIs[i] = expandPath(ensAPIs[i])
		}
		currentConfig.EnsAPIs = ensAPIs
	}
	if rns := ctx.GlobalString(RnsAPIFlag.Name); rns != "" {
		currentConfig.RnsAPI = rns
	}
	if cors := ctx.GlobalString(CorsStringFlag.Name); cors != "" {
		currentConfig.Cors = cors
	}
	if storePath := ctx.GlobalString(SwarmStorePath.Name); storePath != "" {
		currentConfig.ChunkDbPath = storePath
	}
	if storeCapacity := ctx.GlobalUint64(SwarmStoreCapacity.Name); storeCapacity != 0 {
		currentConfig.DbCapacity = storeCapacity
	}
	if ctx.GlobalIsSet(SwarmStoreCacheCapacity.Name) {
		currentConfig.CacheCapacity = ctx.GlobalUint(SwarmStoreCacheCapacity.Name)
	}
	if ctx.GlobalIsSet(SwarmBootnodeModeFlag.Name) {
		currentConfig.BootnodeMode = ctx.GlobalBool(SwarmBootnodeModeFlag.Name)
	}
	if ctx.GlobalIsSet(SwarmDisableAutoConnectFlag.Name) {
		currentConfig.DisableAutoConnect = ctx.GlobalBool(SwarmDisableAutoConnectFlag.Name)
	}
	if ctx.GlobalIsSet(SwarmGlobalStoreAPIFlag.Name) {
		currentConfig.GlobalStoreAPI = ctx.GlobalString(SwarmGlobalStoreAPIFlag.Name)
	}
	if ctx.GlobalBool(SwarmEnablePinningFlag.Name) {
		currentConfig.EnablePinning = true
	}
	if ctx.GlobalBool(SwarmGlobalPinnerFlag.Name) {
		currentConfig.GlobalPinner = true
	}
	if recoveryPublisher := ctx.GlobalString(SwarmRecoveryPublisherFlag.Name); recoveryPublisher != "" {
		currentConfig.RecoveryPublisher = recoveryPublisher
	}
	return currentConfig
}

// dumpConfig is the dumpconfig command.
// writes a default config to STDOUT
func dumpConfig(ctx *cli.Context) error {
	cfg, err := buildConfig(ctx)
	if err != nil {
		utils.Fatalf(fmt.Sprintf("Uh oh - dumpconfig triggered an error %v", err))
	}
	comment := ""
	out, err := tomlSettings.Marshal(&cfg)
	if err != nil {
		return err
	}
	io.WriteString(os.Stdout, comment)
	os.Stdout.Write(out)
	return nil
}

//validate configuration parameters
func validateConfig(cfg *bzzapi.Config) (err error) {
	for _, ensAPI := range cfg.EnsAPIs {
		if ensAPI != "" {
			if err := validateEnsAPIs(ensAPI); err != nil {
				return fmt.Errorf("invalid format [tld:][contract-addr@]url for ENS API endpoint configuration %q: %v", ensAPI, err)
			}
		}
	}
	return nil
}

//validate EnsAPIs configuration parameter
func validateEnsAPIs(s string) (err error) {
	// missing contract address
	if strings.HasPrefix(s, "@") {
		return errors.New("missing contract address")
	}
	// missing url
	if strings.HasSuffix(s, "@") {
		return errors.New("missing url")
	}
	// missing tld
	if strings.HasPrefix(s, ":") {
		return errors.New("missing tld")
	}
	// missing url
	if strings.HasSuffix(s, ":") {
		return errors.New("missing url")
	}
	return nil
}

//print a Config as string
func printConfig(config *bzzapi.Config) string {
	out, err := tomlSettings.Marshal(&config)
	if err != nil {
		return fmt.Sprintf("Something is not right with the configuration: %v", err)
	}
	return string(out)
}<|MERGE_RESOLUTION|>--- conflicted
+++ resolved
@@ -229,17 +229,11 @@
 	if disconnectThreshold := ctx.GlobalUint64(SwarmSwapDisconnectThresholdFlag.Name); disconnectThreshold != 0 {
 		currentConfig.SwapDisconnectThreshold = disconnectThreshold
 	}
-<<<<<<< HEAD
-	if ctx.GlobalIsSet(SwarmNoSyncFlag.Name) {
-		val := !ctx.GlobalBool(SwarmNoSyncFlag.Name)
-		currentConfig.SyncEnabled, currentConfig.PushSyncEnabled = val, true // if the flag is set (true) - push and pull sync should be disabled
-=======
 	if ctx.GlobalIsSet(SwarmNoPullSyncFlag.Name) {
 		currentConfig.PullSyncEnabled = !ctx.GlobalBool(SwarmNoPullSyncFlag.Name) // if the flag is set (true) - pull sync should be disabled
 	}
 	if ctx.GlobalIsSet(SwarmNoPushSyncFlag.Name) {
 		currentConfig.PushSyncEnabled = !ctx.GlobalBool(SwarmNoPushSyncFlag.Name) // if the flag is set (true) - push sync should be disabled
->>>>>>> 56f0aae6
 	}
 	if ctx.GlobalIsSet(SwarmLightNodeEnabled.Name) {
 		currentConfig.LightNodeEnabled = true
