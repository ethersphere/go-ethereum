--- conflicted
+++ resolved
@@ -49,14 +49,10 @@
 
 const (
 	ClientIdentifier = "Geth"
-<<<<<<< HEAD
-	Version          = "1.0.0"
-=======
 	Version          = "1.0.1"
 	VersionMajor     = 1
 	VersionMinor     = 0
 	VersionPatch     = 1
->>>>>>> e1da1244
 )
 
 var (
@@ -381,12 +377,9 @@
 
 func run(ctx *cli.Context) {
 	utils.CheckLegalese(ctx.GlobalString(utils.DataDirFlag.Name))
-<<<<<<< HEAD
-=======
 	if ctx.GlobalBool(utils.OlympicFlag.Name) {
 		utils.InitOlympic()
 	}
->>>>>>> e1da1244
 
 	cfg := utils.MakeEthConfig(ClientIdentifier, nodeNameVersion, ctx)
 	cfg.ExtraData = makeDefaultExtra()
@@ -403,17 +396,6 @@
 
 func attach(ctx *cli.Context) {
 	utils.CheckLegalese(ctx.GlobalString(utils.DataDirFlag.Name))
-<<<<<<< HEAD
-
-	// Wrap the standard output with a colorified stream (windows)
-	if isatty.IsTerminal(os.Stdout.Fd()) {
-		if pr, pw, err := os.Pipe(); err == nil {
-			go io.Copy(colorable.NewColorableStdout(), pr)
-			os.Stdout = pw
-		}
-	}
-=======
->>>>>>> e1da1244
 
 	var client comms.EthereumClient
 	var err error
@@ -446,17 +428,6 @@
 
 func console(ctx *cli.Context) {
 	utils.CheckLegalese(ctx.GlobalString(utils.DataDirFlag.Name))
-<<<<<<< HEAD
-
-	// Wrap the standard output with a colorified stream (windows)
-	if isatty.IsTerminal(os.Stdout.Fd()) {
-		if pr, pw, err := os.Pipe(); err == nil {
-			go io.Copy(colorable.NewColorableStdout(), pr)
-			os.Stdout = pw
-		}
-	}
-=======
->>>>>>> e1da1244
 
 	cfg := utils.MakeEthConfig(ClientIdentifier, nodeNameVersion, ctx)
 	ethereum, err := eth.New(cfg)
@@ -550,11 +521,7 @@
 	cfg := utils.MakeEthConfig(ClientIdentifier, nodeNameVersion, ctx)
 	utils.CheckLegalese(cfg.DataDir)
 
-<<<<<<< HEAD
-	blockDb, err := ethdb.NewLDBDatabase(filepath.Join(cfg.DataDir, "blockchain"))
-=======
 	blockDb, err := ethdb.NewLDBDatabase(filepath.Join(cfg.DataDir, "blockchain"), cfg.DatabaseCache)
->>>>>>> e1da1244
 	if err != nil {
 		glog.Fatalln("could not open db:", err)
 	}
