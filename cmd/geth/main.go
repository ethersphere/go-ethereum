--- conflicted
+++ resolved
@@ -31,10 +31,6 @@
 	"github.com/codegangsta/cli"
 	"github.com/ethereum/ethash"
 	"github.com/ethereum/go-ethereum/cmd/utils"
-<<<<<<< HEAD
-=======
-	"github.com/ethereum/go-ethereum/common"
->>>>>>> 2aa9cabf
 	"github.com/ethereum/go-ethereum/eth"
 	"github.com/ethereum/go-ethereum/logger"
 	"github.com/ethereum/go-ethereum/logger/glog"
@@ -431,10 +427,7 @@
 func console(ctx *cli.Context) {
 	// Create and start the node based on the CLI flags
 	node := utils.MakeSystemNode(ClientIdentifier, nodeNameVersion, makeDefaultExtra(), ctx)
-<<<<<<< HEAD
-
-=======
->>>>>>> 2aa9cabf
+
 	startNode(ctx, node)
 
 	// Attach to the newly started node, and either execute script or become interactive
@@ -453,10 +446,7 @@
 	node.Stop()
 }
 
-<<<<<<< HEAD
-=======
 // execScripts starts a new geth node based on the CLI flags, and executes each
->>>>>>> 2aa9cabf
 // of the JavaScript files specified as command arguments.
 func execScripts(ctx *cli.Context) {
 	// Create and start the node based on the CLI flags
@@ -476,52 +466,14 @@
 	node.Stop()
 }
 
-<<<<<<< HEAD
 // startNode unlocks any requested accounts the boots up the system node
 // starts all registered protocols and
 // starts the RPC/IPC interfaces and the
-=======
-func unlockAccount(ctx *cli.Context, accman *accounts.Manager, address string, i int, passwords []string) (common.Address, string) {
-	// Try to unlock the specified account a few times
-	account := utils.MakeAddress(accman, address)
-
-	for trials := 0; trials < 3; trials++ {
-		prompt := fmt.Sprintf("Unlocking account %s | Attempt %d/%d", address, trials+1, 3)
-		password := getPassPhrase(prompt, false, i, passwords)
-		if err := accman.Unlock(account, password); err == nil {
-			return account, password
-		}
-	}
-	// All trials expended to unlock account, bail out
-	utils.Fatalf("Failed to unlock account: %s", address)
-	return common.Address{}, ""
-}
-
-// startNode boots up the system node and all registered protocols, after which
-// it unlocks any requested accounts, and starts the RPC/IPC interfaces and the
->>>>>>> 2aa9cabf
 // miner.
 func startNode(ctx *cli.Context, stack *node.Node) {
 	// Start up the node itself
 	utils.StartNode(stack)
-<<<<<<< HEAD
-=======
-
-	// Unlock any account specifically requested
-	var ethereum *eth.Ethereum
-	if _, err := stack.SingletonService(&ethereum); err != nil {
-		utils.Fatalf("ethereum service not running: %v", err)
-	}
-	accman := ethereum.AccountManager()
-	passwords := utils.MakePasswordList(ctx)
-
-	accounts := strings.Split(ctx.GlobalString(utils.UnlockedAccountFlag.Name), ",")
-	for i, account := range accounts {
-		if trimmed := strings.TrimSpace(account); trimmed != "" {
-			unlockAccount(ctx, accman, trimmed, i, passwords)
-		}
-	}
->>>>>>> 2aa9cabf
+
 	// Start auxiliary services if enabled.
 	if !ctx.GlobalBool(utils.IPCDisabledFlag.Name) {
 		if err := utils.StartIPC(stack, ctx); err != nil {
@@ -555,45 +507,10 @@
 	}
 }
 
-<<<<<<< HEAD
 // accountCreate creates a new account into the keystore defined by the CLI flags.
 func accountCreate(ctx *cli.Context) {
 	accman := utils.MakeAccountManager(ctx)
 	password := utils.GetPassPhrase("Your new account is locked with a password. Please give a password. Do not forget this password.", true, 0, utils.MakePasswordList(ctx))
-=======
-// getPassPhrase retrieves the passwor associated with an account, either fetched
-// from a list of preloaded passphrases, or requested interactively from the user.
-func getPassPhrase(prompt string, confirmation bool, i int, passwords []string) string {
-	// If a list of passwords was supplied, retrieve from them
-	if len(passwords) > 0 {
-		if i < len(passwords) {
-			return passwords[i]
-		}
-		return passwords[len(passwords)-1]
-	}
-	// Otherwise prompt the user for the password
-	fmt.Println(prompt)
-	password, err := utils.PromptPassword("Passphrase: ", true)
-	if err != nil {
-		utils.Fatalf("Failed to read passphrase: %v", err)
-	}
-	if confirmation {
-		confirm, err := utils.PromptPassword("Repeat passphrase: ", false)
-		if err != nil {
-			utils.Fatalf("Failed to read passphrase confirmation: %v", err)
-		}
-		if password != confirm {
-			utils.Fatalf("Passphrases do not match")
-		}
-	}
-	return password
-}
-
-// accountCreate creates a new account into the keystore defined by the CLI flags.
-func accountCreate(ctx *cli.Context) {
-	accman := utils.MakeAccountManager(ctx)
-	password := getPassPhrase("Your new account is locked with a password. Please give a password. Do not forget this password.", true, 0, utils.MakePasswordList(ctx))
->>>>>>> 2aa9cabf
 
 	account, err := accman.NewAccount(password)
 	if err != nil {
@@ -610,13 +527,8 @@
 	}
 	accman := utils.MakeAccountManager(ctx)
 
-<<<<<<< HEAD
 	account, oldPassword := utils.UnlockAccount(ctx, accman, ctx.Args().First(), 0, nil)
 	newPassword := utils.GetPassPhrase("Please give a new password. Do not forget this password.", true, 0, nil)
-=======
-	account, oldPassword := unlockAccount(ctx, accman, ctx.Args().First(), 0, nil)
-	newPassword := getPassPhrase("Please give a new password. Do not forget this password.", true, 0, nil)
->>>>>>> 2aa9cabf
 	if err := accman.Update(account, oldPassword, newPassword); err != nil {
 		utils.Fatalf("Could not update the account: %v", err)
 	}
@@ -633,11 +545,7 @@
 	}
 
 	accman := utils.MakeAccountManager(ctx)
-<<<<<<< HEAD
 	passphrase := utils.GetPassPhrase("", false, 0, utils.MakePasswordList(ctx))
-=======
-	passphrase := getPassPhrase("", false, 0, utils.MakePasswordList(ctx))
->>>>>>> 2aa9cabf
 
 	acct, err := accman.ImportPreSaleKey(keyJson, passphrase)
 	if err != nil {
@@ -652,11 +560,7 @@
 		utils.Fatalf("keyfile must be given as argument")
 	}
 	accman := utils.MakeAccountManager(ctx)
-<<<<<<< HEAD
 	passphrase := utils.GetPassPhrase("Your new account is locked with a password. Please give a password. Do not forget this password.", true, 0, utils.MakePasswordList(ctx))
-=======
-	passphrase := getPassPhrase("Your new account is locked with a password. Please give a password. Do not forget this password.", true, 0, utils.MakePasswordList(ctx))
->>>>>>> 2aa9cabf
 	acct, err := accman.Import(keyfile, passphrase)
 	if err != nil {
 		utils.Fatalf("Could not create the account: %v", err)
