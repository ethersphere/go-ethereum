--- conflicted
+++ resolved
@@ -391,13 +391,7 @@
 		ethereum,
 		ctx.GlobalString(utils.JSpathFlag.Name),
 		ctx.GlobalString(utils.RPCCORSDomainFlag.Name),
-<<<<<<< HEAD
-		utils.IpcSocketPath(ctx),
-		ctx.GlobalBool(utils.SwarmEnabledFlag.Name),
-		ctx.GlobalString(utils.SwarmProxyPortFlag.Name),
-=======
 		client,
->>>>>>> f346ac37
 		true,
 		nil,
 	)
@@ -426,13 +420,7 @@
 		ethereum,
 		ctx.GlobalString(utils.JSpathFlag.Name),
 		ctx.GlobalString(utils.RPCCORSDomainFlag.Name),
-<<<<<<< HEAD
-		utils.IpcSocketPath(ctx),
-		ctx.GlobalBool(utils.SwarmEnabledFlag.Name),
-		ctx.GlobalString(utils.SwarmProxyPortFlag.Name),
-=======
 		client,
->>>>>>> f346ac37
 		false,
 		nil,
 	)
