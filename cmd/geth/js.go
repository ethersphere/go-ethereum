--- conflicted
+++ resolved
@@ -148,23 +148,14 @@
 	return begin, completionWords, end
 }
 
-<<<<<<< HEAD
-func newLightweightJSRE(docRoot string, client comms.EthereumClient, interactive bool, f xeth.Frontend) *jsre {
-=======
 func newLightweightJSRE(libPath string, client comms.EthereumClient, interactive bool) *jsre {
->>>>>>> e1da1244
 	js := &jsre{ps1: "> "}
 	js.wait = make(chan *big.Int)
 	js.client = client
 
 	// update state in separare forever blocks
-<<<<<<< HEAD
-	js.re = re.New(docRoot)
-	if err := js.apiBindings(f); err != nil {
-=======
 	js.re = re.New(libPath)
 	if err := js.apiBindings(js); err != nil {
->>>>>>> e1da1244
 		utils.Fatalf("Unable to initialize console - %v", err)
 	}
 
