--- conflicted
+++ resolved
@@ -91,11 +91,7 @@
 	return testREPL(t, nil)
 }
 
-<<<<<<< HEAD
 func testREPL(t *testing.T, config func(*node.Node)) (string, *testjethre, *node.Node) {
-=======
-func testREPL(t *testing.T, config func(*eth.Config)) (string, *testjethre, *node.Node) {
->>>>>>> a0d203a8
 	tmp, err := ioutil.TempDir("", "geth-test")
 	if err != nil {
 		t.Fatal(err)
@@ -111,25 +107,15 @@
 
 	db, _ := ethdb.NewMemDatabase()
 	core.WriteGenesisBlockForTesting(db, core.GenesisAccount{common.HexToAddress(testAddress), common.String2Big(testBalance)})
-<<<<<<< HEAD
 	coinbase := common.HexToAddress(testAddress)
-=======
->>>>>>> a0d203a8
 
 	ethConf := &eth.Config{
 		TestGenesisState: db,
 		AccountManager:   accman,
 		DocRoot:          "/",
 		SolcPath:         testSolcPath,
-<<<<<<< HEAD
 		Etherbase:        coinbase,
 		PowTest:          true,
-=======
-		PowTest:          true,
-	}
-	if config != nil {
-		config(ethConf)
->>>>>>> a0d203a8
 	}
 	if err := stack.Register(func(ctx *node.ServiceContext) (node.Service, error) { return eth.New(ctx, ethConf) }); err != nil {
 		t.Fatalf("failed to register ethereum protocol: %v", err)
