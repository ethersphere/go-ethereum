--- conflicted
+++ resolved
@@ -193,13 +193,9 @@
 	for i, name := range names {
 		switch strings.ToLower(strings.TrimSpace(name)) {
 		case shared.AdminApiName:
-<<<<<<< HEAD
-			apis[i] = NewAdminApi(xeth, eth, codec)
+			apis[i] = NewAdminApi(xeth, stack, codec)
 		case shared.BzzApiName:
-			apis[i] = NewBzzApi(xeth, eth, codec)
-=======
-			apis[i] = NewAdminApi(xeth, stack, codec)
->>>>>>> e4f76960
+			apis[i] = NewBzzApi(stack, codec)
 		case shared.DebugApiName:
 			apis[i] = NewDebugApi(xeth, eth, codec)
 		case shared.DbApiName:
