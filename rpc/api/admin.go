// Copyright 2015 The go-ethereum Authors
// This file is part of the go-ethereum library.
//
// The go-ethereum library is free software: you can redistribute it and/or modify
// it under the terms of the GNU Lesser General Public License as published by
// the Free Software Foundation, either version 3 of the License, or
// (at your option) any later version.
//
// The go-ethereum library is distributed in the hope that it will be useful,
// but WITHOUT ANY WARRANTY; without even the implied warranty of
// MERCHANTABILITY or FITNESS FOR A PARTICULAR PURPOSE. See the
// GNU Lesser General Public License for more details.
//
// You should have received a copy of the GNU Lesser General Public License
// along with the go-ethereum library. If not, see <http://www.gnu.org/licenses/>.

package api

import (
	"fmt"
	"io"
	"math/big"
	"os"
	"time"

	"github.com/ethereum/go-ethereum/bzz"
	"github.com/ethereum/go-ethereum/common"
	"github.com/ethereum/go-ethereum/common/compiler"
	"github.com/ethereum/go-ethereum/common/natspec"
	"github.com/ethereum/go-ethereum/common/registrar"
	"github.com/ethereum/go-ethereum/core"
	"github.com/ethereum/go-ethereum/core/types"
	"github.com/ethereum/go-ethereum/crypto"
	"github.com/ethereum/go-ethereum/eth"
	"github.com/ethereum/go-ethereum/logger/glog"
	"github.com/ethereum/go-ethereum/rlp"
	"github.com/ethereum/go-ethereum/rpc/codec"
	"github.com/ethereum/go-ethereum/rpc/comms"
	"github.com/ethereum/go-ethereum/rpc/shared"
	"github.com/ethereum/go-ethereum/rpc/useragent"
	"github.com/ethereum/go-ethereum/xeth"
)

const (
	AdminApiversion = "1.0"
	importBatchSize = 2500
)

var (
	// mapping between methods and handlers
	AdminMapping = map[string]adminhandler{
		"admin_addPeer":            (*adminApi).AddPeer,
		"admin_peers":              (*adminApi).Peers,
		"admin_nodeInfo":           (*adminApi).NodeInfo,
		"admin_exportChain":        (*adminApi).ExportChain,
		"admin_importChain":        (*adminApi).ImportChain,
		"admin_verbosity":          (*adminApi).Verbosity,
		"admin_setSolc":            (*adminApi).SetSolc,
		"admin_datadir":            (*adminApi).DataDir,
		"admin_startRPC":           (*adminApi).StartRPC,
		"admin_stopRPC":            (*adminApi).StopRPC,
		"admin_setGlobalRegistrar": (*adminApi).SetGlobalRegistrar,
		"admin_setHashReg":         (*adminApi).SetHashReg,
		"admin_setUrlHint":         (*adminApi).SetUrlHint,
		"admin_saveInfo":           (*adminApi).SaveInfo,
		"admin_register":           (*adminApi).Register,
		"admin_registerUrl":        (*adminApi).RegisterUrl,
		"admin_startNatSpec":       (*adminApi).StartNatSpec,
		"admin_stopNatSpec":        (*adminApi).StopNatSpec,
		"admin_getContractInfo":    (*adminApi).GetContractInfo,
		"admin_httpGet":            (*adminApi).HttpGet,
		"admin_sleepBlocks":        (*adminApi).SleepBlocks,
		"admin_sleep":              (*adminApi).Sleep,
		"admin_enableUserAgent":    (*adminApi).EnableUserAgent,
	}
)

// admin callback handler
type adminhandler func(*adminApi, *shared.Request) (interface{}, error)

// admin api provider
type adminApi struct {
	xeth     *xeth.XEth
	ethereum *eth.Ethereum
	codec    codec.Codec
	coder    codec.ApiCoder
}

// create a new admin api instance
<<<<<<< HEAD
func NewAdminApi(xeth *xeth.XEth, ethereum *eth.Ethereum, codec codec.Codec, docRoot string) *adminApi {
	ds := docserver.New(docRoot)
	if ethereum.Swarm != nil {
		ds.RegisterScheme("bzz", &bzz.RoundTripper{
			Port: ethereum.Swarm.ProxyPort(),
		})
	}
=======
func NewAdminApi(xeth *xeth.XEth, ethereum *eth.Ethereum, codec codec.Codec) *adminApi {
>>>>>>> da669686
	return &adminApi{
		xeth:     xeth,
		ethereum: ethereum,
		codec:    codec,
		coder:    codec.New(nil),
<<<<<<< HEAD
		docRoot:  docRoot,
		ds:       ds,
=======
>>>>>>> da669686
	}
}

// collection with supported methods
func (self *adminApi) Methods() []string {
	methods := make([]string, len(AdminMapping))
	i := 0
	for k := range AdminMapping {
		methods[i] = k
		i++
	}
	return methods
}

// Execute given request
func (self *adminApi) Execute(req *shared.Request) (interface{}, error) {
	if callback, ok := AdminMapping[req.Method]; ok {
		return callback(self, req)
	}

	return nil, &shared.NotImplementedError{req.Method}
}

func (self *adminApi) Name() string {
	return shared.AdminApiName
}

func (self *adminApi) ApiVersion() string {
	return AdminApiversion
}

func (self *adminApi) AddPeer(req *shared.Request) (interface{}, error) {
	args := new(AddPeerArgs)
	if err := self.coder.Decode(req.Params, &args); err != nil {
		return nil, shared.NewDecodeParamError(err.Error())
	}

	err := self.ethereum.AddPeer(args.Url)
	if err == nil {
		return true, nil
	}
	return false, err
}

func (self *adminApi) Peers(req *shared.Request) (interface{}, error) {
	return self.ethereum.Network().PeersInfo(), nil
}

func (self *adminApi) NodeInfo(req *shared.Request) (interface{}, error) {
	return self.ethereum.Network().NodeInfo(), nil
}

func (self *adminApi) DataDir(req *shared.Request) (interface{}, error) {
	return self.ethereum.DataDir, nil
}

func hasAllBlocks(chain *core.BlockChain, bs []*types.Block) bool {
	for _, b := range bs {
		if !chain.HasBlock(b.Hash()) {
			return false
		}
	}
	return true
}

func (self *adminApi) ImportChain(req *shared.Request) (interface{}, error) {
	args := new(ImportExportChainArgs)
	if err := self.coder.Decode(req.Params, &args); err != nil {
		return nil, shared.NewDecodeParamError(err.Error())
	}

	fh, err := os.Open(args.Filename)
	if err != nil {
		return false, err
	}
	defer fh.Close()
	stream := rlp.NewStream(fh, 0)

	// Run actual the import.
	blocks := make(types.Blocks, importBatchSize)
	n := 0
	for batch := 0; ; batch++ {

		i := 0
		for ; i < importBatchSize; i++ {
			var b types.Block
			if err := stream.Decode(&b); err == io.EOF {
				break
			} else if err != nil {
				return false, fmt.Errorf("at block %d: %v", n, err)
			}
			blocks[i] = &b
			n++
		}
		if i == 0 {
			break
		}
		// Import the batch.
		if hasAllBlocks(self.ethereum.BlockChain(), blocks[:i]) {
			continue
		}
		if _, err := self.ethereum.BlockChain().InsertChain(blocks[:i]); err != nil {
			return false, fmt.Errorf("invalid block %d: %v", n, err)
		}
	}
	return true, nil
}

func (self *adminApi) ExportChain(req *shared.Request) (interface{}, error) {
	args := new(ImportExportChainArgs)
	if err := self.coder.Decode(req.Params, &args); err != nil {
		return nil, shared.NewDecodeParamError(err.Error())
	}

	fh, err := os.OpenFile(args.Filename, os.O_CREATE|os.O_WRONLY|os.O_TRUNC, os.ModePerm)
	if err != nil {
		return false, err
	}
	defer fh.Close()
	if err := self.ethereum.BlockChain().Export(fh); err != nil {
		return false, err
	}

	return true, nil
}

func (self *adminApi) Verbosity(req *shared.Request) (interface{}, error) {
	args := new(VerbosityArgs)
	if err := self.coder.Decode(req.Params, &args); err != nil {
		return nil, shared.NewDecodeParamError(err.Error())
	}

	glog.SetV(args.Level)
	return true, nil
}

func (self *adminApi) SetSolc(req *shared.Request) (interface{}, error) {
	args := new(SetSolcArgs)
	if err := self.coder.Decode(req.Params, &args); err != nil {
		return nil, shared.NewDecodeParamError(err.Error())
	}

	solc, err := self.xeth.SetSolc(args.Path)
	if err != nil {
		return nil, err
	}
	return solc.Info(), nil
}

func (self *adminApi) StartRPC(req *shared.Request) (interface{}, error) {
	args := new(StartRPCArgs)
	if err := self.coder.Decode(req.Params, &args); err != nil {
		return nil, shared.NewDecodeParamError(err.Error())
	}

	cfg := comms.HttpConfig{
		ListenAddress: args.ListenAddress,
		ListenPort:    args.ListenPort,
		CorsDomain:    args.CorsDomain,
	}

	apis, err := ParseApiString(args.Apis, self.codec, self.xeth, self.ethereum)
	if err != nil {
		return false, err
	}

	err = comms.StartHttp(cfg, self.codec, Merge(apis...))
	if err == nil {
		return true, nil
	}
	return false, err
}

func (self *adminApi) StopRPC(req *shared.Request) (interface{}, error) {
	comms.StopHttp()
	return true, nil
}

func (self *adminApi) SleepBlocks(req *shared.Request) (interface{}, error) {
	args := new(SleepBlocksArgs)
	if err := self.coder.Decode(req.Params, &args); err != nil {
		return nil, shared.NewDecodeParamError(err.Error())
	}
	var timer <-chan time.Time
	var height *big.Int
	var err error
	if args.Timeout > 0 {
		timer = time.NewTimer(time.Duration(args.Timeout) * time.Second).C
	}

	height = new(big.Int).Add(self.xeth.CurrentBlock().Number(), big.NewInt(args.N))
	height, err = sleepBlocks(self.xeth.UpdateState(), height, timer)
	if err != nil {
		return nil, err
	}
	return height.Uint64(), nil
}

func sleepBlocks(wait chan *big.Int, height *big.Int, timer <-chan time.Time) (newHeight *big.Int, err error) {
	wait <- height
	select {
	case <-timer:
		// if times out make sure the xeth loop does not block
		go func() {
			select {
			case wait <- nil:
			case <-wait:
			}
		}()
		return nil, fmt.Errorf("timeout")
	case newHeight = <-wait:
	}
	return
}

func (self *adminApi) Sleep(req *shared.Request) (interface{}, error) {
	args := new(SleepArgs)
	if err := self.coder.Decode(req.Params, &args); err != nil {
		return nil, shared.NewDecodeParamError(err.Error())
	}
	time.Sleep(time.Duration(args.S) * time.Second)
	return nil, nil
}

func (self *adminApi) SetGlobalRegistrar(req *shared.Request) (interface{}, error) {
	args := new(SetGlobalRegistrarArgs)
	if err := self.coder.Decode(req.Params, &args); err != nil {
		return nil, shared.NewDecodeParamError(err.Error())
	}

	sender := common.HexToAddress(args.ContractAddress)

	reg := registrar.New(self.xeth)
	txhash, err := reg.SetGlobalRegistrar(args.NameReg, sender)
	if err != nil {
		return false, err
	}

	return txhash, nil
}

func (self *adminApi) SetHashReg(req *shared.Request) (interface{}, error) {
	args := new(SetHashRegArgs)
	if err := self.coder.Decode(req.Params, &args); err != nil {
		return nil, shared.NewDecodeParamError(err.Error())
	}

	reg := registrar.New(self.xeth)
	sender := common.HexToAddress(args.Sender)
	txhash, err := reg.SetHashReg(args.HashReg, sender)
	if err != nil {
		return false, err
	}

	return txhash, nil
}

func (self *adminApi) SetUrlHint(req *shared.Request) (interface{}, error) {
	args := new(SetUrlHintArgs)
	if err := self.coder.Decode(req.Params, &args); err != nil {
		return nil, shared.NewDecodeParamError(err.Error())
	}

	urlHint := args.UrlHint
	sender := common.HexToAddress(args.Sender)

	reg := registrar.New(self.xeth)
	txhash, err := reg.SetUrlHint(urlHint, sender)
	if err != nil {
		return nil, err
	}

	return txhash, nil
}

func (self *adminApi) SaveInfo(req *shared.Request) (interface{}, error) {
	args := new(SaveInfoArgs)
	if err := self.coder.Decode(req.Params, &args); err != nil {
		return nil, shared.NewDecodeParamError(err.Error())
	}

	contenthash, err := compiler.SaveInfo(&args.ContractInfo, args.Filename)
	if err != nil {
		return nil, err
	}

	return contenthash.Hex(), nil
}

func (self *adminApi) Register(req *shared.Request) (interface{}, error) {
	args := new(RegisterArgs)
	if err := self.coder.Decode(req.Params, &args); err != nil {
		return nil, shared.NewDecodeParamError(err.Error())
	}

	sender := common.HexToAddress(args.Sender)
	// sender and contract address are passed as hex strings
	codeb := self.xeth.CodeAtBytes(args.Address)
	codeHash := common.BytesToHash(crypto.Sha3(codeb))
	contentHash := common.HexToHash(args.ContentHashHex)
	registry := registrar.New(self.xeth)

	_, err := registry.SetHashToHash(sender, codeHash, contentHash)
	if err != nil {
		return false, err
	}

	return true, nil
}

func (self *adminApi) RegisterUrl(req *shared.Request) (interface{}, error) {
	args := new(RegisterUrlArgs)
	if err := self.coder.Decode(req.Params, &args); err != nil {
		return nil, shared.NewDecodeParamError(err.Error())
	}

	sender := common.HexToAddress(args.Sender)
	registry := registrar.New(self.xeth)
	_, err := registry.SetUrlToHash(sender, common.HexToHash(args.ContentHash), args.Url)
	if err != nil {
		return false, err
	}

	return true, nil
}

func (self *adminApi) StartNatSpec(req *shared.Request) (interface{}, error) {
	self.ethereum.NatSpec = true
	return true, nil
}

func (self *adminApi) StopNatSpec(req *shared.Request) (interface{}, error) {
	self.ethereum.NatSpec = false
	return true, nil
}

func (self *adminApi) GetContractInfo(req *shared.Request) (interface{}, error) {
	args := new(GetContractInfoArgs)
	if err := self.coder.Decode(req.Params, &args); err != nil {
		return nil, shared.NewDecodeParamError(err.Error())
	}

	infoDoc, err := natspec.FetchDocsForContract(args.Contract, self.xeth, self.ethereum.HTTPClient())
	if err != nil {
		return nil, err
	}

	var info interface{}
	err = self.coder.Decode(infoDoc, &info)
	if err != nil {
		return nil, err
	}

	return info, nil
}

func (self *adminApi) HttpGet(req *shared.Request) (interface{}, error) {
	args := new(HttpGetArgs)
	if err := self.coder.Decode(req.Params, &args); err != nil {
		return nil, shared.NewDecodeParamError(err.Error())
	}
<<<<<<< HEAD
	resp, err := self.ds.Get(args.Uri, args.Path)
=======

	resp, err := self.ethereum.HTTPClient().Get(args.Uri, args.Path)
>>>>>>> da669686
	if err != nil {
		return nil, err
	}

	return string(resp), nil
}

func (self *adminApi) EnableUserAgent(req *shared.Request) (interface{}, error) {
	if fe, ok := self.xeth.Frontend().(*useragent.RemoteFrontend); ok {
		fe.Enable()
	}
	return true, nil
}<|MERGE_RESOLUTION|>--- conflicted
+++ resolved
@@ -23,7 +23,6 @@
 	"os"
 	"time"
 
-	"github.com/ethereum/go-ethereum/bzz"
 	"github.com/ethereum/go-ethereum/common"
 	"github.com/ethereum/go-ethereum/common/compiler"
 	"github.com/ethereum/go-ethereum/common/natspec"
@@ -87,27 +86,12 @@
 }
 
 // create a new admin api instance
-<<<<<<< HEAD
-func NewAdminApi(xeth *xeth.XEth, ethereum *eth.Ethereum, codec codec.Codec, docRoot string) *adminApi {
-	ds := docserver.New(docRoot)
-	if ethereum.Swarm != nil {
-		ds.RegisterScheme("bzz", &bzz.RoundTripper{
-			Port: ethereum.Swarm.ProxyPort(),
-		})
-	}
-=======
 func NewAdminApi(xeth *xeth.XEth, ethereum *eth.Ethereum, codec codec.Codec) *adminApi {
->>>>>>> da669686
 	return &adminApi{
 		xeth:     xeth,
 		ethereum: ethereum,
 		codec:    codec,
 		coder:    codec.New(nil),
-<<<<<<< HEAD
-		docRoot:  docRoot,
-		ds:       ds,
-=======
->>>>>>> da669686
 	}
 }
 
@@ -469,12 +453,8 @@
 	if err := self.coder.Decode(req.Params, &args); err != nil {
 		return nil, shared.NewDecodeParamError(err.Error())
 	}
-<<<<<<< HEAD
-	resp, err := self.ds.Get(args.Uri, args.Path)
-=======
 
 	resp, err := self.ethereum.HTTPClient().Get(args.Uri, args.Path)
->>>>>>> da669686
 	if err != nil {
 		return nil, err
 	}
