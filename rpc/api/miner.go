// Copyright 2015 The go-ethereum Authors
// This file is part of the go-ethereum library.
//
// The go-ethereum library is free software: you can redistribute it and/or modify
// it under the terms of the GNU Lesser General Public License as published by
// the Free Software Foundation, either version 3 of the License, or
// (at your option) any later version.
//
// The go-ethereum library is distributed in the hope that it will be useful,
// but WITHOUT ANY WARRANTY; without even the implied warranty of
// MERCHANTABILITY or FITNESS FOR A PARTICULAR PURPOSE. See the
// GNU Lesser General Public License for more details.
//
// You should have received a copy of the GNU Lesser General Public License
// along with the go-ethereum library. If not, see <http://www.gnu.org/licenses/>.

package api

import (
	"fmt"

	"github.com/ethereum/ethash"
	"github.com/ethereum/go-ethereum/common"
	"github.com/ethereum/go-ethereum/eth"
	"github.com/ethereum/go-ethereum/params"
	"github.com/ethereum/go-ethereum/rpc/codec"
	"github.com/ethereum/go-ethereum/rpc/shared"
)

const (
	MinerApiVersion = "1.0"
)

var (
	// mapping between methods and handlers
	MinerMapping = map[string]minerhandler{
		"miner_hashrate":     (*minerApi).Hashrate,
		"miner_makeDAG":      (*minerApi).MakeDAG,
		"miner_setExtra":     (*minerApi).SetExtra,
		"miner_setGasPrice":  (*minerApi).SetGasPrice,
		"miner_setEtherbase": (*minerApi).SetEtherbase,
		"miner_startAutoDAG": (*minerApi).StartAutoDAG,
		"miner_start":        (*minerApi).StartMiner,
		"miner_stopAutoDAG":  (*minerApi).StopAutoDAG,
		"miner_stop":         (*minerApi).StopMiner,
	}
)

// miner callback handler
type minerhandler func(*minerApi, *shared.Request) (interface{}, error)

// miner api provider
type minerApi struct {
	ethereum *eth.Ethereum
	methods  map[string]minerhandler
	codec    codec.ApiCoder
}

// create a new miner api instance
func NewMinerApi(ethereum *eth.Ethereum, coder codec.Codec) *minerApi {
	return &minerApi{
		ethereum: ethereum,
		methods:  MinerMapping,
		codec:    coder.New(nil),
	}
}

// Execute given request
func (self *minerApi) Execute(req *shared.Request) (interface{}, error) {
	if callback, ok := self.methods[req.Method]; ok {
		return callback(self, req)
	}

	return nil, &shared.NotImplementedError{req.Method}
}

// collection with supported methods
func (self *minerApi) Methods() []string {
	methods := make([]string, len(self.methods))
	i := 0
	for k := range self.methods {
		methods[i] = k
		i++
	}
	return methods
}

func (self *minerApi) Name() string {
	return shared.MinerApiName
}

func (self *minerApi) ApiVersion() string {
	return MinerApiVersion
}

func (self *minerApi) StartMiner(req *shared.Request) (interface{}, error) {
	args := new(StartMinerArgs)
	if err := self.codec.Decode(req.Params, &args); err != nil {
		return nil, err
	}
	if args.Threads == -1 { // (not specified by user, use default)
		args.Threads = self.ethereum.MinerThreads
	}

	self.ethereum.StartAutoDAG()
	err := self.ethereum.StartMining(args.Threads)
	if err == nil {
		return true, nil
	}

	return false, err
}

func (self *minerApi) StopMiner(req *shared.Request) (interface{}, error) {
	self.ethereum.StopMining()
	return true, nil
}

func (self *minerApi) Hashrate(req *shared.Request) (interface{}, error) {
	return self.ethereum.Miner().HashRate(), nil
}

func (self *minerApi) SetExtra(req *shared.Request) (interface{}, error) {
	args := new(SetExtraArgs)
	if err := self.codec.Decode(req.Params, &args); err != nil {
		return nil, err
	}

<<<<<<< HEAD
	if uint64(len(args.Data)) > params.MaximumExtraDataSize.Uint64()*2 {
		return false, fmt.Errorf("extra datasize can be no longer than %v bytes", params.MaximumExtraDataSize)
	}

	self.ethereum.Miner().SetExtra([]byte(args.Data))
=======
	if err := self.ethereum.Miner().SetExtra([]byte(args.Data)); err != nil {
		return false, err
	}

>>>>>>> e1da1244
	return true, nil
}

func (self *minerApi) SetGasPrice(req *shared.Request) (interface{}, error) {
	args := new(GasPriceArgs)
	if err := self.codec.Decode(req.Params, &args); err != nil {
		return false, err
	}

	self.ethereum.Miner().SetGasPrice(common.String2Big(args.Price))
	return true, nil
}

func (self *minerApi) SetEtherbase(req *shared.Request) (interface{}, error) {
	args := new(SetEtherbaseArgs)
	if err := self.codec.Decode(req.Params, &args); err != nil {
		return false, err
	}
	self.ethereum.SetEtherbase(args.Etherbase)
	return nil, nil
}

func (self *minerApi) StartAutoDAG(req *shared.Request) (interface{}, error) {
	self.ethereum.StartAutoDAG()
	return true, nil
}

func (self *minerApi) StopAutoDAG(req *shared.Request) (interface{}, error) {
	self.ethereum.StopAutoDAG()
	return true, nil
}

func (self *minerApi) MakeDAG(req *shared.Request) (interface{}, error) {
	args := new(MakeDAGArgs)
	if err := self.codec.Decode(req.Params, &args); err != nil {
		return nil, err
	}

	if args.BlockNumber < 0 {
		return false, shared.NewValidationError("BlockNumber", "BlockNumber must be positive")
	}

	err := ethash.MakeDAG(uint64(args.BlockNumber), "")
	if err == nil {
		return true, nil
	}
	return false, err
}<|MERGE_RESOLUTION|>--- conflicted
+++ resolved
@@ -17,12 +17,12 @@
 package api
 
 import (
-	"fmt"
+	// "fmt"
 
 	"github.com/ethereum/ethash"
 	"github.com/ethereum/go-ethereum/common"
 	"github.com/ethereum/go-ethereum/eth"
-	"github.com/ethereum/go-ethereum/params"
+	// "github.com/ethereum/go-ethereum/params"
 	"github.com/ethereum/go-ethereum/rpc/codec"
 	"github.com/ethereum/go-ethereum/rpc/shared"
 )
@@ -126,18 +126,10 @@
 		return nil, err
 	}
 
-<<<<<<< HEAD
-	if uint64(len(args.Data)) > params.MaximumExtraDataSize.Uint64()*2 {
-		return false, fmt.Errorf("extra datasize can be no longer than %v bytes", params.MaximumExtraDataSize)
-	}
-
-	self.ethereum.Miner().SetExtra([]byte(args.Data))
-=======
 	if err := self.ethereum.Miner().SetExtra([]byte(args.Data)); err != nil {
 		return false, err
 	}
 
->>>>>>> e1da1244
 	return true, nil
 }
 
