// Copyright 2019 The Swarm Authors
// This file is part of the Swarm library.
//
// The Swarm library is free software: you can redistribute it and/or modify
// it under the terms of the GNU Lesser General Public License as published by
// the Free Software Foundation, either version 3 of the License, or
// (at your option) any later version.
//
// The Swarm library is distributed in the hope that it will be useful,
// but WITHOUT ANY WARRANTY; without even the implied warranty of
// MERCHANTABILITY or FITNESS FOR A PARTICULAR PURPOSE. See the
// GNU Lesser General Public License for more details.
//
// You should have received a copy of the GNU Lesser General Public License
// along with the Swarm library. If not, see <http://www.gnu.org/licenses/>.

package bzzeth

import (
	"context"
	"encoding/hex"
	"errors"
	"fmt"
	"sync"
	"time"

	"github.com/ethereum/go-ethereum/crypto"
	"github.com/ethereum/go-ethereum/node"
	"github.com/ethereum/go-ethereum/p2p"
	"github.com/ethereum/go-ethereum/rlp"
	"github.com/ethereum/go-ethereum/rpc"
	"github.com/ethersphere/swarm/chunk"
	"github.com/ethersphere/swarm/log"
	"github.com/ethersphere/swarm/network"
	"github.com/ethersphere/swarm/network/timeouts"
	"github.com/ethersphere/swarm/p2p/protocols"
	"github.com/ethersphere/swarm/spancontext"
	"github.com/ethersphere/swarm/storage"
	"golang.org/x/sync/errgroup"
)

var (
	errUnsolicitedHeader    = errors.New("unsolicited header received")
	errDuplicateHeader      = errors.New("duplicate header received")
	errRcvdMsgFromSwarmNode = errors.New("received message from Swarm node")
)

// BzzEth implements node.Service
var _ node.Service = &BzzEth{}

// BzzEth is a global module handling ethereum state on swarm
type BzzEth struct {
	peers    *peers            // bzzeth peer pool
	netStore *storage.NetStore // netstore to retrieve and store
	kad      *network.Kademlia // kademlia to determine if a header chunk belongs to us
	quit     chan struct{}     // quit channel to close go routines
}

// New constructs the BzzEth node service
func New(netStore *storage.NetStore, kad *network.Kademlia) *BzzEth {
	return &BzzEth{
		peers:    newPeers(),
		netStore: netStore,
		kad:      kad,
		quit:     make(chan struct{}),
	}
}

// Run is the bzzeth protocol run function.
// - creates a peer
// - checks if it is a swarm node, put the protocol in idle mode
// - performs handshake
// - adds peer to the peerpool
// - starts incoming message handler loop
func (b *BzzEth) Run(p *p2p.Peer, rw p2p.MsgReadWriter) error {
	peer := protocols.NewPeer(p, rw, Spec)
	bp := NewPeer(peer)

	// perform handshake and register if peer serves headers
	handshake, err := bp.Handshake(context.TODO(), Handshake{ServeHeaders: true}, nil)
	if err != nil {
		return err
	}
	bp.serveHeaders = handshake.(*Handshake).ServeHeaders
	log.Debug("handshake", "hs", handshake, "peer", bp)

	b.peers.add(bp)
	defer b.peers.remove(bp)

	// This protocol is all about interaction between an Eth node and a Swarm Node.
	// If another swarm node tries to connect then the protocol goes into idle
	if isSwarmNodeFunc(bp) {
		return peer.Run(b.handleMsgFromSwarmNode(bp))
	}

	return peer.Run(b.handleMsg(bp))
}

// handleMsg is the message handler that delegates incoming messages
// handlers are called asynchronously so handler calls do not block incoming msg processing
func (b *BzzEth) handleMsg(p *Peer) func(context.Context, interface{}) error {
	return func(ctx context.Context, msg interface{}) error {
		p.logger.Trace("bzzeth.handleMsg")
		switch msg := msg.(type) {
		case *NewBlockHeaders:
			return b.handleNewBlockHeaders(ctx, p, msg)
		case *BlockHeaders:
			return b.handleBlockHeaders(ctx, p, msg)
		case *GetBlockHeaders:
			return b.handleGetBlockHeaders(ctx, p, msg)
		}
		return nil
	}
}

// handleMsgFromSwarmNode is used in the case if this node is connected to a Swarm node
// If any message is received in this case, the peer needs to be dropped
func (b *BzzEth) handleMsgFromSwarmNode(p *Peer) func(context.Context, interface{}) error {
	return func(ctx context.Context, msg interface{}) error {
		return protocols.Break(errRcvdMsgFromSwarmNode)
	}
}

// handleNewBlockHeaders handles new header hashes
// only request headers that are in Kad Nearest Neighbourhood
func (b *BzzEth) handleNewBlockHeaders(ctx context.Context, p *Peer, msg *NewBlockHeaders) error {
	p.logger.Trace("bzzeth.handleNewBlockHeaders")

	// collect the addresses of blocks that are not in our localstore
	addresses := make([]chunk.Address, len(*msg))
	for i, h := range *msg {
		addresses[i] = h.Hash.Bytes()
		log.Trace("Received hashes ", "Header", hex.EncodeToString(h.Hash.Bytes()))
	}
	yes, err := b.netStore.Store.HasMulti(ctx, addresses...)
	if err != nil {
<<<<<<< HEAD
		return fmt.Errorf("checking hashesh in store: %w", err)
=======
		log.Error("Error checking hashesh in store", "Reason", err)
		return nil
>>>>>>> de17e40b
	}

	// collect the hashes of block headers we want
	var hashes []chunk.Address
	for i, y := range yes {
		// ignore hashes already present in localstore
		if y {
			continue
		}

		// collect hash based on proximity
		vhash := addresses[i]
		if wantHeaderFunc(vhash, b.kad) {
			hashes = append(hashes, vhash)
		} else {
			p.logger.Trace("ignoring header. Not in proximity ", "Address", hex.EncodeToString(addresses[i]))
		}
	}

	// request them from the offering peer and deliver in a channel
	deliveries := make(chan []byte)
	req, err := p.getBlockHeaders(ctx, hashes, deliveries)
	if err != nil {
<<<<<<< HEAD
		return fmt.Errorf("sending GetBlockHeader message: %w", err)
=======
		p.logger.Error("Error sending GetBlockHeader message", "Reason", err)
		return nil
>>>>>>> de17e40b
	}
	defer req.cancel()

	// this loop blocks until all delivered or context done
	// only needed to log results
	deliveredCnt := 0
	for {
		select {
		case hdr, ok := <-deliveries:
			if !ok {
				p.logger.Debug("bzzeth.handleNewBlockHeaders", "delivered", deliveredCnt)
<<<<<<< HEAD
=======
				// todo: introduce better errors
>>>>>>> de17e40b
				return nil
			}
			ch := newChunk(hdr)
			deliveredCnt++
			p.logger.Trace("bzzeth.handleNewBlockHeaders", "hash", ch.Address().Hex(), "delivered", deliveredCnt)

			req.lock.RLock()
			if deliveredCnt == len(req.hashes) {
				p.logger.Debug("all headers delivered", "count", deliveredCnt)
				finishDeliveryFunc(req.hashes)
				req.lock.RUnlock()
				return nil
			}
			req.lock.RUnlock()
		case <-ctx.Done():
			p.logger.Debug("bzzeth.handleNewBlockHeaders", "delivered", deliveredCnt, "err", err)
			return nil
		}
	}
}

// wantHeaderFunc is used to determine if we need a particular header offered as latest
// by an eth fullnode
// tests reassign this to control
var wantHeaderFunc = wantHeader

// wantHeader returns true iff the hash argument falls in the NN of kademlia
func wantHeader(hash []byte, kad *network.Kademlia) bool {
	return chunk.Proximity(kad.BaseAddr(), hash) >= kad.NeighbourhoodDepth()
}

// finishStorageFunc is used to determine if all the requested headers are stored
// this is used in testing if the headers are indeed stored in the localstore
var finishStorageFunc = finishStorage

func finishStorage(chunks []chunk.Chunk) {
	for _, c := range chunks {
		log.Trace("Header stored", "Address", c.Address().Hex())
	}
}

// finishDeliveryFunc is used to determine if all the requested headers are delivered
// this is used in testing .. otherwise it just logs trace
var finishDeliveryFunc = finishDelivery

func finishDelivery(hashes map[string]bool) {
	for addr := range hashes {
		log.Trace("Header delivered", "Address", addr)
	}
}

// handleBlockHeaders handles block headers message
func (b *BzzEth) handleBlockHeaders(ctx context.Context, p *Peer, msg *BlockHeaders) error {
	p.logger.Debug("bzzeth.handleBlockHeaders", "id", msg.Rid)

	// retrieve the request for this id
	req, ok := p.requests.get(msg.Rid)
	if !ok {
<<<<<<< HEAD
		return protocols.Break(fmt.Errorf("bzzeth.handleBlockHeaders: nonexisting request id %d", msg.Rid))
=======
		return fmt.Errorf("bzzeth.handleBlockHeaders: nonexisting request id %d", msg.Rid)

>>>>>>> de17e40b
	}

	// convert rlp.RawValue to bytes
	headers := make([][]byte, len(msg.Headers))
	for i, h := range msg.Headers {
		headers[i] = h
	}

<<<<<<< HEAD
	if err := b.deliverAndStoreAll(ctx, req, headers); err != nil {
		return protocols.Break(err)
	}

	return nil
=======
	return b.deliverAndStoreAll(ctx, req, headers)
>>>>>>> de17e40b
}

// Validates and headers asynchronously and stores the valid chunks in one go
func (b *BzzEth) deliverAndStoreAll(ctx context.Context, req *request, headers [][]byte) error {
	chunks := make([]chunk.Chunk, 0)
	var chunkL sync.RWMutex
	var wg errgroup.Group
	for _, h := range headers {
		hdr := make([]byte, len(h))
		copy(hdr, h)
		wg.Go(func() error {
			ch, err := b.validateHeader(ctx, hdr, req)
			if err != nil {
				return err
			}
			chunkL.Lock()
			defer chunkL.Unlock()
			chunks = append(chunks, ch)
			return nil
		})
	}

	// wait for all validations to get over and close the channels
	err := wg.Wait()

	// finish storage is used mostly in testing
	// in normal scenario.. it just logs Trace
	defer finishStorageFunc(chunks)

	// We want to store even if there is any validation error.
	// since some headers may be valid in the batch.
	// Store all the valid header chunks in one shot
	storeErr := b.storeChunks(ctx, chunks)
	if storeErr != nil {
		return storeErr
	}

	// Pass on the error if any from the validation error group above storage
	return err
}

func (b *BzzEth) storeChunks(ctx context.Context, chunks []chunk.Chunk) error {
	// Store all the valid header chunks in one shot
	results, err := b.netStore.Put(ctx, chunk.ModePutUpload, chunks...)
	if err != nil {
		noOfChunksNotStored := 0
		for i, flag := range results {
			// if this chunk is stored successfully, dont report error for it
			if !flag {
				continue
			}
			log.Error("bzzeth.store", "hash", chunks[i].Address().Hex(), "err", err)
			noOfChunksNotStored++
		}
		return err
	}
	log.Debug("Stored all headers ", "count", len(chunks))
	return nil
}

// validateHeader check for correctness and validity of the header
// this also informs the delivery channel about the received header
func (b *BzzEth) validateHeader(ctx context.Context, header []byte, req *request) (chunk.Chunk, error) {
	ch := newChunk(header)
	headerAlreadyReceived, expected := isHeaderExpected(req, ch.Address().Hex())
	if expected {
		if headerAlreadyReceived {
			// header already received
			return nil, errDuplicateHeader
		}
		// header is still marked as "yet to be received" and we got that header
		setHeaderAsReceived(req, ch.Address().Hex())
		// This channel is used to track deliveries
		req.c <- header
		return ch, nil
	} else {
		// header is not present in the request hash.
		return nil, errUnsolicitedHeader
	}
}

// Checks if the given hash is expected in this request
func isHeaderExpected(req *request, addr string) (rcvdFlag bool, ok bool) {
	req.lock.RLock()
	defer req.lock.RUnlock()
	rcvdFlag, ok = req.hashes[addr]
	return rcvdFlag, ok
}

// Set the given hash as received in the request
func setHeaderAsReceived(req *request, addr string) {
	req.lock.Lock()
	defer req.lock.Unlock()
	req.hashes[addr] = true
}

// newChunk creates a new content addressed chunk from data using Keccak256  SHA3 hash
func newChunk(data []byte) chunk.Chunk {
	hash := crypto.Keccak256(data)
	return chunk.NewChunk(hash, data)
}

var arrangeHeaderFunc = arrangeHeader

// arrangeHeader is used in testing the response headers delivered to the light client
// This function does nothing in normal operation, but in test case, it arranges the headers
// as per the position of the hashes received, so as to become predictable
func arrangeHeader(hashes []chunk.Address, headers []chunk.Address) []chunk.Address {
	return headers
}

// handles GetBlockHeader requests, in the protocol handler this call is asynchronous
// so it is safe to have it run until delivery is finished
func (b *BzzEth) handleGetBlockHeaders(ctx context.Context, p *Peer, msg *GetBlockHeaders) error {
	p.logger.Debug("bzzeth.handleGetBlockHeaders", "id", msg.Rid)
	total := len(msg.Hashes)
	ctx, osp := spancontext.StartSpan(ctx, "bzzeth.handleGetBlockHeaders")
	defer osp.Finish()

	deliveries := make(chan []byte)
	defer close(deliveries)
	trigger := make(chan chan []chunk.Address)
	defer close(trigger)
	batches := make(chan []chunk.Address)
	defer close(batches)

	// Deliver items in batches from input channel
	go readToBatches(deliveries, trigger)

	// asynchronously request all headers as swarm chunks
	go b.requestAll(ctx, deliveries, msg.Hashes)

	// Send a trigger to create a batch
	trigger <- batches

	deliveredCnt := 0
	var err error
	// this loop terminates if
	// - batches channel is closed (because the underlying deliveries channel is closed) OR
	// - context is done
	// the implementation aspires to send as many as possible as early as possible
DELIVERY:
	for headers := range batches {
		deliveredCnt += len(headers)
		headers = arrangeHeaderFunc(msg.Hashes, headers)

		// convert bytes to rlp.RawValue
		rawHeaders := make([]rlp.RawValue, len(headers))
		for i, h := range headers {
			rawHeaders[i] = []byte(h)
		}

		p.logger.Debug("sending headers", "count", len(rawHeaders))
		if err = p.Send(ctx, &BlockHeaders{
			Rid:     uint32(msg.Rid),
			Headers: rawHeaders,
		}); err != nil { // in case of a send error, the peer will disconnect so can safely return
			break DELIVERY
		}
		// Break if all the headers are delivered
		if deliveredCnt >= total {
			break DELIVERY
		}
		select {
		case trigger <- batches: // signal that we are ready for another batch
		case <-ctx.Done():
			break DELIVERY
		}
	}
	p.logger.Debug("bzzeth.handleGetBlockHeaders", "id", msg.Rid, "total", total, "delivered", deliveredCnt, "err", err)
	// if there was no send error and we deliver less than requested
	// it is prudent to send an empty BlockHeaders message
	if err == nil && deliveredCnt < total {
		err := p.Send(ctx, &BlockHeaders{Rid: uint32(msg.Rid)})
		if err != nil {
			return fmt.Errorf("could not send empty BlockHeader: %w", err)
		}
	}

	p.logger.Debug("bzzeth.handleGetBlockHeaders: sent all headers", "id", msg.Rid)
<<<<<<< HEAD
=======

>>>>>>> de17e40b
	return nil
}

var batchWait = 100 * time.Millisecond // time to wait for collecting headers in a batch
var minBatchSize = 1                   // minimum headers in a batch

// readToBatches reads items from an input channel into a buffer and
// sends non-empty buffers on a channel read from the out
func readToBatches(in <-chan []byte, out <-chan chan []chunk.Address) {
	var buffer []chunk.Address
	var trigger <-chan chan []chunk.Address
BATCH:
	for {
		select {
		case batches := <-trigger: // new batch channel available
			if batches == nil { // terminate if batches channel is closed, no more batches accepted
				return
			}
			batches <- buffer // otherwise write buffer into batch channel
			if in == nil {    // terminate if in channel is already closed, sent last batch
				return
			}
			buffer = nil  // otherwise start new buffer
			trigger = nil // block this case: disallow new batches until enough in buffer

		case item, more := <-in: // reading input

			if !more {
				in = nil       // block this case: disallow read from closed channel
				continue BATCH // wait till last batch can send
			}
			// otherwise collect item in buffer
			buffer = append(buffer, item)
		default:
			if len(buffer) >= minBatchSize { // if buffer is not empty
				trigger = out  // allow sending batch
				continue BATCH // wait till next batch can send
			}
			time.Sleep(batchWait) // otherwise wait and continue
		}
	}
}

// getBlockHeaderBzz retrieves a block header by its hash from swarm
func (b *BzzEth) getBlockHeaderBzz(ctx context.Context, hash chunk.Address) ([]byte, error) {
	req := &storage.Request{
		Addr:   hash,
		Origin: b.netStore.LocalID,
	}
	chnk, err := b.netStore.Get(ctx, chunk.ModeGetRequest, req)
	if err != nil {
		return nil, err
	}
	return chnk.Data(), nil
}

// requestAll requests each hash from Swarm (local or Network) and send t0
// the delivery channel for processing the header
func (b *BzzEth) requestAll(ctx context.Context, deliveries chan []byte, hashes []chunk.Address) {
	ctx, cancel := context.WithTimeout(ctx, timeouts.FetcherGlobalTimeout)
	defer cancel()

	// missingHeaders collects hashes of headers not found within swarm
	// ie., the hashes to request from the eth full nodes
	missingHeaders := make(chan []byte)
	defer close(missingHeaders)
	var wg sync.WaitGroup

	// fall back to retrieval from eth clients
	// collect missing block header hashes
	// terminates after missingHeaders is read and closed or context is done
	wg.Add(1)
	go b.getBlockHeadersEth(ctx, missingHeaders, deliveries, &wg)

BZZ:
	for _, h := range hashes {
		wg.Add(1)
		go func(hdr chunk.Address) {
			defer wg.Done()
			header, err := b.getBlockHeaderBzz(ctx, hdr)
			if err != nil {
				log.Debug("bzzeth.requestAll: netstore.Get can not retrieve chunk", "ref", hex.EncodeToString(h), "err", err)
				select {
				case missingHeaders <- hdr: // fallback: request header from eth peers
				case <-ctx.Done():
				}
				return
			}
			// deliver the headers received from Swarm
			select {
			case deliveries <- header:
			case <-ctx.Done():
			}
		}(h)

		select {
		case <-ctx.Done():
			break BZZ
		default:
		}
	}

	// wait till all hashes are requested from swarm OR from another eth node,
	wg.Wait()

}

// getBlockHeadersEth manages fetching headers from ethereum bzzeth nodes
// This is part of the response to GetBlockHeaders requests by bzzeth light/syncing nodes
// As a fallback after header retrieval from local storage and swarm network are unsuccessful
// When called, it
// - reads requested header hashes from a channel (headerC) and
// - creates batch requests and sends them to an adequate bzzeth peer
// - channels the responses into a delivery channel (deliveries)
func (b *BzzEth) getBlockHeadersEth(ctx context.Context, headersC, deliveryC chan []byte, pwg *sync.WaitGroup) {
	log.Debug("getting missing headers from another ETH node")
	defer pwg.Done() // unblock the parent so that i can continue

	// read header requests into batches
	readNext := make(chan chan []chunk.Address)
	batches := make(chan []chunk.Address)
	go readToBatches(headersC, readNext)
	readNext <- batches

	// send GetBlockHeader requests to adequate bzzeth peers
	// this loop terminates when batches channel is closed as a result of input headersC being closed
	var wg sync.WaitGroup
	for headers := range batches {
		p := b.peers.getEth() // find candidate peer to serve the headers
		if p == nil {         // if no peer found just skip the batch TODO: smarter retry?
			continue
		}
		// initiate request with the chosen peer
		_, err := p.getBlockHeaders(ctx, headers, deliveryC)
		if err != nil { // in case of failure, no retries TODO: smarter retry?
			continue
		}
	}
	wg.Wait()
}

// Protocols returns the p2p protocol
func (b *BzzEth) Protocols() []p2p.Protocol {
	return []p2p.Protocol{
		{
			Name:    Spec.Name,
			Version: Spec.Version,
			Length:  Spec.Length(),
			Run:     b.Run,
		},
	}
}

// APIs return APIs defined on the node service
func (b *BzzEth) APIs() []rpc.API {
	return nil
}

// Start starts the BzzEth node service
func (b *BzzEth) Start(server *p2p.Server) error {
	log.Info("bzzeth starting...")
	return nil
}

// Stop stops the BzzEth node service
func (b *BzzEth) Stop() error {
	log.Info("bzzeth shutting down...")
	close(b.quit)
	return nil
}<|MERGE_RESOLUTION|>--- conflicted
+++ resolved
@@ -134,12 +134,7 @@
 	}
 	yes, err := b.netStore.Store.HasMulti(ctx, addresses...)
 	if err != nil {
-<<<<<<< HEAD
 		return fmt.Errorf("checking hashesh in store: %w", err)
-=======
-		log.Error("Error checking hashesh in store", "Reason", err)
-		return nil
->>>>>>> de17e40b
 	}
 
 	// collect the hashes of block headers we want
@@ -163,12 +158,7 @@
 	deliveries := make(chan []byte)
 	req, err := p.getBlockHeaders(ctx, hashes, deliveries)
 	if err != nil {
-<<<<<<< HEAD
 		return fmt.Errorf("sending GetBlockHeader message: %w", err)
-=======
-		p.logger.Error("Error sending GetBlockHeader message", "Reason", err)
-		return nil
->>>>>>> de17e40b
 	}
 	defer req.cancel()
 
@@ -180,10 +170,6 @@
 		case hdr, ok := <-deliveries:
 			if !ok {
 				p.logger.Debug("bzzeth.handleNewBlockHeaders", "delivered", deliveredCnt)
-<<<<<<< HEAD
-=======
-				// todo: introduce better errors
->>>>>>> de17e40b
 				return nil
 			}
 			ch := newChunk(hdr)
@@ -197,7 +183,6 @@
 				req.lock.RUnlock()
 				return nil
 			}
-			req.lock.RUnlock()
 		case <-ctx.Done():
 			p.logger.Debug("bzzeth.handleNewBlockHeaders", "delivered", deliveredCnt, "err", err)
 			return nil
@@ -242,12 +227,7 @@
 	// retrieve the request for this id
 	req, ok := p.requests.get(msg.Rid)
 	if !ok {
-<<<<<<< HEAD
 		return protocols.Break(fmt.Errorf("bzzeth.handleBlockHeaders: nonexisting request id %d", msg.Rid))
-=======
-		return fmt.Errorf("bzzeth.handleBlockHeaders: nonexisting request id %d", msg.Rid)
-
->>>>>>> de17e40b
 	}
 
 	// convert rlp.RawValue to bytes
@@ -256,15 +236,11 @@
 		headers[i] = h
 	}
 
-<<<<<<< HEAD
 	if err := b.deliverAndStoreAll(ctx, req, headers); err != nil {
 		return protocols.Break(err)
 	}
 
 	return nil
-=======
-	return b.deliverAndStoreAll(ctx, req, headers)
->>>>>>> de17e40b
 }
 
 // Validates and headers asynchronously and stores the valid chunks in one go
@@ -445,10 +421,6 @@
 	}
 
 	p.logger.Debug("bzzeth.handleGetBlockHeaders: sent all headers", "id", msg.Rid)
-<<<<<<< HEAD
-=======
-
->>>>>>> de17e40b
 	return nil
 }
 
