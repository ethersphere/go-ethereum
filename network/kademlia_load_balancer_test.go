--- conflicted
+++ resolved
@@ -204,12 +204,6 @@
 	}
 }
 
-<<<<<<< HEAD
-func expectUses(actualUses int, expected int, peer string, t *testing.T) {
-	if actualUses != expected {
-		t.Errorf("expected %v uses of %v but got %v", expected, peer, actualUses)
-	}
-=======
 // TestEachBinOffPeers is identical to TestEachBinBaseUses, just that it tests
 // that peers don't get chosen when they're OFF
 func TestEachBinOffPeers(t *testing.T) {
@@ -256,7 +250,6 @@
 
 	klb.EachBinDesc(pivotAddressBin3, countUse)
 	klb.EachBinDesc(pivotAddressBin3, countUse)
->>>>>>> 2c9e315c
 }
 
 // TestEachBinFiltered checks that when load balancing peers, only those with the provided capabilities are chosen.
