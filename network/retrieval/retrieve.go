// Copyright 2019 The Swarm Authors
// This file is part of the Swarm library.
//
// The Swarm library is free software: you can redistribute it and/or modify
// it under the terms of the GNU Lesser General Public License as published by
// the Free Software Foundation, either version 3 of the License, or
// (at your option) any later version.
//
// The Swarm library is distributed in the hope that it will be useful,
// but WITHOUT ANY WARRANTY; without even the implied warranty of
// MERCHANTABILITY or FITNESS FOR A PARTICULAR PURPOSE. See the
// GNU Lesser General Public License for more details.
//
// You should have received a copy of the GNU Lesser General Public License
// along with the Swarm library. If not, see <http://www.gnu.org/licenses/>.

package retrieval

import (
	"bytes"
	"context"
	"errors"
	"fmt"
	"math/rand"
	"reflect"
	"sync"
	"time"

	opentracing "github.com/opentracing/opentracing-go"
	olog "github.com/opentracing/opentracing-go/log"

	"github.com/ethereum/go-ethereum/metrics"
	"github.com/ethereum/go-ethereum/node"
	"github.com/ethereum/go-ethereum/p2p"
	"github.com/ethereum/go-ethereum/p2p/enode"
	"github.com/ethereum/go-ethereum/rpc"
	"github.com/ethersphere/swarm/chunk"
	"github.com/ethersphere/swarm/log"
	"github.com/ethersphere/swarm/network"
	"github.com/ethersphere/swarm/network/timeouts"
	"github.com/ethersphere/swarm/p2p/protocols"
	"github.com/ethersphere/swarm/spancontext"
	"github.com/ethersphere/swarm/storage"
	"github.com/ethersphere/swarm/swap"
)

var (
	// Compile time interface check
	_ node.Service = &Retrieval{}

	// Metrics
	processReceivedChunksCount    = metrics.NewRegisteredCounter("network.retrieve.received_chunks_handled", nil)
	handleRetrieveRequestMsgCount = metrics.NewRegisteredCounter("network.retrieve.handle_retrieve_request_msg", nil)
	retrieveChunkFail             = metrics.NewRegisteredCounter("network.retrieve.retrieve_chunks_fail", nil)
	unsolicitedChunkDelivery      = metrics.NewRegisteredCounter("network.retrieve.unsolicited_delivery", nil)

	retrievalPeers = metrics.GetOrRegisterGauge("network.retrieve.peers", nil)

	spec = &protocols.Spec{
		Name:       "bzz-retrieve",
		Version:    2,
		MaxMsgSize: 10 * 1024 * 1024,
		Messages: []interface{}{
			ChunkDelivery{},
			RetrieveRequest{},
		},
	}

	ErrNoPeerFound = errors.New("no peer found")
)

// Price is the method through which a message type marks itself
// as implementing the protocols.Price protocol and thus
// as swap-enabled message
func (rr *RetrieveRequest) Price() *protocols.Price {
	return &protocols.Price{
		Value:   swap.RetrieveRequestPrice,
		PerByte: false,
		Payer:   protocols.Sender,
	}
}

// Price is the method through which a message type marks itself
// as implementing the protocols.Price protocol and thus
// as swap-enabled message
func (cd *ChunkDelivery) Price() *protocols.Price {
	return &protocols.Price{
		Value:   swap.ChunkDeliveryPrice,
		PerByte: true,
		Payer:   protocols.Receiver,
	}
}

// Retrieval holds state and handles protocol messages for the `bzz-retrieve` protocol
type Retrieval struct {
	netStore    *storage.NetStore
	baseAddress *network.BzzAddr
	kad         *network.Kademlia
	kademliaLB  *network.KademliaLoadBalancer
	mtx         sync.RWMutex       // protect peer map
	peers       map[enode.ID]*Peer // compatible peers
	spec        *protocols.Spec    // protocol spec
	logger      log.Logger         // custom logger to append a basekey
	quit        chan struct{}      // shutdown channel
}

// New returns a new instance of the retrieval protocol handler
func New(kad *network.Kademlia, ns *storage.NetStore, baseKey *network.BzzAddr, balance protocols.Balance) *Retrieval {
	r := &Retrieval{
		netStore:    ns,
		baseAddress: baseKey,
		kad:         kad,
		kademliaLB:  network.NewKademliaLoadBalancer(kad, false),
		peers:       make(map[enode.ID]*Peer),
		spec:        spec,
		logger:      log.NewBaseAddressLogger(baseKey.ShortString()),
		quit:        make(chan struct{}),
	}
	if balance != nil && !reflect.ValueOf(balance).IsNil() {
		// swap is enabled, so setup the hook
		r.spec.Hook = protocols.NewAccounting(balance)
	}
	return r
}

func (r *Retrieval) addPeer(p *Peer) {
	r.mtx.Lock()
	defer r.mtx.Unlock()
	r.peers[p.ID()] = p
	retrievalPeers.Update(int64(len(r.peers)))
}

func (r *Retrieval) removePeer(p *Peer) {
	r.mtx.Lock()
	defer r.mtx.Unlock()
	delete(r.peers, p.ID())
	retrievalPeers.Update(int64(len(r.peers)))
}

func (r *Retrieval) getPeer(id enode.ID) *Peer {
	r.mtx.RLock()
	defer r.mtx.RUnlock()

	return r.peers[id]
}

// Run is being dispatched when 2 nodes connect
func (r *Retrieval) Run(bp *network.BzzPeer) error {
	sp := NewPeer(bp, r.baseAddress)
	r.addPeer(sp)
	defer r.removePeer(sp)

	return sp.Peer.Run(r.handleMsg(sp))
}

func (r *Retrieval) handleMsg(p *Peer) func(context.Context, interface{}) error {
	return func(ctx context.Context, msg interface{}) error {
		switch msg := msg.(type) {
		case *RetrieveRequest:
			return r.handleRetrieveRequest(ctx, p, msg)
		case *ChunkDelivery:
			return r.handleChunkDelivery(ctx, p, msg)
		}
		return nil
	}
}

// getOriginPo returns the originPo if the incoming Request has an Origin
// if our node is the first node that requests this chunk, then we don't have an Origin,
// and return -1
// this is used only for tracing, and can probably be refactor so that we don't have to
// iterater over Kademlia
func (r *Retrieval) getOriginPo(req *storage.Request) int {
	r.logger.Trace("retrieval.getOriginPo", "req.Addr", req.Addr)
	originPo := -1

	r.kad.EachConn(req.Addr[:], 255, func(p *network.Peer, po int) bool {
		id := p.ID()

		// get po between chunk and origin
		if bytes.Equal(req.Origin.Bytes(), id.Bytes()) {
			originPo = po
			return false
		}

		return true
	})

	return originPo
}

// findPeerLB finds a peer we need to ask for a specific chunk from according to our kademlia load balancer
func (r *Retrieval) findPeerLB(ctx context.Context, req *storage.Request) (retPeer *network.Peer, err error) {
	r.logger.Trace("retrieval.findPeer", "req.Addr", req.Addr)
	osp, _ := ctx.Value("remote.fetch").(opentracing.Span)

	// originPo - proximity of the node that made the request; -1 if the request originator is our node;
	// myPo - this node's proximity with the requested chunk
	// selectedPeerPo - kademlia suggested node's proximity with the requested chunk (computed further below)
	originPo := r.getOriginPo(req)
	myPo := chunk.Proximity(req.Addr, r.kad.BaseAddr())
	selectedPeerPo := -1

	depth := r.kad.NeighbourhoodDepth()

	if osp != nil {
		osp.LogFields(olog.Int("originPo", originPo))
		osp.LogFields(olog.Int("depth", depth))
		osp.LogFields(olog.Int("myPo", myPo))
	}

	// do not forward requests if origin proximity is bigger than our node's proximity
	// this means that origin is closer to the chunk
	if originPo > myPo {
		return nil, errors.New("not forwarding request, origin node is closer to chunk than this node")
	}

	r.kademliaLB.EachBinDesc(req.Addr, func(bin network.LBBin) bool {
		for _, lbPeer := range bin.LBPeers {
			id := lbPeer.Peer.ID()

			// skip peer that does not support retrieval
			if !lbPeer.Peer.HasCap(r.spec.Name) {
				continue
			}

			// do not send request back to peer who asked us. maybe merge with SkipPeer at some point
			if bytes.Equal(req.Origin.Bytes(), id.Bytes()) {
				continue
			}

			// skip peers that we have already tried
			if req.SkipPeer(id.String()) {
				continue
			}

			if myPo < depth { //  chunk is NOT within the neighbourhood
				if bin.ProximityOrder <= myPo { // always choose a peer strictly closer to chunk than us
					return false
				}
			} else { // chunk IS WITHIN neighbourhood
				if bin.ProximityOrder < depth { // do not select peer outside the neighbourhood. But allows peers further from the chunk than us
					return false
				} else if bin.ProximityOrder <= originPo { // avoid loop in neighbourhood, so not forward when a request comes from the neighbourhood
					return false
				}
			}

			// if selected peer is not in the depth (2nd condition; if depth <= po, then peer is in nearest neighbourhood)
			// and they have a lower po than ours, return error
			if bin.ProximityOrder < myPo && depth > bin.ProximityOrder {
				err = fmt.Errorf("not asking peers further away from origin; ref=%s originpo=%v po=%v depth=%v myPo=%v", req.Addr.String(), originPo, bin.ProximityOrder, depth, myPo)
				return false
			}

			// if chunk falls in our nearest neighbourhood (1st condition), but suggested peer is not in
			// the nearest neighbourhood (2nd condition), don't forward the request to suggested peer
			if depth <= myPo && depth > bin.ProximityOrder {
				err = fmt.Errorf("not going outside of depth; ref=%s originpo=%v po=%v depth=%v myPo=%v", req.Addr.String(), originPo, bin.ProximityOrder, depth, myPo)
				return false
			}

			retPeer = lbPeer.Peer

			// sp could be nil, if we encountered a peer that is not registered for delivery, i.e. doesn't support the `stream` protocol
			// if sp is not nil, then we have selected the next peer and we stop iterating
			// if sp is nil, we continue iterating
			if retPeer != nil {
				selectedPeerPo = bin.ProximityOrder
				lbPeer.AddUseCount()

				return false
			}
		}

		return true
	})

	if osp != nil {
		osp.LogFields(olog.Int("selectedPeerPo", selectedPeerPo))
	}

	if err != nil {
		return nil, err
	}

	if retPeer == nil {
		return nil, ErrNoPeerFound
	}

	return retPeer, nil
}

// handleRetrieveRequest handles an incoming retrieve request from a certain Peer
// if the chunk is found in the localstore it is served immediately, otherwise
// it results in a new retrieve request to candidate peers in our kademlia
func (r *Retrieval) handleRetrieveRequest(ctx context.Context, p *Peer, msg *RetrieveRequest) error {
	p.logger.Debug("retrieval.handleRetrieveRequest", "ref", msg.Addr)
	handleRetrieveRequestMsgCount.Inc(1)

	ctx, osp := spancontext.StartSpan(
		ctx,
		"handle.retrieve.request")

	osp.LogFields(olog.String("ref", msg.Addr.String()))

	defer osp.Finish()

	ctx, cancel := context.WithTimeout(ctx, timeouts.FetcherGlobalTimeout)
	defer cancel()

	req := &storage.Request{
		Addr:   msg.Addr,
		Origin: p.ID(),
	}
	chunk, err := r.netStore.Get(ctx, chunk.ModeGetRequest, req)
	if err != nil {
		retrieveChunkFail.Inc(1)
<<<<<<< HEAD
		return fmt.Errorf("netstore.Get can not retrieve chunk for ref %s: %w", msg.Addr, err)
=======
		p.logger.Trace("netstore.Get can not retrieve chunk", "ref", msg.Addr, "err", err)
		// continue in event loop
		return nil
>>>>>>> de17e40b
	}

	p.logger.Trace("retrieval.handleRetrieveRequest - delivery", "ref", msg.Addr)

	deliveryMsg := &ChunkDelivery{
		Ruid:  msg.Ruid,
		Addr:  chunk.Address(),
		SData: chunk.Data(),
	}

	err = p.Send(ctx, deliveryMsg)
	if err != nil {
<<<<<<< HEAD
		return fmt.Errorf("retrieval.handleRetrieveRequest - peer delivery for ref %s: %w", msg.Addr, err)
=======
		p.logger.Error("retrieval.handleRetrieveRequest - peer delivery failed", "ref", msg.Addr, "err", err)
		osp.LogFields(olog.Bool("delivered", false))
		// continue in event loop
		return nil
>>>>>>> de17e40b
	}
	osp.LogFields(olog.Bool("delivered", true))

	return nil
}

// handleChunkDelivery handles a ChunkDelivery message from a certain peer
// if the chunk proximity order in relation to our base address is within depth
// we treat the chunk as a chunk received in syncing
func (r *Retrieval) handleChunkDelivery(ctx context.Context, p *Peer, msg *ChunkDelivery) error {
	p.logger.Debug("retrieval.handleChunkDelivery", "ref", msg.Addr)
	err := p.checkRequest(msg.Ruid, msg.Addr)
	if err != nil {
		unsolicitedChunkDelivery.Inc(1)
<<<<<<< HEAD
		return protocols.Break(fmt.Errorf("unsolicited chunk delivery from peer, ruid %d, addr %s: %w", msg.Ruid, msg.Addr, err))
=======
		return fmt.Errorf("unsolicited chunk delivery from peer: %s", err)
>>>>>>> de17e40b
	}
	var osp opentracing.Span
	ctx, osp = spancontext.StartSpan(
		ctx,
		"handle.chunk.delivery")

	processReceivedChunksCount.Inc(1)

	// count how many chunks we receive for retrieve requests per peer
	peermetric := fmt.Sprintf("network.retrieve.chunk.delivery.%x", p.BzzAddr.Over()[:16])
	metrics.GetOrRegisterCounter(peermetric, nil).Inc(1)

	peerPO := chunk.Proximity(p.BzzAddr.Over(), msg.Addr)
	po := chunk.Proximity(r.kad.BaseAddr(), msg.Addr)
	depth := r.kad.NeighbourhoodDepth()
	var mode chunk.ModePut
	// chunks within the area of responsibility should always sync
	// https://github.com/ethersphere/go-ethereum/pull/1282#discussion_r269406125
	if po >= depth || peerPO < po {
		mode = chunk.ModePutSync
	} else {
		// do not sync if peer that is sending us a chunk is closer to the chunk then we are
		mode = chunk.ModePutRequest
	}
	defer osp.Finish()

	_, err = r.netStore.Put(ctx, mode, storage.NewChunk(msg.Addr, msg.SData))
	if err != nil {
		if err == storage.ErrChunkInvalid {
<<<<<<< HEAD
			return protocols.Break(fmt.Errorf("netstore putting chunk to localstore: %w", err))
=======
			return fmt.Errorf("netstore error putting chunk to localstore: %s", err)
>>>>>>> de17e40b
		}

		return fmt.Errorf("netstore putting chunk to localstore: %w", err)
	}

	return nil
}

// RequestFromPeers sends a chunk retrieve request to the next found peer
func (r *Retrieval) RequestFromPeers(ctx context.Context, req *storage.Request, localID enode.ID) (*enode.ID, error) {
	r.logger.Debug("retrieval.requestFromPeers", "req.Addr", req.Addr, "localID", localID)
	metrics.GetOrRegisterCounter("network.retrieve.request_from_peers", nil).Inc(1)

	const maxFindPeerRetries = 5
	retries := 0

FINDPEER:
	sp, err := r.findPeerLB(ctx, req)
	if err != nil {
		r.logger.Trace(err.Error())
		return nil, err
	}

	protoPeer := r.getPeer(sp.ID())
	if protoPeer == nil {
		r.logger.Warn("findPeer returned a peer to skip", "peer", sp.String(), "retry", retries, "ref", req.Addr)
		req.PeersToSkip.Store(sp.ID().String(), time.Now())
		retries++
		if retries == maxFindPeerRetries {
			r.logger.Error("max find peer retries reached", "max retries", maxFindPeerRetries, "ref", req.Addr)
			return nil, ErrNoPeerFound
		}

		goto FINDPEER
	}

	ret := &RetrieveRequest{
		Ruid: uint(rand.Uint32()),
		Addr: req.Addr,
	}
	protoPeer.logger.Trace("sending retrieve request", "ref", ret.Addr, "origin", localID, "ruid", ret.Ruid)
	protoPeer.addRetrieval(ret.Ruid, ret.Addr)
	err = protoPeer.Send(ctx, ret)
	if err != nil {
		protoPeer.logger.Error("error sending retrieve request to peer", "ruid", ret.Ruid, "err", err)
		return nil, err
	}

	spID := protoPeer.ID()
	return &spID, nil
}

func (r *Retrieval) Start(server *p2p.Server) error {
	r.logger.Info("starting bzz-retrieve")
	return nil
}

func (r *Retrieval) Stop() error {
	r.logger.Info("shutting down bzz-retrieve")
	close(r.quit)
	r.kademliaLB.Stop()
	return nil
}

func (r *Retrieval) Protocols() []p2p.Protocol {
	return []p2p.Protocol{
		{
			Name:    r.spec.Name,
			Version: r.spec.Version,
			Length:  r.spec.Length(),
			Run:     r.runProtocol,
		},
	}
}

func (r *Retrieval) runProtocol(p *p2p.Peer, rw p2p.MsgReadWriter) error {
	peer := protocols.NewPeer(p, rw, r.spec)
	bp := network.NewBzzPeer(peer)

	return r.Run(bp)
}

func (r *Retrieval) APIs() []rpc.API {
	return nil
}

func (r *Retrieval) Spec() *protocols.Spec {
	return r.spec
}<|MERGE_RESOLUTION|>--- conflicted
+++ resolved
@@ -316,13 +316,7 @@
 	chunk, err := r.netStore.Get(ctx, chunk.ModeGetRequest, req)
 	if err != nil {
 		retrieveChunkFail.Inc(1)
-<<<<<<< HEAD
 		return fmt.Errorf("netstore.Get can not retrieve chunk for ref %s: %w", msg.Addr, err)
-=======
-		p.logger.Trace("netstore.Get can not retrieve chunk", "ref", msg.Addr, "err", err)
-		// continue in event loop
-		return nil
->>>>>>> de17e40b
 	}
 
 	p.logger.Trace("retrieval.handleRetrieveRequest - delivery", "ref", msg.Addr)
@@ -335,14 +329,7 @@
 
 	err = p.Send(ctx, deliveryMsg)
 	if err != nil {
-<<<<<<< HEAD
 		return fmt.Errorf("retrieval.handleRetrieveRequest - peer delivery for ref %s: %w", msg.Addr, err)
-=======
-		p.logger.Error("retrieval.handleRetrieveRequest - peer delivery failed", "ref", msg.Addr, "err", err)
-		osp.LogFields(olog.Bool("delivered", false))
-		// continue in event loop
-		return nil
->>>>>>> de17e40b
 	}
 	osp.LogFields(olog.Bool("delivered", true))
 
@@ -357,11 +344,7 @@
 	err := p.checkRequest(msg.Ruid, msg.Addr)
 	if err != nil {
 		unsolicitedChunkDelivery.Inc(1)
-<<<<<<< HEAD
 		return protocols.Break(fmt.Errorf("unsolicited chunk delivery from peer, ruid %d, addr %s: %w", msg.Ruid, msg.Addr, err))
-=======
-		return fmt.Errorf("unsolicited chunk delivery from peer: %s", err)
->>>>>>> de17e40b
 	}
 	var osp opentracing.Span
 	ctx, osp = spancontext.StartSpan(
@@ -391,11 +374,7 @@
 	_, err = r.netStore.Put(ctx, mode, storage.NewChunk(msg.Addr, msg.SData))
 	if err != nil {
 		if err == storage.ErrChunkInvalid {
-<<<<<<< HEAD
 			return protocols.Break(fmt.Errorf("netstore putting chunk to localstore: %w", err))
-=======
-			return fmt.Errorf("netstore error putting chunk to localstore: %s", err)
->>>>>>> de17e40b
 		}
 
 		return fmt.Errorf("netstore putting chunk to localstore: %w", err)
