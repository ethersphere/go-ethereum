--- conflicted
+++ resolved
@@ -239,28 +239,13 @@
 //     1) Whether the file is a RAW file or not
 //     2) Size of the pinned file or collection
 //     3) the number of times that particular file or collection is pinned.
-<<<<<<< HEAD
-func (p *API) ListPinFiles() (map[string]FileInfo, error) {
-	pinnedFiles := make(map[string]FileInfo)
+
+func (p *API) ListPins() ([]PinInfo, error) {
+	pinnedFiles := make([]PinInfo, 0)
 	iterFunc := func(key []byte, value []byte) (stop bool, err error) {
 		hash := string(key[4:])
-		fileInfo := FileInfo{}
-		err = fileInfo.UnmarshalBinary(value)
-		if err != nil {
-			log.Debug("Error unmarshaling fileinfo from state store", "Address", hash)
-			return false, err
-		}
-		log.Trace("Pinned file", "Address", hash, "IsRAW", fileInfo.isRaw,
-			"fileSize", fileInfo.fileSize, "pinCounter", fileInfo.pinCounter)
-		pinnedFiles[hash] = fileInfo
-		return true, nil
-=======
-func (p *API) ListPins() ([]PinInfo, error) {
-	pinnedFiles := make([]PinInfo, 0)
-	iterFunc := func(key []byte, value []byte) {
-		hash := string(key[4:])
 		pinInfo := PinInfo{}
-		err := pinInfo.UnmarshalBinary(value)
+		err = pinInfo.UnmarshalBinary(value)
 		if err != nil {
 			log.Debug("Error unmarshaling pininfo from state store", "Address", hash)
 			return
@@ -273,7 +258,7 @@
 		log.Trace("Pinned file", "Address", hash, "IsRAW", pinInfo.IsRaw,
 			"FileSize", pinInfo.FileSize, "PinCounter", pinInfo.PinCounter)
 		pinnedFiles = append(pinnedFiles, pinInfo)
->>>>>>> 265f0fdc
+		return true, nil
 	}
 	err := p.state.Iterate("pin_", iterFunc)
 	if err != nil {
