--- conflicted
+++ resolved
@@ -19,12 +19,9 @@
 import (
 	"encoding/binary"
 	"errors"
-<<<<<<< HEAD
+	"os"
 	"path/filepath"
-=======
-	"os"
 	"runtime/pprof"
->>>>>>> 11ef44df
 	"sync"
 	"time"
 
