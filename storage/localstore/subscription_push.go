--- conflicted
+++ resolved
@@ -78,11 +78,7 @@
 					}
 
 					select {
-<<<<<<< HEAD
 					case chunks <- chunk.NewChunk(c.Address(), c.Data()).WithTagID(item.Tag):
-=======
-					case chunks <- chunk.NewChunk(dataItem.Address, dataItem.Data).WithTagID(item.Tag):
->>>>>>> 11ef44df
 						count++
 						// set next iteration start item
 						// when its chunk is successfully sent to channel
