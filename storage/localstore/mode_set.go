--- conflicted
+++ resolved
@@ -178,10 +178,7 @@
 	item.AccessTimestamp = now()
 	db.retrievalAccessIndex.PutInBatch(batch, item)
 	db.pullIndex.PutInBatch(batch, item)
-<<<<<<< HEAD
-=======
-
->>>>>>> 649ad9c0
+
 	ok, err := db.pinIndex.Has(item)
 	if err != nil {
 		return 0, err
