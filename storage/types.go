--- conflicted
+++ resolved
@@ -237,15 +237,11 @@
 	panic("FakeChunkStore doesn't support Get")
 }
 
-<<<<<<< HEAD
-func (f *FakeChunkStore) Set(ctx context.Context, mode chunk.ModeSet, addrs ...chunk.Address) (err error) {
-=======
 func (f *FakeChunkStore) GetMulti(_ context.Context, _ chunk.ModeGet, refs ...Address) ([]Chunk, error) {
 	panic("FakeChunkStore doesn't support GetMulti")
 }
 
-func (f *FakeChunkStore) Set(ctx context.Context, mode chunk.ModeSet, addr chunk.Address) (err error) {
->>>>>>> f527723e
+func (f *FakeChunkStore) Set(ctx context.Context, mode chunk.ModeSet, addrs ...chunk.Address) (err error) {
 	panic("FakeChunkStore doesn't support Set")
 }
 
