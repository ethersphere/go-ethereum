// Copyright 2018 The go-ethereum Authors
// This file is part of the go-ethereum library.
//
// The go-ethereum library is free software: you can redistribute it and/or modify
// it under the terms of the GNU Lesser General Public License as published by
// the Free Software Foundation, either version 3 of the License, or
// (at your option) any later version.
//
// The go-ethereum library is distributed in the hope that it will be useful,
// but WITHOUT ANY WARRANTY; without even the implied warranty of
// MERCHANTABILITY or FITNESS FOR A PARTICULAR PURPOSE. See the
// GNU Lesser General Public License for more details.
//
// You should have received a copy of the GNU Lesser General Public License
// along with the go-ethereum library. If not, see <http://www.gnu.org/licenses/>.

package storage

import (
	"context"
	"fmt"
	"sync"
	"sync/atomic"

	"github.com/ethersphere/swarm/chunk"
	"github.com/ethersphere/swarm/storage/encryption"
	"golang.org/x/crypto/sha3"
)

const (
	noOfStorageWorkers = 150 // Since we want 128 data chunks to be processed parallel + few for processing tree chunks

)

type hasherStore struct {
	// nrChunks is used with atomic functions
	// it is required to be at the start of the struct to ensure 64bit alignment for ARM, x86-32, and 32-bit MIPS architectures
	// see: https://golang.org/pkg/sync/atomic/#pkg-note-BUG
	nrChunks  uint64 // number of chunks to store
	store     ChunkStore
	tag       *chunk.Tag
	toEncrypt bool
	doWait    sync.Once
	hashFunc  SwarmHasher
	hashSize  int           // content hash size
	refSize   int64         // reference size (content hash + possibly encryption key)
	errC      chan error    // global error channel
	waitC     chan error    // global wait channel
	doneC     chan struct{} // closed by Close() call to indicate that count is the final number of chunks
	quitC     chan struct{} // closed to quit unterminated routines
<<<<<<< HEAD
	workers   chan Chunk    // back pressure for limiting storage workers goroutines
	// nrChunks is used with atomic functions
	// it is required to be at the end of the struct to ensure 64bit alignment for arm architecture
	// see: https://golang.org/pkg/sync/atomic/#pkg-note-BUG
	nrChunks uint64 // number of chunks to store
=======
>>>>>>> 76e71cca
}

// NewHasherStore creates a hasherStore object, which implements Putter and Getter interfaces.
// With the HasherStore you can put and get chunk data (which is just []byte) into a ChunkStore
// and the hasherStore will take core of encryption/decryption of data if necessary
func NewHasherStore(store ChunkStore, hashFunc SwarmHasher, toEncrypt bool, tag *chunk.Tag) *hasherStore {
	hashSize := hashFunc().Size()
	refSize := int64(hashSize)
	if toEncrypt {
		refSize += encryption.KeyLength
	}

	h := &hasherStore{
		store:     store,
		tag:       tag,
		toEncrypt: toEncrypt,
		hashFunc:  hashFunc,
		hashSize:  hashSize,
		refSize:   refSize,
		errC:      make(chan error),
		waitC:     make(chan error),
		doneC:     make(chan struct{}),
		quitC:     make(chan struct{}),
		workers:   make(chan Chunk, noOfStorageWorkers),
	}
	return h
}

// Put stores the chunkData into the ChunkStore of the hasherStore and returns the reference.
// If hasherStore has a chunkEncryption object, the data will be encrypted.
// Asynchronous function, the data will not necessarily be stored when it returns.
func (h *hasherStore) Put(ctx context.Context, chunkData ChunkData) (Reference, error) {
	c := chunkData
	var encryptionKey encryption.Key
	if h.toEncrypt {
		var err error
		c, encryptionKey, err = h.encryptChunkData(chunkData)
		if err != nil {
			return nil, err
		}
	}
	chunk := h.createChunk(c)
	h.storeChunk(ctx, chunk)

	// Start the wait function which will detect completion of put
	h.doWait.Do(func() {
		go h.startWait(ctx)
	})

	return Reference(append(chunk.Address(), encryptionKey...)), nil
}

// Get returns data of the chunk with the given reference (retrieved from the ChunkStore of hasherStore).
// If the data is encrypted and the reference contains an encryption key, it will be decrypted before
// return.
func (h *hasherStore) Get(ctx context.Context, ref Reference) (ChunkData, error) {
	addr, encryptionKey, err := parseReference(ref, h.hashSize)
	if err != nil {
		return nil, err
	}

	chunk, err := h.store.Get(ctx, chunk.ModeGetRequest, addr)
	if err != nil {
		return nil, err
	}

	chunkData := ChunkData(chunk.Data())
	toDecrypt := (encryptionKey != nil)
	if toDecrypt {
		var err error
		chunkData, err = h.decryptChunkData(chunkData, encryptionKey)
		if err != nil {
			return nil, err
		}
	}
	return chunkData, nil
}

// Close indicates that no more chunks will be put with the hasherStore, so the Wait
// function can return when all the previously put chunks has been stored.
func (h *hasherStore) Close() {
	close(h.doneC)
}

// Wait returns when
//    1) the Close() function has been called and
//    2) all the chunks which has been Put has been stored
//    OR
//    1) if there is error while storing chunk
func (h *hasherStore) Wait(ctx context.Context) error {
	defer close(h.quitC)
	err := <-h.waitC
	return err
}

func (h *hasherStore) startWait(ctx context.Context) {
	var nrStoredChunks uint64 // number of stored chunks
	var done bool
	doneC := h.doneC
	for {
		select {
		// if context is done earlier, just return with the error
		case <-ctx.Done():
			h.waitC <- ctx.Err()
		// doneC is closed if all chunks have been submitted, from then we just wait until all of them are also stored
		case <-doneC:
			done = true
			doneC = nil
		// a chunk has been stored, if err is nil, then successfully, so increase the stored chunk counter
		case err := <-h.errC:
			if err != nil {
				h.waitC <- err
			}
			nrStoredChunks++
		}
		// if all the chunks have been submitted and all of them are stored, then we can return
		if done {
			if nrStoredChunks >= atomic.LoadUint64(&h.nrChunks) {
				h.waitC <- nil
				break
			}
		}
	}
}

func (h *hasherStore) createHash(chunkData ChunkData) Address {
	hasher := h.hashFunc()
	hasher.ResetWithLength(chunkData[:8]) // 8 bytes of length
	hasher.Write(chunkData[8:])           // minus 8 []byte length
	return hasher.Sum(nil)
}

func (h *hasherStore) createChunk(chunkData ChunkData) Chunk {
	hash := h.createHash(chunkData)
	chunk := NewChunk(hash, chunkData)
	return chunk
}

func (h *hasherStore) encryptChunkData(chunkData ChunkData) (ChunkData, encryption.Key, error) {
	if len(chunkData) < 8 {
		return nil, nil, fmt.Errorf("Invalid ChunkData, min length 8 got %v", len(chunkData))
	}

	key, encryptedSpan, encryptedData, err := h.encrypt(chunkData)
	if err != nil {
		return nil, nil, err
	}
	c := make(ChunkData, len(encryptedSpan)+len(encryptedData))
	copy(c[:8], encryptedSpan)
	copy(c[8:], encryptedData)
	return c, key, nil
}

func (h *hasherStore) decryptChunkData(chunkData ChunkData, encryptionKey encryption.Key) (ChunkData, error) {
	if len(chunkData) < 8 {
		return nil, fmt.Errorf("Invalid ChunkData, min length 8 got %v", len(chunkData))
	}

	decryptedSpan, decryptedData, err := h.decrypt(chunkData, encryptionKey)
	if err != nil {
		return nil, err
	}

	// removing extra bytes which were just added for padding
	length := ChunkData(decryptedSpan).Size()
	for length > chunk.DefaultSize {
		length = length + (chunk.DefaultSize - 1)
		length = length / chunk.DefaultSize
		length *= uint64(h.refSize)
	}

	c := make(ChunkData, length+8)
	copy(c[:8], decryptedSpan)
	copy(c[8:], decryptedData[:length])

	return c, nil
}

func (h *hasherStore) RefSize() int64 {
	return h.refSize
}

func (h *hasherStore) encrypt(chunkData ChunkData) (encryption.Key, []byte, []byte, error) {
	key := encryption.GenerateRandomKey(encryption.KeyLength)
	encryptedSpan, err := h.newSpanEncryption(key).Encrypt(chunkData[:8])
	if err != nil {
		return nil, nil, nil, err
	}
	encryptedData, err := h.newDataEncryption(key).Encrypt(chunkData[8:])
	if err != nil {
		return nil, nil, nil, err
	}
	return key, encryptedSpan, encryptedData, nil
}

func (h *hasherStore) decrypt(chunkData ChunkData, key encryption.Key) ([]byte, []byte, error) {
	encryptedSpan, err := h.newSpanEncryption(key).Encrypt(chunkData[:8])
	if err != nil {
		return nil, nil, err
	}
	encryptedData, err := h.newDataEncryption(key).Encrypt(chunkData[8:])
	if err != nil {
		return nil, nil, err
	}
	return encryptedSpan, encryptedData, nil
}

func (h *hasherStore) newSpanEncryption(key encryption.Key) encryption.Encryption {
	return encryption.New(key, 0, uint32(chunk.DefaultSize/h.refSize), sha3.NewLegacyKeccak256)
}

func (h *hasherStore) newDataEncryption(key encryption.Key) encryption.Encryption {
	return encryption.New(key, int(chunk.DefaultSize), 0, sha3.NewLegacyKeccak256)
}

func (h *hasherStore) storeChunk(ctx context.Context, ch Chunk) {
	h.workers <- ch
	atomic.AddUint64(&h.nrChunks, 1)
	go func() {
		defer func() {
			<-h.workers
		}()
		seen, err := h.store.Put(ctx, chunk.ModePutUpload, ch)
		h.tag.Inc(chunk.StateStored)
		if seen {
			h.tag.Inc(chunk.StateSeen)
		}
		select {
		case h.errC <- err:
		case <-h.quitC:
		}
	}()
}

func parseReference(ref Reference, hashSize int) (Address, encryption.Key, error) {
	encryptedRefLength := hashSize + encryption.KeyLength
	switch len(ref) {
	case AddressLength:
		return Address(ref), nil, nil
	case encryptedRefLength:
		encKeyIdx := len(ref) - encryption.KeyLength
		return Address(ref[:encKeyIdx]), encryption.Key(ref[encKeyIdx:]), nil
	default:
		return nil, nil, fmt.Errorf("Invalid reference length, expected %v or %v got %v", hashSize, encryptedRefLength, len(ref))
	}
}<|MERGE_RESOLUTION|>--- conflicted
+++ resolved
@@ -48,14 +48,7 @@
 	waitC     chan error    // global wait channel
 	doneC     chan struct{} // closed by Close() call to indicate that count is the final number of chunks
 	quitC     chan struct{} // closed to quit unterminated routines
-<<<<<<< HEAD
 	workers   chan Chunk    // back pressure for limiting storage workers goroutines
-	// nrChunks is used with atomic functions
-	// it is required to be at the end of the struct to ensure 64bit alignment for arm architecture
-	// see: https://golang.org/pkg/sync/atomic/#pkg-note-BUG
-	nrChunks uint64 // number of chunks to store
-=======
->>>>>>> 76e71cca
 }
 
 // NewHasherStore creates a hasherStore object, which implements Putter and Getter interfaces.
