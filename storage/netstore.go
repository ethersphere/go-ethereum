--- conflicted
+++ resolved
@@ -274,13 +274,8 @@
 			osp.Finish()
 			break
 		case <-ctx.Done(): // global fetcher timeout
-<<<<<<< HEAD
-			n.logger.Warn("remote.fetch, global timeout fail", "ref", ref, "err", ctx.Err())
+			n.logger.Trace("remote.fetch, global timeout fail", "ref", ref, "err", ctx.Err())
 			metrics.GetOrRegisterCounter("remote/fetch/timeout/global", nil).Inc(1)
-=======
-			n.logger.Trace("remote.fetch, global timeout fail", "ref", ref, "err", ctx.Err())
-			metrics.GetOrRegisterCounter("remote.fetch.timeout.global", nil).Inc(1)
->>>>>>> 874370e9
 
 			osp.LogFields(olog.Bool("fail", true))
 			osp.Finish()
